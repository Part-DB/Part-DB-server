#### Part-DB Configuration
# See https://docs.part-db.de/configuration.html for documentation of available options

###################################################################################
# Database settings
###################################################################################

# Format described at https://www.doctrine-project.org/projects/doctrine-dbal/en/latest/reference/configuration.html#connecting-using-a-url
# IMPORTANT: You MUST configure your server version, either here or in config/packages/doctrine.yaml

# Use a file (SQLite) as database. For bigger instances you should use a real database server (like MySQL)
DATABASE_URL="sqlite:///%kernel.project_dir%/var/app.db"

# Uncomment this line (and comment the line above to use a MySQL database
#DATABASE_URL=mysql://root:@127.0.0.1:3306/part-db?serverVersion=5.7

# Set this value to 1, if you want to use SSL to connect to the MySQL server. It will be tried to use the CA certificate
# otherwise a CA bundle shipped with PHP will be used.
# Leave it at 0, if you do not want to use SSL or if your server does not support it
DATABASE_MYSQL_USE_SSL_CA=0

# Set this value to 0, if you don't want to verify the CA certificate of the MySQL server
# Only do this, if you know what you are doing!
DATABASE_MYSQL_SSL_VERIFY_CERT=1

# Emulate natural sorting of strings even on databases that do not support it (like SQLite, MySQL or MariaDB < 10.7)
# This can be slow on big databases and might have some problems and quirks, so use it with caution
DATABASE_EMULATE_NATURAL_SORT=0

###################################################################################
# General settings
###################################################################################

# The public reachable URL of this Part-DB installation. This is used for generating links in SAML and email templates
# This must end with a slash!
DEFAULT_URI="https://partdb.changeme.invalid/"

###################################################################################
# Email settings
###################################################################################

# The DSN of the email server that should be used for sending emails (disabled by default)
# See Transport section of https://symfony.com/doc/current/components/mailer.html for available providers and syntax
MAILER_DSN=null://null
#MAILER_DSN=smtp://user:password@smtp.mailserver.invalid:587

# The email address from which all Part-DB emails should be sent. Change this when you configure email!
EMAIL_SENDER_EMAIL=noreply@partdb.changeme
# The sender name which should be used for all Part-DB emails
EMAIL_SENDER_NAME="Part-DB Mailer"
# Set this to 1 to allow reset of a password per email
ALLOW_EMAIL_PW_RESET=0
# Set this to 0 to allow to enter already available IPN. In this case a unique increment is appended to the user input.
ENFORCE_UNIQUE_IPN=1

###################################################################################
# Error pages settings
###################################################################################

# You can set an email address here, which is shown on an error page, how to contact an administrator
ERROR_PAGE_ADMIN_EMAIL=''
# If this is set to true, solutions to common problems are shown on error pages. Disable this, if you do not want your users to see them...
ERROR_PAGE_SHOW_HELP=1

<<<<<<< HEAD
##################################################################################
# Part table settings
##################################################################################

# Configure which columns will be visible by default in the specific table (and in which order).
# This is a comma separated list of column names. See documentation for available values.
TABLE_PARTS_DEFAULT_COLUMNS=name,description,category,footprint,manufacturer,storage_location,amount
TABLE_ASSEMBLIES_DEFAULT_COLUMNS=id,ipn,name,description,referencedAssemblies,edit
TABLE_ASSEMBLIES_BOM_DEFAULT_COLUMNS=quantity,id,ipn,name,description


=======
>>>>>>> 596a30db
###################################################################################
# SAML Single sign on-settings
###################################################################################
# Set this to 1 to enable SAML single sign on
# Be also sure to set the correct values for DEFAULT_URI
SAML_ENABLED=0

# Set to 1, if your Part-DB installation is behind a reverse proxy and you want to use SAML
SAML_BEHIND_PROXY=0

# A JSON encoded array of role mappings in the form { "saml_role": PARTDB_GROUP_ID, "*": PARTDB_GROUP_ID }
# The first match is used, so the order is important! Put the group mapping with the most privileges first.
# Please not to only use single quotes to enclose the JSON string
SAML_ROLE_MAPPING='{}'
# A mapping could look like the following
#SAML_ROLE_MAPPING='{ "*": 2, "admin": 1, "editor": 3}'

# When this is set to 1, the group of SAML users will be updated everytime they login based on their SAML roles
SAML_UPDATE_GROUP_ON_LOGIN=1

# The entity ID of your SAML IDP (e.g. the realm name of your Keycloak server)
SAML_IDP_ENTITY_ID="https://idp.changeme.invalid/realms/master"
# The URL of your SAML IDP SingleSignOnService (e.g. the endpoint of your Keycloak server)
SAML_IDP_SINGLE_SIGN_ON_SERVICE="https://idp.changeme.invalid/realms/master/protocol/saml"
# The URL of your SAML IDP SingleLogoutService (e.g. the endpoint of your Keycloak server)
SAML_IDP_SINGLE_LOGOUT_SERVICE="https://idp.changeme.invalid/realms/master/protocol/saml"
# The public certificate of the SAML IDP (e.g. the certificate of your Keycloak server)
SAML_IDP_X509_CERT="MIIC..."

# The entity of your SAML SP, must match the SP entityID configured in your SAML IDP (e.g. Keycloak).
# This should be a the domain name of your Part-DB installation, followed by "/sp"
SAML_SP_ENTITY_ID="https://partdb.changeme.invalid/sp"

# The public certificate of the SAML SP
SAML_SP_X509_CERT="MIIC..."
# The private key of the SAML SP
SAML_SP_PRIVATE_KEY="MIIE..."


######################################################################################
# Other settings
######################################################################################
# In demo mode things it is not possible for a user to change his password and his settings.
DEMO_MODE=0

# Change this to true, if no url rewriting (like mod_rewrite for Apache) is available
# In that case all URL contains the index.php front controller in URL
NO_URL_REWRITE_AVAILABLE=0

# Set to 1, if Part-DB should redirect all HTTP requests to HTTPS. You dont need to configure this, if your webserver already does this.
REDIRECT_TO_HTTPS=0

# If you want to use fixer.io for currency conversion, you have to set this to your API key
FIXER_API_KEY=CHANGEME

# Override value if you want to show to show a given text on homepage.
# When this is empty the content of config/banner.md is used as banner
BANNER=""

# Enable the part image overlay which shows name and filename of the picture
SHOW_PART_IMAGE_OVERLAY=1

# Define the number of digits used for the incremental numbering of parts in the IPN (Internal Part Number) autocomplete system.
AUTOCOMPLETE_PART_DIGITS=4

APP_ENV=prod
APP_SECRET=a03498528f5a5fc089273ec9ae5b2849

# Set this to zero, if you want to disable the year 2038 bug check on 32-bit systems (it will cause errors with current 32-bit PHP versions)
DISABLE_YEAR2038_BUG_CHECK=0

# Set the trusted IPs here, when using an reverse proxy
#TRUSTED_PROXIES=127.0.0.0/8,::1,10.0.0.0/8,172.16.0.0/12,192.168.0.0/16
#TRUSTED_HOSTS='^(localhost|example\.com)$'


###> symfony/lock ###
# Choose one of the stores below
# postgresql+advisory://db_user:db_password@localhost/db_name
LOCK_DSN=flock
###< symfony/lock ###

###> nelmio/cors-bundle ###
CORS_ALLOW_ORIGIN='^https?://(localhost|127\.0\.0\.1)(:[0-9]+)?$'
###< nelmio/cors-bundle ###

###> symfony/framework-bundle ###
APP_ENV=prod
APP_SECRET=a03498528f5a5fc089273ec9ae5b2849
###< symfony/framework-bundle ###<|MERGE_RESOLUTION|>--- conflicted
+++ resolved
@@ -50,8 +50,6 @@
 EMAIL_SENDER_NAME="Part-DB Mailer"
 # Set this to 1 to allow reset of a password per email
 ALLOW_EMAIL_PW_RESET=0
-# Set this to 0 to allow to enter already available IPN. In this case a unique increment is appended to the user input.
-ENFORCE_UNIQUE_IPN=1
 
 ###################################################################################
 # Error pages settings
@@ -62,20 +60,6 @@
 # If this is set to true, solutions to common problems are shown on error pages. Disable this, if you do not want your users to see them...
 ERROR_PAGE_SHOW_HELP=1
 
-<<<<<<< HEAD
-##################################################################################
-# Part table settings
-##################################################################################
-
-# Configure which columns will be visible by default in the specific table (and in which order).
-# This is a comma separated list of column names. See documentation for available values.
-TABLE_PARTS_DEFAULT_COLUMNS=name,description,category,footprint,manufacturer,storage_location,amount
-TABLE_ASSEMBLIES_DEFAULT_COLUMNS=id,ipn,name,description,referencedAssemblies,edit
-TABLE_ASSEMBLIES_BOM_DEFAULT_COLUMNS=quantity,id,ipn,name,description
-
-
-=======
->>>>>>> 596a30db
 ###################################################################################
 # SAML Single sign on-settings
 ###################################################################################
@@ -128,22 +112,6 @@
 # Set to 1, if Part-DB should redirect all HTTP requests to HTTPS. You dont need to configure this, if your webserver already does this.
 REDIRECT_TO_HTTPS=0
 
-# If you want to use fixer.io for currency conversion, you have to set this to your API key
-FIXER_API_KEY=CHANGEME
-
-# Override value if you want to show to show a given text on homepage.
-# When this is empty the content of config/banner.md is used as banner
-BANNER=""
-
-# Enable the part image overlay which shows name and filename of the picture
-SHOW_PART_IMAGE_OVERLAY=1
-
-# Define the number of digits used for the incremental numbering of parts in the IPN (Internal Part Number) autocomplete system.
-AUTOCOMPLETE_PART_DIGITS=4
-
-APP_ENV=prod
-APP_SECRET=a03498528f5a5fc089273ec9ae5b2849
-
 # Set this to zero, if you want to disable the year 2038 bug check on 32-bit systems (it will cause errors with current 32-bit PHP versions)
 DISABLE_YEAR2038_BUG_CHECK=0
 
