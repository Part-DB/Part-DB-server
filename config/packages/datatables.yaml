# Latest documentation available at https://omines.github.io/datatables-bundle/#configuration
datatables:

    language_from_cdn: false

    # Set to none, as we override the bundle mechanism with our own custom one
    persist_state: none

    # Set options, as documented at https://datatables.net/reference/option/
    options:
        lengthMenu : [[10, 25, 50, 100, -1], [10, 25, 50, 100, "All"]]
<<<<<<< HEAD
        pageLength: 50   # Set to -1 to disable pagination (i.e. show all rows) by default
        #dom: "<'row' <'col-sm-12' tr>><'row' <'col-sm-6'l><'col-sm-6 text-right'pif>>"
        dom: "  <'row'<'col mb-2 input-group' B l> <'col mb-2' <'pull-end' p>>>
                        <'card'
                            rt
                            <'card-footer card-footer-table text-muted' i >
                        >
                        <'row'<'col mt-2 input-group' B l> <'col mt-2' <'pull-right' p>>>"
=======
        pageLength: '%partdb.table.default_page_size%'   # Set to -1 to disable pagination (i.e. show all rows) by default
        dom: "  <'row' <'col mb-2 input-group flex-nowrap' B l > <'col-auto mb-2' < p >>>
                    <'card'
                        rt
                        <'card-footer card-footer-table text-muted' i >
                    >
                <'row' <'col mt-2 input-group flex-nowrap' B l > <'col-auto mt-2' < p >>>"
>>>>>>> 0f423829
        pagingType: 'simple_numbers'
        searching: true
        stateSave: true


    template_parameters:
        # Example classes to integrate nicely with Bootstrap 3.x
        className: 'table table-striped table-hover table-sm data-table'

    # You can for example override this to "tables" to keep the translation domains separated nicely
    translation_domain: 'messages'<|MERGE_RESOLUTION|>--- conflicted
+++ resolved
@@ -9,16 +9,6 @@
     # Set options, as documented at https://datatables.net/reference/option/
     options:
         lengthMenu : [[10, 25, 50, 100, -1], [10, 25, 50, 100, "All"]]
-<<<<<<< HEAD
-        pageLength: 50   # Set to -1 to disable pagination (i.e. show all rows) by default
-        #dom: "<'row' <'col-sm-12' tr>><'row' <'col-sm-6'l><'col-sm-6 text-right'pif>>"
-        dom: "  <'row'<'col mb-2 input-group' B l> <'col mb-2' <'pull-end' p>>>
-                        <'card'
-                            rt
-                            <'card-footer card-footer-table text-muted' i >
-                        >
-                        <'row'<'col mt-2 input-group' B l> <'col mt-2' <'pull-right' p>>>"
-=======
         pageLength: '%partdb.table.default_page_size%'   # Set to -1 to disable pagination (i.e. show all rows) by default
         dom: "  <'row' <'col mb-2 input-group flex-nowrap' B l > <'col-auto mb-2' < p >>>
                     <'card'
@@ -26,7 +16,6 @@
                         <'card-footer card-footer-table text-muted' i >
                     >
                 <'row' <'col mt-2 input-group flex-nowrap' B l > <'col-auto mt-2' < p >>>"
->>>>>>> 0f423829
         pagingType: 'simple_numbers'
         searching: true
         stateSave: true
