<?xml version="1.0" encoding="utf-8"?>
<xliff xmlns="urn:oasis:names:tc:xliff:document:2.0" version="2.0" srcLang="en" trgLang="en">
  <file id="messages.en">
    <unit id="0Md_YOf" name="attachment_type.caption">
      <notes>
        <note category="file-source" priority="1">Part-DB1\templates\AdminPages\AttachmentTypeAdmin.html.twig:4</note>
        <note priority="1">Part-DB1\templates\AdminPages\AttachmentTypeAdmin.html.twig:4</note>
        <note priority="1">templates\AdminPages\AttachmentTypeAdmin.html.twig:4</note>
      </notes>
      <segment>
        <source>attachment_type.caption</source>
        <target>File types for attachments</target>
      </segment>
    </unit>
    <unit id="5cpaOO8" name="attachment_type.edit">
      <notes>
        <note category="file-source" priority="1">Part-DB1\templates\AdminPages\AttachmentTypeAdmin.html.twig:12</note>
        <note category="state" priority="1">new</note>
      </notes>
      <segment>
        <source>attachment_type.edit</source>
        <target>Edit file type</target>
      </segment>
    </unit>
    <unit id="v83r0Yh" name="attachment_type.new">
      <notes>
        <note category="file-source" priority="1">Part-DB1\templates\AdminPages\AttachmentTypeAdmin.html.twig:16</note>
        <note category="state" priority="1">new</note>
      </notes>
      <segment>
        <source>attachment_type.new</source>
        <target>New file type</target>
      </segment>
    </unit>
    <unit id="OllfX2C" name="category.labelp">
      <notes>
        <note category="file-source" priority="1">Part-DB1\templates\AdminPages\CategoryAdmin.html.twig:4</note>
        <note category="file-source" priority="1">Part-DB1\templates\_sidebar.html.twig:22</note>
        <note category="file-source" priority="1">Part-DB1\templates\_sidebar.html.twig:7</note>
        <note priority="1">Part-DB1\templates\AdminPages\CategoryAdmin.html.twig:4</note>
        <note priority="1">Part-DB1\templates\_sidebar.html.twig:22</note>
        <note priority="1">Part-DB1\templates\_sidebar.html.twig:7</note>
        <note priority="1">templates\AdminPages\CategoryAdmin.html.twig:4</note>
        <note priority="1">templates\base.html.twig:163</note>
        <note priority="1">templates\base.html.twig:170</note>
        <note priority="1">templates\base.html.twig:197</note>
        <note priority="1">templates\base.html.twig:225</note>
      </notes>
      <segment>
        <source>category.labelp</source>
        <target>Categories</target>
      </segment>
    </unit>
    <unit id="lnjU5yu" name="admin.options">
      <notes>
        <note category="file-source" priority="1">Part-DB1\templates\AdminPages\CategoryAdmin.html.twig:8</note>
        <note category="file-source" priority="1">Part-DB1\templates\AdminPages\StorelocationAdmin.html.twig:19</note>
        <note priority="1">Part-DB1\templates\AdminPages\CategoryAdmin.html.twig:8</note>
        <note priority="1">Part-DB1\templates\AdminPages\StorelocationAdmin.html.twig:11</note>
        <note priority="1">templates\AdminPages\CategoryAdmin.html.twig:8</note>
      </notes>
      <segment>
        <source>admin.options</source>
        <target>Options</target>
      </segment>
    </unit>
    <unit id="CuAPq5N" name="admin.advanced">
      <notes>
        <note category="file-source" priority="1">Part-DB1\templates\AdminPages\CategoryAdmin.html.twig:9</note>
        <note category="file-source" priority="1">Part-DB1\templates\AdminPages\CompanyAdminBase.html.twig:15</note>
        <note priority="1">Part-DB1\templates\AdminPages\CategoryAdmin.html.twig:9</note>
        <note priority="1">Part-DB1\templates\AdminPages\CompanyAdminBase.html.twig:15</note>
        <note priority="1">templates\AdminPages\CategoryAdmin.html.twig:9</note>
      </notes>
      <segment>
        <source>admin.advanced</source>
        <target>Advanced</target>
      </segment>
    </unit>
    <unit id="eL_giUu" name="category.edit">
      <notes>
        <note category="file-source" priority="1">Part-DB1\templates\AdminPages\CategoryAdmin.html.twig:13</note>
        <note category="state" priority="1">new</note>
      </notes>
      <segment>
        <source>category.edit</source>
        <target>Edit category</target>
      </segment>
    </unit>
    <unit id="AT4wfK_" name="category.new">
      <notes>
        <note category="file-source" priority="1">Part-DB1\templates\AdminPages\CategoryAdmin.html.twig:17</note>
        <note category="state" priority="1">new</note>
      </notes>
      <segment>
        <source>category.new</source>
        <target>New category</target>
      </segment>
    </unit>
    <unit id="BJtSZa4" name="currency.caption">
      <notes>
        <note category="file-source" priority="1">Part-DB1\templates\AdminPages\CurrencyAdmin.html.twig:4</note>
        <note priority="1">Part-DB1\templates\AdminPages\CurrencyAdmin.html.twig:4</note>
      </notes>
      <segment>
        <source>currency.caption</source>
        <target>Currency</target>
      </segment>
    </unit>
    <unit id="dzfYFww" name="currency.iso_code.caption">
      <notes>
        <note category="file-source" priority="1">Part-DB1\templates\AdminPages\CurrencyAdmin.html.twig:12</note>
        <note priority="1">Part-DB1\templates\AdminPages\CurrencyAdmin.html.twig:12</note>
      </notes>
      <segment>
        <source>currency.iso_code.caption</source>
        <target>ISO code</target>
      </segment>
    </unit>
    <unit id="lrCa3tF" name="currency.symbol.caption">
      <notes>
        <note category="file-source" priority="1">Part-DB1\templates\AdminPages\CurrencyAdmin.html.twig:15</note>
        <note priority="1">Part-DB1\templates\AdminPages\CurrencyAdmin.html.twig:15</note>
      </notes>
      <segment>
        <source>currency.symbol.caption</source>
        <target>Currency symbol</target>
      </segment>
    </unit>
    <unit id="pfHq2BO" name="currency.edit">
      <notes>
        <note category="file-source" priority="1">Part-DB1\templates\AdminPages\CurrencyAdmin.html.twig:29</note>
        <note category="state" priority="1">new</note>
      </notes>
      <segment>
        <source>currency.edit</source>
        <target>Edit currency</target>
      </segment>
    </unit>
    <unit id="b9Ed.K9" name="currency.new">
      <notes>
        <note category="file-source" priority="1">Part-DB1\templates\AdminPages\CurrencyAdmin.html.twig:33</note>
        <note category="state" priority="1">new</note>
      </notes>
      <segment>
        <source>currency.new</source>
        <target>New currency</target>
      </segment>
    </unit>
    <unit id="tlgOYB5" name="device.caption">
      <notes>
        <note category="file-source" priority="1">Part-DB1\templates\AdminPages\DeviceAdmin.html.twig:4</note>
        <note priority="1">Part-DB1\templates\AdminPages\DeviceAdmin.html.twig:4</note>
        <note priority="1">templates\AdminPages\DeviceAdmin.html.twig:4</note>
      </notes>
      <segment>
        <source>device.caption</source>
        <target>Device</target>
      </segment>
    </unit>
    <unit id="fu1Uc_k" name="device.edit">
      <notes>
        <note category="file-source" priority="1">Part-DB1\templates\AdminPages\DeviceAdmin.html.twig:8</note>
        <note category="state" priority="1">new</note>
      </notes>
      <segment>
        <source>device.edit</source>
        <target>Edit device</target>
      </segment>
    </unit>
    <unit id="2z6Gm_r" name="device.new">
      <notes>
        <note category="file-source" priority="1">Part-DB1\templates\AdminPages\DeviceAdmin.html.twig:12</note>
        <note category="state" priority="1">new</note>
      </notes>
      <segment>
        <source>device.new</source>
        <target>New device</target>
      </segment>
    </unit>
    <unit id="lQ8QeGr" name="search.placeholder">
      <notes>
        <note category="file-source" priority="1">Part-DB1\templates\AdminPages\EntityAdminBase.html.twig:19</note>
        <note category="file-source" priority="1">Part-DB1\templates\_navbar_search.html.twig:67</note>
        <note category="file-source" priority="1">Part-DB1\templates\_sidebar.html.twig:27</note>
        <note category="file-source" priority="1">Part-DB1\templates\_sidebar.html.twig:43</note>
        <note category="file-source" priority="1">Part-DB1\templates\_sidebar.html.twig:63</note>
        <note priority="1">Part-DB1\templates\AdminPages\EntityAdminBase.html.twig:19</note>
        <note priority="1">Part-DB1\templates\_navbar_search.html.twig:61</note>
        <note priority="1">Part-DB1\templates\_sidebar.html.twig:27</note>
        <note priority="1">Part-DB1\templates\_sidebar.html.twig:43</note>
        <note priority="1">Part-DB1\templates\_sidebar.html.twig:63</note>
        <note priority="1">templates\AdminPages\EntityAdminBase.html.twig:9</note>
        <note priority="1">templates\base.html.twig:80</note>
        <note priority="1">templates\base.html.twig:179</note>
        <note priority="1">templates\base.html.twig:206</note>
        <note priority="1">templates\base.html.twig:237</note>
      </notes>
      <segment>
        <source>search.placeholder</source>
        <target>Search</target>
      </segment>
    </unit>
    <unit id="10f_Ka3" name="expandAll">
      <notes>
        <note category="file-source" priority="1">Part-DB1\templates\AdminPages\EntityAdminBase.html.twig:23</note>
        <note category="file-source" priority="1">Part-DB1\templates\_sidebar.html.twig:3</note>
        <note priority="1">Part-DB1\templates\AdminPages\EntityAdminBase.html.twig:23</note>
        <note priority="1">Part-DB1\templates\_sidebar.html.twig:3</note>
        <note priority="1">templates\AdminPages\EntityAdminBase.html.twig:13</note>
        <note priority="1">templates\base.html.twig:166</note>
        <note priority="1">templates\base.html.twig:193</note>
        <note priority="1">templates\base.html.twig:221</note>
      </notes>
      <segment>
        <source>expandAll</source>
        <target>Expand All</target>
      </segment>
    </unit>
    <unit id="eS_kUcS" name="reduceAll">
      <notes>
        <note category="file-source" priority="1">Part-DB1\templates\AdminPages\EntityAdminBase.html.twig:27</note>
        <note category="file-source" priority="1">Part-DB1\templates\_sidebar.html.twig:4</note>
        <note priority="1">Part-DB1\templates\AdminPages\EntityAdminBase.html.twig:27</note>
        <note priority="1">Part-DB1\templates\_sidebar.html.twig:4</note>
        <note priority="1">templates\AdminPages\EntityAdminBase.html.twig:17</note>
        <note priority="1">templates\base.html.twig:167</note>
        <note priority="1">templates\base.html.twig:194</note>
        <note priority="1">templates\base.html.twig:222</note>
      </notes>
      <segment>
        <source>reduceAll</source>
        <target>Reduce All</target>
      </segment>
    </unit>
    <unit id="tagdXMa" name="part.info.timetravel_hint">
      <notes>
        <note category="file-source" priority="1">Part-DB1\templates\AdminPages\EntityAdminBase.html.twig:54</note>
        <note category="file-source" priority="1">Part-DB1\templates\Parts\info\_sidebar.html.twig:4</note>
        <note priority="1">Part-DB1\templates\AdminPages\EntityAdminBase.html.twig:54</note>
        <note priority="1">Part-DB1\templates\Parts\info\_sidebar.html.twig:4</note>
      </notes>
      <segment>
        <source>part.info.timetravel_hint</source>
        <target><![CDATA[This is how the part appeared before %timestamp%. <i>Please note that this feature is experimental, so the infos are maybe not correct.</i>]]></target>
      </segment>
    </unit>
    <unit id="7uawYY6" name="standard.label">
      <notes>
        <note category="file-source" priority="1">Part-DB1\templates\AdminPages\EntityAdminBase.html.twig:60</note>
        <note priority="1">Part-DB1\templates\AdminPages\EntityAdminBase.html.twig:60</note>
        <note priority="1">templates\AdminPages\EntityAdminBase.html.twig:42</note>
      </notes>
      <segment>
        <source>standard.label</source>
        <target>Properties</target>
      </segment>
    </unit>
    <unit id="Fe5ax26" name="infos.label">
      <notes>
        <note category="file-source" priority="1">Part-DB1\templates\AdminPages\EntityAdminBase.html.twig:61</note>
        <note priority="1">Part-DB1\templates\AdminPages\EntityAdminBase.html.twig:61</note>
        <note priority="1">templates\AdminPages\EntityAdminBase.html.twig:43</note>
      </notes>
      <segment>
        <source>infos.label</source>
        <target>Infos</target>
      </segment>
    </unit>
    <unit id="PNqzf_X" name="history.label">
      <notes>
        <note category="file-source" priority="1">Part-DB1\templates\AdminPages\EntityAdminBase.html.twig:63</note>
        <note priority="1">Part-DB1\templates\AdminPages\EntityAdminBase.html.twig:63</note>
        <note priority="1">new</note>
      </notes>
      <segment>
        <source>history.label</source>
        <target>History</target>
      </segment>
    </unit>
    <unit id="Y2QKWU9" name="export.label">
      <notes>
        <note category="file-source" priority="1">Part-DB1\templates\AdminPages\EntityAdminBase.html.twig:66</note>
        <note priority="1">Part-DB1\templates\AdminPages\EntityAdminBase.html.twig:66</note>
        <note priority="1">templates\AdminPages\EntityAdminBase.html.twig:45</note>
      </notes>
      <segment>
        <source>export.label</source>
        <target>Export</target>
      </segment>
    </unit>
    <unit id="k5fWSN4" name="import_export.label">
      <notes>
        <note category="file-source" priority="1">Part-DB1\templates\AdminPages\EntityAdminBase.html.twig:68</note>
        <note priority="1">Part-DB1\templates\AdminPages\EntityAdminBase.html.twig:68</note>
        <note priority="1">templates\AdminPages\EntityAdminBase.html.twig:47</note>
      </notes>
      <segment>
        <source>import_export.label</source>
        <target>Import / Export</target>
      </segment>
    </unit>
    <unit id="sOYxh4M" name="mass_creation.label">
      <notes>
        <note category="file-source" priority="1">Part-DB1\templates\AdminPages\EntityAdminBase.html.twig:69</note>
        <note priority="1">Part-DB1\templates\AdminPages\EntityAdminBase.html.twig:69</note>
      </notes>
      <segment>
        <source>mass_creation.label</source>
        <target>Mass creation</target>
      </segment>
    </unit>
    <unit id="wTQX7oE" name="admin.common">
      <notes>
        <note category="file-source" priority="1">Part-DB1\templates\AdminPages\EntityAdminBase.html.twig:82</note>
        <note priority="1">Part-DB1\templates\AdminPages\EntityAdminBase.html.twig:82</note>
        <note priority="1">templates\AdminPages\EntityAdminBase.html.twig:59</note>
      </notes>
      <segment>
        <source>admin.common</source>
        <target>Common</target>
      </segment>
    </unit>
    <unit id="NmnCJhH" name="admin.attachments">
      <notes>
        <note category="file-source" priority="1">Part-DB1\templates\AdminPages\EntityAdminBase.html.twig:86</note>
        <note priority="1">Part-DB1\templates\AdminPages\EntityAdminBase.html.twig:86</note>
      </notes>
      <segment>
        <source>admin.attachments</source>
        <target>Attachments</target>
      </segment>
    </unit>
    <unit id="TA1hSYV" name="admin.parameters">
      <notes>
        <note category="file-source" priority="1">Part-DB1\templates\AdminPages\EntityAdminBase.html.twig:90</note>
      </notes>
      <segment>
        <source>admin.parameters</source>
        <target>Parameters</target>
      </segment>
    </unit>
    <unit id="R949JGz" name="export_all.label">
      <notes>
        <note category="file-source" priority="1">Part-DB1\templates\AdminPages\EntityAdminBase.html.twig:179</note>
        <note priority="1">Part-DB1\templates\AdminPages\EntityAdminBase.html.twig:167</note>
        <note priority="1">templates\AdminPages\EntityAdminBase.html.twig:142</note>
      </notes>
      <segment>
        <source>export_all.label</source>
        <target>Export all elements</target>
      </segment>
    </unit>
    <unit id="zPSdxU4" name="mass_creation.help">
      <notes>
        <note category="file-source" priority="1">Part-DB1\templates\AdminPages\EntityAdminBase.html.twig:185</note>
        <note priority="1">Part-DB1\templates\AdminPages\EntityAdminBase.html.twig:173</note>
      </notes>
      <segment>
        <source>mass_creation.help</source>
        <target>Each line will be interpreted as a name of a element, which will be created.</target>
      </segment>
    </unit>
    <unit id="a5.CFfq" name="edit.caption">
      <notes>
        <note category="file-source" priority="1">Part-DB1\templates\AdminPages\EntityAdminBase.html.twig:45</note>
        <note priority="1">Part-DB1\templates\AdminPages\EntityAdminBase.html.twig:45</note>
        <note priority="1">templates\AdminPages\EntityAdminBase.html.twig:35</note>
      </notes>
      <segment>
        <source>edit.caption</source>
        <target>Edit element "%name"</target>
      </segment>
    </unit>
    <unit id="bblk5.r" name="new.caption">
      <notes>
        <note category="file-source" priority="1">Part-DB1\templates\AdminPages\EntityAdminBase.html.twig:50</note>
        <note priority="1">Part-DB1\templates\AdminPages\EntityAdminBase.html.twig:50</note>
        <note priority="1">templates\AdminPages\EntityAdminBase.html.twig:37</note>
      </notes>
      <segment>
        <source>new.caption</source>
        <target>New element</target>
      </segment>
    </unit>
    <unit id="ZJ9SPOS" name="footprint.labelp">
      <notes>
        <note category="file-source" priority="1">Part-DB1\templates\AdminPages\FootprintAdmin.html.twig:4</note>
        <note category="file-source" priority="1">Part-DB1\templates\_sidebar.html.twig:9</note>
        <note priority="1">Part-DB1\templates\AdminPages\FootprintAdmin.html.twig:4</note>
        <note priority="1">Part-DB1\templates\_sidebar.html.twig:9</note>
        <note priority="1">templates\base.html.twig:172</note>
        <note priority="1">templates\base.html.twig:199</note>
        <note priority="1">templates\base.html.twig:227</note>
      </notes>
      <segment>
        <source>footprint.labelp</source>
        <target>Footprints</target>
      </segment>
    </unit>
    <unit id="U4500WS" name="footprint.edit">
      <notes>
        <note category="file-source" priority="1">Part-DB1\templates\AdminPages\FootprintAdmin.html.twig:13</note>
        <note category="state" priority="1">new</note>
      </notes>
      <segment>
        <source>footprint.edit</source>
        <target>Edit footprint</target>
      </segment>
    </unit>
    <unit id="O3SliSK" name="footprint.new">
      <notes>
        <note category="file-source" priority="1">Part-DB1\templates\AdminPages\FootprintAdmin.html.twig:17</note>
        <note category="state" priority="1">new</note>
      </notes>
      <segment>
        <source>footprint.new</source>
        <target>New footprint</target>
      </segment>
    </unit>
    <unit id="ZOZqHeB" name="group.edit.caption">
      <notes>
        <note category="file-source" priority="1">Part-DB1\templates\AdminPages\GroupAdmin.html.twig:4</note>
        <note priority="1">Part-DB1\templates\AdminPages\GroupAdmin.html.twig:4</note>
      </notes>
      <segment>
        <source>group.edit.caption</source>
        <target>Groups</target>
      </segment>
    </unit>
    <unit id="iK5P0V5" name="user.edit.permissions">
      <notes>
        <note category="file-source" priority="1">Part-DB1\templates\AdminPages\GroupAdmin.html.twig:9</note>
        <note category="file-source" priority="1">Part-DB1\templates\AdminPages\UserAdmin.html.twig:16</note>
        <note priority="1">Part-DB1\templates\AdminPages\GroupAdmin.html.twig:9</note>
        <note priority="1">Part-DB1\templates\AdminPages\UserAdmin.html.twig:16</note>
      </notes>
      <segment>
        <source>user.edit.permissions</source>
        <target>Permissions</target>
      </segment>
    </unit>
    <unit id="BaTTHkG" name="group.edit">
      <notes>
        <note category="file-source" priority="1">Part-DB1\templates\AdminPages\GroupAdmin.html.twig:24</note>
        <note category="state" priority="1">new</note>
      </notes>
      <segment>
        <source>group.edit</source>
        <target>Edit group</target>
      </segment>
    </unit>
    <unit id="vdjTPNv" name="group.new">
      <notes>
        <note category="file-source" priority="1">Part-DB1\templates\AdminPages\GroupAdmin.html.twig:28</note>
        <note category="state" priority="1">new</note>
      </notes>
      <segment>
        <source>group.new</source>
        <target>New group</target>
      </segment>
    </unit>
    <unit id="Rr_.JrB" name="label_profile.caption">
      <notes>
        <note category="file-source" priority="1">Part-DB1\templates\AdminPages\LabelProfileAdmin.html.twig:4</note>
      </notes>
      <segment>
        <source>label_profile.caption</source>
        <target>Label profiles</target>
      </segment>
    </unit>
    <unit id="QPqYdRg" name="label_profile.advanced">
      <notes>
        <note category="file-source" priority="1">Part-DB1\templates\AdminPages\LabelProfileAdmin.html.twig:8</note>
      </notes>
      <segment>
        <source>label_profile.advanced</source>
        <target>Advanced</target>
      </segment>
    </unit>
    <unit id="Pi_q_nj" name="label_profile.comment">
      <notes>
        <note category="file-source" priority="1">Part-DB1\templates\AdminPages\LabelProfileAdmin.html.twig:9</note>
      </notes>
      <segment>
        <source>label_profile.comment</source>
        <target>Comment</target>
      </segment>
    </unit>
    <unit id="VwVLyJA" name="label_profile.edit">
      <notes>
        <note category="file-source" priority="1">Part-DB1\templates\AdminPages\LabelProfileAdmin.html.twig:55</note>
        <note category="state" priority="1">new</note>
      </notes>
      <segment>
        <source>label_profile.edit</source>
        <target>Edit label profile</target>
      </segment>
    </unit>
    <unit id="lObewxU" name="label_profile.new">
      <notes>
        <note category="file-source" priority="1">Part-DB1\templates\AdminPages\LabelProfileAdmin.html.twig:59</note>
        <note category="state" priority="1">new</note>
      </notes>
      <segment>
        <source>label_profile.new</source>
        <target>New label profile</target>
      </segment>
    </unit>
    <unit id="Fum_mCX" name="manufacturer.caption">
      <notes>
        <note category="file-source" priority="1">Part-DB1\templates\AdminPages\ManufacturerAdmin.html.twig:4</note>
        <note priority="1">Part-DB1\templates\AdminPages\ManufacturerAdmin.html.twig:4</note>
        <note priority="1">templates\AdminPages\ManufacturerAdmin.html.twig:4</note>
      </notes>
      <segment>
        <source>manufacturer.caption</source>
        <target>Manufacturers</target>
      </segment>
    </unit>
    <unit id="e41FWWa" name="manufacturer.edit">
      <notes>
        <note category="file-source" priority="1">Part-DB1\templates\AdminPages\ManufacturerAdmin.html.twig:8</note>
        <note category="state" priority="1">new</note>
      </notes>
      <segment>
        <source>manufacturer.edit</source>
        <target>Edit manufacturer</target>
      </segment>
    </unit>
    <unit id="g4gO3Qs" name="manufacturer.new">
      <notes>
        <note category="file-source" priority="1">Part-DB1\templates\AdminPages\ManufacturerAdmin.html.twig:12</note>
        <note category="state" priority="1">new</note>
      </notes>
      <segment>
        <source>manufacturer.new</source>
        <target>New manufacturer</target>
      </segment>
    </unit>
    <unit id="6tFKnGD" name="measurement_unit.caption">
      <notes>
        <note category="file-source" priority="1">Part-DB1\templates\AdminPages\MeasurementUnitAdmin.html.twig:4</note>
        <note priority="1">Part-DB1\templates\AdminPages\MeasurementUnitAdmin.html.twig:4</note>
      </notes>
      <segment>
        <source>measurement_unit.caption</source>
        <target>Measurement Unit</target>
      </segment>
    </unit>
    <unit id="vZGwiMS" name="storelocation.labelp">
      <notes>
        <note category="file-source" priority="1">Part-DB1\templates\AdminPages\StorelocationAdmin.html.twig:5</note>
        <note category="file-source" priority="1">Part-DB1\templates\_sidebar.html.twig:8</note>
        <note priority="1">Part-DB1\templates\AdminPages\StorelocationAdmin.html.twig:4</note>
        <note priority="1">Part-DB1\templates\_sidebar.html.twig:8</note>
        <note priority="1">templates\base.html.twig:171</note>
        <note priority="1">templates\base.html.twig:198</note>
        <note priority="1">templates\base.html.twig:226</note>
      </notes>
      <segment>
        <source>storelocation.labelp</source>
        <target>Storelocations</target>
      </segment>
    </unit>
    <unit id="eSA7p5N" name="storelocation.edit">
      <notes>
        <note category="file-source" priority="1">Part-DB1\templates\AdminPages\StorelocationAdmin.html.twig:32</note>
        <note category="state" priority="1">new</note>
      </notes>
      <segment>
        <source>storelocation.edit</source>
        <target>Edit store location</target>
      </segment>
    </unit>
    <unit id="eIvG1.A" name="storelocation.new">
      <notes>
        <note category="file-source" priority="1">Part-DB1\templates\AdminPages\StorelocationAdmin.html.twig:36</note>
        <note category="state" priority="1">new</note>
      </notes>
      <segment>
        <source>storelocation.new</source>
        <target>New store location</target>
      </segment>
    </unit>
    <unit id="ykqfBBp" name="supplier.caption">
      <notes>
        <note category="file-source" priority="1">Part-DB1\templates\AdminPages\SupplierAdmin.html.twig:4</note>
        <note priority="1">Part-DB1\templates\AdminPages\SupplierAdmin.html.twig:4</note>
        <note priority="1">templates\AdminPages\SupplierAdmin.html.twig:4</note>
      </notes>
      <segment>
        <source>supplier.caption</source>
        <target>Suppliers</target>
      </segment>
    </unit>
    <unit id="DpVIJeK" name="supplier.edit">
      <notes>
        <note category="file-source" priority="1">Part-DB1\templates\AdminPages\SupplierAdmin.html.twig:16</note>
        <note category="state" priority="1">new</note>
      </notes>
      <segment>
        <source>supplier.edit</source>
        <target>Edit supplier</target>
      </segment>
    </unit>
    <unit id="AcG6iT_" name="supplier.new">
      <notes>
        <note category="file-source" priority="1">Part-DB1\templates\AdminPages\SupplierAdmin.html.twig:20</note>
        <note category="state" priority="1">new</note>
      </notes>
      <segment>
        <source>supplier.new</source>
        <target>New supplier</target>
      </segment>
    </unit>
    <unit id=".YoS4pi" name="user.edit.caption">
      <notes>
        <note category="file-source" priority="1">Part-DB1\templates\AdminPages\UserAdmin.html.twig:8</note>
        <note priority="1">Part-DB1\templates\AdminPages\UserAdmin.html.twig:8</note>
      </notes>
      <segment>
        <source>user.edit.caption</source>
        <target>Users</target>
      </segment>
    </unit>
    <unit id="eDE4Z9X" name="user.edit.configuration">
      <notes>
        <note category="file-source" priority="1">Part-DB1\templates\AdminPages\UserAdmin.html.twig:14</note>
        <note priority="1">Part-DB1\templates\AdminPages\UserAdmin.html.twig:14</note>
      </notes>
      <segment>
        <source>user.edit.configuration</source>
        <target>Configuration</target>
      </segment>
    </unit>
    <unit id="3HIFZxy" name="user.edit.password">
      <notes>
        <note category="file-source" priority="1">Part-DB1\templates\AdminPages\UserAdmin.html.twig:15</note>
        <note priority="1">Part-DB1\templates\AdminPages\UserAdmin.html.twig:15</note>
      </notes>
      <segment>
        <source>user.edit.password</source>
        <target>Password</target>
      </segment>
    </unit>
    <unit id="CpSdWDM" name="user.edit.tfa.caption">
      <notes>
        <note category="file-source" priority="1">Part-DB1\templates\AdminPages\UserAdmin.html.twig:45</note>
        <note priority="1">Part-DB1\templates\AdminPages\UserAdmin.html.twig:45</note>
      </notes>
      <segment>
        <source>user.edit.tfa.caption</source>
        <target>Two-factor authentication</target>
      </segment>
    </unit>
    <unit id="QAuf3JI" name="user.edit.tfa.google_active">
      <notes>
        <note category="file-source" priority="1">Part-DB1\templates\AdminPages\UserAdmin.html.twig:47</note>
        <note priority="1">Part-DB1\templates\AdminPages\UserAdmin.html.twig:47</note>
      </notes>
      <segment>
        <source>user.edit.tfa.google_active</source>
        <target>Authenticator app active</target>
      </segment>
    </unit>
    <unit id="7v_PSOf" name="tfa_backup.remaining_tokens">
      <notes>
        <note category="file-source" priority="1">Part-DB1\templates\AdminPages\UserAdmin.html.twig:48</note>
        <note category="file-source" priority="1">Part-DB1\templates\Users\backup_codes.html.twig:15</note>
        <note category="file-source" priority="1">Part-DB1\templates\Users\_2fa_settings.html.twig:95</note>
        <note priority="1">Part-DB1\templates\AdminPages\UserAdmin.html.twig:48</note>
        <note priority="1">Part-DB1\templates\Users\backup_codes.html.twig:15</note>
        <note priority="1">Part-DB1\templates\Users\_2fa_settings.html.twig:95</note>
      </notes>
      <segment>
        <source>tfa_backup.remaining_tokens</source>
        <target>Remaining backup codes count</target>
      </segment>
    </unit>
    <unit id="xhNIm7L" name="tfa_backup.generation_date">
      <notes>
        <note category="file-source" priority="1">Part-DB1\templates\AdminPages\UserAdmin.html.twig:49</note>
        <note category="file-source" priority="1">Part-DB1\templates\Users\backup_codes.html.twig:17</note>
        <note category="file-source" priority="1">Part-DB1\templates\Users\_2fa_settings.html.twig:96</note>
        <note priority="1">Part-DB1\templates\AdminPages\UserAdmin.html.twig:49</note>
        <note priority="1">Part-DB1\templates\Users\backup_codes.html.twig:17</note>
        <note priority="1">Part-DB1\templates\Users\_2fa_settings.html.twig:96</note>
      </notes>
      <segment>
        <source>tfa_backup.generation_date</source>
        <target>Generation date of the backup codes</target>
      </segment>
    </unit>
    <unit id="_m6S_4Y" name="user.edit.tfa.disabled">
      <notes>
        <note category="file-source" priority="1">Part-DB1\templates\AdminPages\UserAdmin.html.twig:53</note>
        <note category="file-source" priority="1">Part-DB1\templates\AdminPages\UserAdmin.html.twig:60</note>
        <note priority="1">Part-DB1\templates\AdminPages\UserAdmin.html.twig:53</note>
        <note priority="1">Part-DB1\templates\AdminPages\UserAdmin.html.twig:60</note>
      </notes>
      <segment>
        <source>user.edit.tfa.disabled</source>
        <target>Method not enabled</target>
      </segment>
    </unit>
    <unit id="TagZ6I5" name="user.edit.tfa.u2f_keys_count">
      <notes>
        <note category="file-source" priority="1">Part-DB1\templates\AdminPages\UserAdmin.html.twig:56</note>
        <note priority="1">Part-DB1\templates\AdminPages\UserAdmin.html.twig:56</note>
      </notes>
      <segment>
        <source>user.edit.tfa.u2f_keys_count</source>
        <target>Active security keys</target>
      </segment>
    </unit>
    <unit id=".K9hu_c" name="user.edit.tfa.disable_tfa_title">
      <notes>
        <note category="file-source" priority="1">Part-DB1\templates\AdminPages\UserAdmin.html.twig:72</note>
        <note priority="1">Part-DB1\templates\AdminPages\UserAdmin.html.twig:72</note>
      </notes>
      <segment>
        <source>user.edit.tfa.disable_tfa_title</source>
        <target>Do you really want to proceed?</target>
      </segment>
    </unit>
    <unit id="xORuIU4" name="user.edit.tfa.disable_tfa_message">
      <notes>
        <note category="file-source" priority="1">Part-DB1\templates\AdminPages\UserAdmin.html.twig:72</note>
        <note priority="1">Part-DB1\templates\AdminPages\UserAdmin.html.twig:72</note>
      </notes>
      <segment>
        <source>user.edit.tfa.disable_tfa_message</source>
        <target><![CDATA[This will disable <b>all active two-factor authentication methods of the user</b> and delete the <b>backup codes</b>! 
<br>
The user will have to set up all two-factor authentication methods again and print new backup codes! <br><br>
<b>Only do this if you are absolutely sure about the identity of the user (seeking help), otherwise the account could be compromised by an attacker!</b>]]></target>
      </segment>
    </unit>
    <unit id="02HvwiS" name="user.edit.tfa.disable_tfa.btn">
      <notes>
        <note category="file-source" priority="1">Part-DB1\templates\AdminPages\UserAdmin.html.twig:73</note>
        <note priority="1">Part-DB1\templates\AdminPages\UserAdmin.html.twig:73</note>
      </notes>
      <segment>
        <source>user.edit.tfa.disable_tfa.btn</source>
        <target>Disable all two-factor authentication methods</target>
      </segment>
    </unit>
    <unit id="vQxH4zm" name="user.edit">
      <notes>
        <note category="file-source" priority="1">Part-DB1\templates\AdminPages\UserAdmin.html.twig:85</note>
        <note category="state" priority="1">new</note>
      </notes>
      <segment>
        <source>user.edit</source>
        <target>Edit user</target>
      </segment>
    </unit>
    <unit id="TvuuOMC" name="user.new">
      <notes>
        <note category="file-source" priority="1">Part-DB1\templates\AdminPages\UserAdmin.html.twig:89</note>
        <note category="state" priority="1">new</note>
      </notes>
      <segment>
        <source>user.new</source>
        <target>New user</target>
      </segment>
    </unit>
    <unit id="0EjI8FY" name="attachment.delete">
      <notes>
        <note category="file-source" priority="1">Part-DB1\templates\AdminPages\_attachments.html.twig:4</note>
        <note category="file-source" priority="1">Part-DB1\templates\Parts\edit\_attachments.html.twig:4</note>
        <note priority="1">Part-DB1\templates\AdminPages\_attachments.html.twig:4</note>
        <note priority="1">Part-DB1\templates\Parts\edit\_attachments.html.twig:4</note>
        <note priority="1">Part-DB1\templates\Parts\info\_attachments_info.html.twig:63</note>
      </notes>
      <segment>
        <source>attachment.delete</source>
        <target>Delete</target>
      </segment>
    </unit>
    <unit id="ffvhms1" name="attachment.external">
      <notes>
        <note category="file-source" priority="1">Part-DB1\templates\AdminPages\_attachments.html.twig:41</note>
        <note category="file-source" priority="1">Part-DB1\templates\Parts\edit\_attachments.html.twig:38</note>
        <note category="file-source" priority="1">Part-DB1\templates\Parts\info\_attachments_info.html.twig:35</note>
        <note category="file-source" priority="1">Part-DB1\src\DataTables\AttachmentDataTable.php:159</note>
        <note priority="1">Part-DB1\templates\Parts\edit\_attachments.html.twig:38</note>
        <note priority="1">Part-DB1\src\DataTables\AttachmentDataTable.php:159</note>
      </notes>
      <segment>
        <source>attachment.external</source>
        <target>External</target>
      </segment>
    </unit>
    <unit id="vTU.j2g" name="attachment.preview.alt">
      <notes>
        <note category="file-source" priority="1">Part-DB1\templates\AdminPages\_attachments.html.twig:49</note>
        <note category="file-source" priority="1">Part-DB1\templates\Parts\edit\_attachments.html.twig:47</note>
        <note priority="1">Part-DB1\templates\AdminPages\_attachments.html.twig:47</note>
        <note priority="1">Part-DB1\templates\Parts\edit\_attachments.html.twig:45</note>
      </notes>
      <segment>
        <source>attachment.preview.alt</source>
        <target>Attachment thumbnail</target>
      </segment>
    </unit>
    <unit id="CNqXx.c" name="attachment.view">
      <notes>
        <note category="file-source" priority="1">Part-DB1\templates\AdminPages\_attachments.html.twig:52</note>
        <note category="file-source" priority="1">Part-DB1\templates\Parts\edit\_attachments.html.twig:50</note>
        <note category="file-source" priority="1">Part-DB1\templates\Parts\info\_attachments_info.html.twig:62</note>
        <note priority="1">Part-DB1\templates\AdminPages\_attachments.html.twig:50</note>
        <note priority="1">Part-DB1\templates\Parts\edit\_attachments.html.twig:48</note>
        <note priority="1">Part-DB1\templates\Parts\info\_attachments_info.html.twig:45</note>
      </notes>
      <segment>
        <source>attachment.view</source>
        <target>View</target>
      </segment>
    </unit>
    <unit id="HnHc.HV" name="attachment.file_not_found">
      <notes>
        <note category="file-source" priority="1">Part-DB1\templates\AdminPages\_attachments.html.twig:58</note>
        <note category="file-source" priority="1">Part-DB1\templates\Parts\edit\_attachments.html.twig:56</note>
        <note category="file-source" priority="1">Part-DB1\templates\Parts\info\_attachments_info.html.twig:43</note>
        <note category="file-source" priority="1">Part-DB1\src\DataTables\AttachmentDataTable.php:166</note>
        <note priority="1">Part-DB1\templates\AdminPages\_attachments.html.twig:56</note>
        <note priority="1">Part-DB1\templates\Parts\edit\_attachments.html.twig:54</note>
        <note priority="1">Part-DB1\templates\Parts\info\_attachments_info.html.twig:38</note>
        <note priority="1">Part-DB1\src\DataTables\AttachmentDataTable.php:166</note>
      </notes>
      <segment>
        <source>attachment.file_not_found</source>
        <target>File not found</target>
      </segment>
    </unit>
    <unit id="vnfQKjk" name="attachment.secure">
      <notes>
        <note category="file-source" priority="1">Part-DB1\templates\AdminPages\_attachments.html.twig:66</note>
        <note category="file-source" priority="1">Part-DB1\templates\Parts\edit\_attachments.html.twig:64</note>
        <note category="file-source" priority="1">Part-DB1\templates\Parts\info\_attachments_info.html.twig:48</note>
        <note priority="1">Part-DB1\templates\Parts\edit\_attachments.html.twig:62</note>
      </notes>
      <segment>
        <source>attachment.secure</source>
        <target>Private attachment</target>
      </segment>
    </unit>
    <unit id="NCjSwVs" name="attachment.create">
      <notes>
        <note category="file-source" priority="1">Part-DB1\templates\AdminPages\_attachments.html.twig:79</note>
        <note category="file-source" priority="1">Part-DB1\templates\Parts\edit\_attachments.html.twig:77</note>
        <note priority="1">Part-DB1\templates\AdminPages\_attachments.html.twig:77</note>
        <note priority="1">Part-DB1\templates\Parts\edit\_attachments.html.twig:75</note>
      </notes>
      <segment>
        <source>attachment.create</source>
        <target>Add attachment</target>
      </segment>
    </unit>
    <unit id="kxhr8KP" name="part_lot.edit.delete.confirm">
      <notes>
        <note category="file-source" priority="1">Part-DB1\templates\AdminPages\_attachments.html.twig:84</note>
        <note category="file-source" priority="1">Part-DB1\templates\Parts\edit\_attachments.html.twig:82</note>
        <note category="file-source" priority="1">Part-DB1\templates\Parts\edit\_lots.html.twig:33</note>
        <note priority="1">Part-DB1\templates\AdminPages\_attachments.html.twig:82</note>
        <note priority="1">Part-DB1\templates\Parts\edit\_attachments.html.twig:80</note>
        <note priority="1">Part-DB1\templates\Parts\edit\_lots.html.twig:33</note>
      </notes>
      <segment>
        <source>part_lot.edit.delete.confirm</source>
        <target>Do you really want to delete this stock? This can not be undone!</target>
      </segment>
    </unit>
    <unit id="RqM7iAG" name="entity.delete.confirm_title">
      <notes>
        <note category="file-source" priority="1">Part-DB1\templates\AdminPages\_delete_form.html.twig:2</note>
        <note priority="1">Part-DB1\templates\AdminPages\_delete_form.html.twig:2</note>
        <note priority="1">templates\AdminPages\_delete_form.html.twig:2</note>
      </notes>
      <segment>
        <source>entity.delete.confirm_title</source>
        <target>You really want to delete %name%?</target>
      </segment>
    </unit>
    <unit id="0B3xeO2" name="entity.delete.message">
      <notes>
        <note category="file-source" priority="1">Part-DB1\templates\AdminPages\_delete_form.html.twig:3</note>
        <note priority="1">Part-DB1\templates\AdminPages\_delete_form.html.twig:3</note>
        <note priority="1">templates\AdminPages\_delete_form.html.twig:3</note>
      </notes>
      <segment>
        <source>entity.delete.message</source>
        <target><![CDATA[This can not be undone!
<br>
Sub elements will be moved upwards.]]></target>
      </segment>
    </unit>
    <unit id="eyyICVM" name="entity.delete">
      <notes>
        <note category="file-source" priority="1">Part-DB1\templates\AdminPages\_delete_form.html.twig:11</note>
        <note priority="1">Part-DB1\templates\AdminPages\_delete_form.html.twig:11</note>
        <note priority="1">templates\AdminPages\_delete_form.html.twig:9</note>
      </notes>
      <segment>
        <source>entity.delete</source>
        <target>Delete element</target>
      </segment>
    </unit>
    <unit id="jix.mo1" name="edit.log_comment">
      <notes>
        <note category="file-source" priority="1">Part-DB1\templates\AdminPages\_delete_form.html.twig:16</note>
        <note category="file-source" priority="1">Part-DB1\templates\Parts\info\_tools.html.twig:45</note>
        <note category="file-source" priority="1">Part-DB1\src\Form\Part\PartBaseType.php:286</note>
        <note priority="1">Part-DB1\templates\AdminPages\_delete_form.html.twig:16</note>
        <note priority="1">Part-DB1\templates\Parts\info\_tools.html.twig:43</note>
        <note priority="1">Part-DB1\src\Form\Part\PartBaseType.php:267</note>
        <note priority="1">new</note>
      </notes>
      <segment>
        <source>edit.log_comment</source>
        <target>Change comment</target>
      </segment>
    </unit>
    <unit id="A15hzUY" name="entity.delete.recursive">
      <notes>
        <note category="file-source" priority="1">Part-DB1\templates\AdminPages\_delete_form.html.twig:24</note>
        <note priority="1">Part-DB1\templates\AdminPages\_delete_form.html.twig:24</note>
        <note priority="1">templates\AdminPages\_delete_form.html.twig:12</note>
      </notes>
      <segment>
        <source>entity.delete.recursive</source>
        <target>Delete recursive (all sub elements)</target>
      </segment>
    </unit>
    <unit id="vlslklu" name="entity.duplicate">
      <notes>
        <note category="file-source" priority="1">Part-DB1\templates\AdminPages\_duplicate.html.twig:3</note>
      </notes>
      <segment>
        <source>entity.duplicate</source>
        <target>Duplicate element</target>
      </segment>
    </unit>
    <unit id="4_pqNGT" name="export.format">
      <notes>
        <note category="file-source" priority="1">Part-DB1\templates\AdminPages\_export_form.html.twig:4</note>
        <note category="file-source" priority="1">Part-DB1\src\Form\AdminPages\ImportType.php:76</note>
        <note priority="1">Part-DB1\templates\AdminPages\_export_form.html.twig:4</note>
        <note priority="1">Part-DB1\src\Form\AdminPages\ImportType.php:76</note>
        <note priority="1">templates\AdminPages\_export_form.html.twig:4</note>
        <note priority="1">src\Form\ImportType.php:67</note>
      </notes>
      <segment>
        <source>export.format</source>
        <target>File format</target>
      </segment>
    </unit>
    <unit id="FlGXF7u" name="export.level">
      <notes>
        <note category="file-source" priority="1">Part-DB1\templates\AdminPages\_export_form.html.twig:16</note>
        <note priority="1">Part-DB1\templates\AdminPages\_export_form.html.twig:16</note>
        <note priority="1">templates\AdminPages\_export_form.html.twig:16</note>
      </notes>
      <segment>
        <source>export.level</source>
        <target>Verbosity level</target>
      </segment>
    </unit>
    <unit id="dA2Gh6w" name="export.level.simple">
      <notes>
        <note category="file-source" priority="1">Part-DB1\templates\AdminPages\_export_form.html.twig:19</note>
        <note priority="1">Part-DB1\templates\AdminPages\_export_form.html.twig:19</note>
        <note priority="1">templates\AdminPages\_export_form.html.twig:19</note>
      </notes>
      <segment>
        <source>export.level.simple</source>
        <target>Simple</target>
      </segment>
    </unit>
    <unit id="0UfNFxx" name="export.level.extended">
      <notes>
        <note category="file-source" priority="1">Part-DB1\templates\AdminPages\_export_form.html.twig:20</note>
        <note priority="1">Part-DB1\templates\AdminPages\_export_form.html.twig:20</note>
        <note priority="1">templates\AdminPages\_export_form.html.twig:20</note>
      </notes>
      <segment>
        <source>export.level.extended</source>
        <target>Extended</target>
      </segment>
    </unit>
    <unit id="dLPhjKy" name="export.level.full">
      <notes>
        <note category="file-source" priority="1">Part-DB1\templates\AdminPages\_export_form.html.twig:21</note>
        <note priority="1">Part-DB1\templates\AdminPages\_export_form.html.twig:21</note>
        <note priority="1">templates\AdminPages\_export_form.html.twig:21</note>
      </notes>
      <segment>
        <source>export.level.full</source>
        <target>Full</target>
      </segment>
    </unit>
    <unit id="5c8F8f2" name="export.include_children">
      <notes>
        <note category="file-source" priority="1">Part-DB1\templates\AdminPages\_export_form.html.twig:31</note>
        <note priority="1">Part-DB1\templates\AdminPages\_export_form.html.twig:31</note>
        <note priority="1">templates\AdminPages\_export_form.html.twig:31</note>
      </notes>
      <segment>
        <source>export.include_children</source>
        <target>Include children elements in export</target>
      </segment>
    </unit>
    <unit id="G8WtNph" name="export.btn">
      <notes>
        <note category="file-source" priority="1">Part-DB1\templates\AdminPages\_export_form.html.twig:39</note>
        <note priority="1">Part-DB1\templates\AdminPages\_export_form.html.twig:39</note>
        <note priority="1">templates\AdminPages\_export_form.html.twig:39</note>
      </notes>
      <segment>
        <source>export.btn</source>
        <target>Export</target>
      </segment>
    </unit>
    <unit id="2y0kouO" name="id.label">
      <notes>
        <note category="file-source" priority="1">Part-DB1\templates\AdminPages\_info.html.twig:4</note>
        <note category="file-source" priority="1">Part-DB1\templates\Parts\edit\edit_part_info.html.twig:12</note>
        <note category="file-source" priority="1">Part-DB1\templates\Parts\info\show_part_info.html.twig:24</note>
        <note category="file-source" priority="1">Part-DB1\templates\Parts\info\_extended_infos.html.twig:36</note>
        <note priority="1">Part-DB1\templates\AdminPages\_info.html.twig:4</note>
        <note priority="1">Part-DB1\templates\Parts\edit\edit_part_info.html.twig:12</note>
        <note priority="1">Part-DB1\templates\Parts\info\show_part_info.html.twig:24</note>
        <note priority="1">Part-DB1\templates\Parts\info\_extended_infos.html.twig:36</note>
        <note priority="1">templates\AdminPages\EntityAdminBase.html.twig:94</note>
        <note priority="1">templates\Parts\edit_part_info.html.twig:12</note>
        <note priority="1">templates\Parts\show_part_info.html.twig:11</note>
      </notes>
      <segment>
        <source>id.label</source>
        <target>ID</target>
      </segment>
    </unit>
    <unit id="cMLFYZw" name="createdAt">
      <notes>
        <note category="file-source" priority="1">Part-DB1\templates\AdminPages\_info.html.twig:11</note>
        <note category="file-source" priority="1">Part-DB1\templates\Parts\info\_attachments_info.html.twig:76</note>
        <note category="file-source" priority="1">Part-DB1\templates\Parts\info\_attachments_info.html.twig:77</note>
        <note category="file-source" priority="1">Part-DB1\templates\Parts\info\_extended_infos.html.twig:6</note>
        <note category="file-source" priority="1">Part-DB1\templates\Parts\info\_order_infos.html.twig:69</note>
        <note category="file-source" priority="1">Part-DB1\templates\Parts\info\_sidebar.html.twig:12</note>
        <note category="file-source" priority="1">Part-DB1\templates\Parts\lists\_info_card.html.twig:77</note>
        <note priority="1">Part-DB1\templates\AdminPages\_info.html.twig:11</note>
        <note priority="1">Part-DB1\templates\Parts\info\_attachments_info.html.twig:59</note>
        <note priority="1">Part-DB1\templates\Parts\info\_attachments_info.html.twig:60</note>
        <note priority="1">Part-DB1\templates\Parts\info\_extended_infos.html.twig:6</note>
        <note priority="1">Part-DB1\templates\Parts\info\_order_infos.html.twig:69</note>
        <note priority="1">Part-DB1\templates\Parts\info\_sidebar.html.twig:12</note>
        <note priority="1">Part-DB1\templates\Parts\lists\_info_card.html.twig:53</note>
        <note priority="1">templates\AdminPages\EntityAdminBase.html.twig:101</note>
        <note priority="1">templates\Parts\show_part_info.html.twig:248</note>
      </notes>
      <segment>
        <source>createdAt</source>
        <target>Created At</target>
      </segment>
    </unit>
    <unit id="ZcUFNEJ" name="lastModified">
      <notes>
        <note category="file-source" priority="1">Part-DB1\templates\AdminPages\_info.html.twig:25</note>
        <note category="file-source" priority="1">Part-DB1\templates\Parts\info\_extended_infos.html.twig:21</note>
        <note category="file-source" priority="1">Part-DB1\templates\Parts\info\_sidebar.html.twig:8</note>
        <note category="file-source" priority="1">Part-DB1\templates\Parts\lists\_info_card.html.twig:73</note>
        <note priority="1">Part-DB1\templates\AdminPages\_info.html.twig:25</note>
        <note priority="1">Part-DB1\templates\Parts\info\_extended_infos.html.twig:21</note>
        <note priority="1">Part-DB1\templates\Parts\info\_sidebar.html.twig:8</note>
        <note priority="1">Part-DB1\templates\Parts\lists\_info_card.html.twig:49</note>
        <note priority="1">templates\AdminPages\EntityAdminBase.html.twig:114</note>
        <note priority="1">templates\Parts\show_part_info.html.twig:263</note>
      </notes>
      <segment>
        <source>lastModified</source>
        <target>Last modified</target>
      </segment>
    </unit>
    <unit id="noZi5aQ" name="entity.info.parts_count">
      <notes>
        <note category="file-source" priority="1">Part-DB1\templates\AdminPages\_info.html.twig:38</note>
        <note priority="1">Part-DB1\templates\AdminPages\_info.html.twig:38</note>
      </notes>
      <segment>
        <source>entity.info.parts_count</source>
        <target>Number of parts with this element</target>
      </segment>
    </unit>
    <unit id="4FQqOUW" name="specifications.property">
      <notes>
        <note category="file-source" priority="1">Part-DB1\templates\AdminPages\_parameters.html.twig:6</note>
        <note category="file-source" priority="1">Part-DB1\templates\helper.twig:125</note>
        <note category="file-source" priority="1">Part-DB1\templates\Parts\edit\_specifications.html.twig:6</note>
      </notes>
      <segment>
        <source>specifications.property</source>
        <target>Parameter</target>
      </segment>
    </unit>
    <unit id="N4F6wz5" name="specifications.symbol">
      <notes>
        <note category="file-source" priority="1">Part-DB1\templates\AdminPages\_parameters.html.twig:7</note>
        <note category="file-source" priority="1">Part-DB1\templates\Parts\edit\_specifications.html.twig:7</note>
      </notes>
      <segment>
        <source>specifications.symbol</source>
        <target>Symbol</target>
      </segment>
    </unit>
    <unit id="ManEcyM" name="specifications.value_min">
      <notes>
        <note category="file-source" priority="1">Part-DB1\templates\AdminPages\_parameters.html.twig:8</note>
        <note category="file-source" priority="1">Part-DB1\templates\Parts\edit\_specifications.html.twig:8</note>
      </notes>
      <segment>
        <source>specifications.value_min</source>
        <target>Min.</target>
      </segment>
    </unit>
    <unit id="BzRKVPC" name="specifications.value_typ">
      <notes>
        <note category="file-source" priority="1">Part-DB1\templates\AdminPages\_parameters.html.twig:9</note>
        <note category="file-source" priority="1">Part-DB1\templates\Parts\edit\_specifications.html.twig:9</note>
      </notes>
      <segment>
        <source>specifications.value_typ</source>
        <target>Typ.</target>
      </segment>
    </unit>
    <unit id="WLVXsOF" name="specifications.value_max">
      <notes>
        <note category="file-source" priority="1">Part-DB1\templates\AdminPages\_parameters.html.twig:10</note>
        <note category="file-source" priority="1">Part-DB1\templates\Parts\edit\_specifications.html.twig:10</note>
      </notes>
      <segment>
        <source>specifications.value_max</source>
        <target>Max.</target>
      </segment>
    </unit>
    <unit id="mRpl2vJ" name="specifications.unit">
      <notes>
        <note category="file-source" priority="1">Part-DB1\templates\AdminPages\_parameters.html.twig:11</note>
        <note category="file-source" priority="1">Part-DB1\templates\Parts\edit\_specifications.html.twig:11</note>
      </notes>
      <segment>
        <source>specifications.unit</source>
        <target>Unit</target>
      </segment>
    </unit>
    <unit id="05vM0Vp" name="specifications.text">
      <notes>
        <note category="file-source" priority="1">Part-DB1\templates\AdminPages\_parameters.html.twig:12</note>
        <note category="file-source" priority="1">Part-DB1\templates\Parts\edit\_specifications.html.twig:12</note>
      </notes>
      <segment>
        <source>specifications.text</source>
        <target>Text</target>
      </segment>
    </unit>
    <unit id="t9lgp3U" name="specifications.group">
      <notes>
        <note category="file-source" priority="1">Part-DB1\templates\AdminPages\_parameters.html.twig:13</note>
        <note category="file-source" priority="1">Part-DB1\templates\Parts\edit\_specifications.html.twig:13</note>
      </notes>
      <segment>
        <source>specifications.group</source>
        <target>Group</target>
      </segment>
    </unit>
    <unit id="MZTH_sJ" name="specification.create">
      <notes>
        <note category="file-source" priority="1">Part-DB1\templates\AdminPages\_parameters.html.twig:26</note>
        <note category="file-source" priority="1">Part-DB1\templates\Parts\edit\_specifications.html.twig:26</note>
      </notes>
      <segment>
        <source>specification.create</source>
        <target>New Parameter</target>
      </segment>
    </unit>
    <unit id="eEuzINH" name="parameter.delete.confirm">
      <notes>
        <note category="file-source" priority="1">Part-DB1\templates\AdminPages\_parameters.html.twig:31</note>
        <note category="file-source" priority="1">Part-DB1\templates\Parts\edit\_specifications.html.twig:31</note>
      </notes>
      <segment>
        <source>parameter.delete.confirm</source>
        <target>Do you really want to delete this parameter?</target>
      </segment>
    </unit>
    <unit id="rpzRyMx" name="attachment.list.title">
      <notes>
        <note category="file-source" priority="1">Part-DB1\templates\attachment_list.html.twig:3</note>
        <note priority="1">Part-DB1\templates\attachment_list.html.twig:3</note>
      </notes>
      <segment>
        <source>attachment.list.title</source>
        <target>Attachments list</target>
      </segment>
    </unit>
    <unit id="79bMpjW" name="part_list.loading.caption">
      <notes>
        <note category="file-source" priority="1">Part-DB1\templates\attachment_list.html.twig:10</note>
        <note category="file-source" priority="1">Part-DB1\templates\LogSystem\_log_table.html.twig:8</note>
        <note category="file-source" priority="1">Part-DB1\templates\Parts\lists\_parts_list.html.twig:6</note>
        <note priority="1">Part-DB1\templates\attachment_list.html.twig:10</note>
        <note priority="1">Part-DB1\templates\LogSystem\_log_table.html.twig:8</note>
        <note priority="1">Part-DB1\templates\Parts\lists\_parts_list.html.twig:6</note>
      </notes>
      <segment>
        <source>part_list.loading.caption</source>
        <target>Loading</target>
      </segment>
    </unit>
    <unit id="dJ3yFo4" name="part_list.loading.message">
      <notes>
        <note category="file-source" priority="1">Part-DB1\templates\attachment_list.html.twig:11</note>
        <note category="file-source" priority="1">Part-DB1\templates\LogSystem\_log_table.html.twig:9</note>
        <note category="file-source" priority="1">Part-DB1\templates\Parts\lists\_parts_list.html.twig:7</note>
        <note priority="1">Part-DB1\templates\attachment_list.html.twig:11</note>
        <note priority="1">Part-DB1\templates\LogSystem\_log_table.html.twig:9</note>
        <note priority="1">Part-DB1\templates\Parts\lists\_parts_list.html.twig:7</note>
      </notes>
      <segment>
        <source>part_list.loading.message</source>
        <target>This can take a moment. If this message do not disappear, try to reload the page.</target>
      </segment>
    </unit>
    <unit id="ZQMol4U" name="vendor.base.javascript_hint">
      <notes>
        <note category="file-source" priority="1">Part-DB1\templates\base.html.twig:68</note>
        <note priority="1">Part-DB1\templates\base.html.twig:68</note>
        <note priority="1">templates\base.html.twig:246</note>
      </notes>
      <segment>
        <source>vendor.base.javascript_hint</source>
        <target>Please activate Javascript to use all features!</target>
      </segment>
    </unit>
    <unit id="0rLRD9e" name="sidebar.big.toggle">
      <notes>
        <note category="file-source" priority="1">Part-DB1\templates\base.html.twig:73</note>
        <note priority="1">Part-DB1\templates\base.html.twig:73</note>
      </notes>
      <segment>
        <source>sidebar.big.toggle</source>
        <target>Show/Hide sidebar</target>
      </segment>
    </unit>
    <unit id="jgfKRbc" name="loading.caption">
      <notes>
        <note category="file-source" priority="1">Part-DB1\templates\base.html.twig:95</note>
        <note priority="1">Part-DB1\templates\base.html.twig:95</note>
        <note priority="1">templates\base.html.twig:271</note>
      </notes>
      <segment>
        <source>loading.caption</source>
        <target>Loading:</target>
      </segment>
    </unit>
    <unit id="PbxPO3f" name="loading.message">
      <notes>
        <note category="file-source" priority="1">Part-DB1\templates\base.html.twig:96</note>
        <note priority="1">Part-DB1\templates\base.html.twig:96</note>
        <note priority="1">templates\base.html.twig:272</note>
      </notes>
      <segment>
        <source>loading.message</source>
        <target>This can take a while. If this messages stays for a long time, try to reload the page.</target>
      </segment>
    </unit>
    <unit id="g3Hp.cE" name="loading.bar">
      <notes>
        <note category="file-source" priority="1">Part-DB1\templates\base.html.twig:101</note>
        <note priority="1">Part-DB1\templates\base.html.twig:101</note>
        <note priority="1">templates\base.html.twig:277</note>
      </notes>
      <segment>
        <source>loading.bar</source>
        <target>Loading...</target>
      </segment>
    </unit>
    <unit id="rIod4Xs" name="back_to_top">
      <notes>
        <note category="file-source" priority="1">Part-DB1\templates\base.html.twig:112</note>
        <note priority="1">Part-DB1\templates\base.html.twig:112</note>
        <note priority="1">templates\base.html.twig:288</note>
      </notes>
      <segment>
        <source>back_to_top</source>
        <target>Back to page's top</target>
      </segment>
    </unit>
    <unit id="yXZ1kdn" name="permission.edit.permission">
      <notes>
        <note category="file-source" priority="1">Part-DB1\templates\Form\permissionLayout.html.twig:35</note>
        <note priority="1">Part-DB1\templates\Form\permissionLayout.html.twig:35</note>
      </notes>
      <segment>
        <source>permission.edit.permission</source>
        <target>Permissions</target>
      </segment>
    </unit>
    <unit id="tFYZZcS" name="permission.edit.value">
      <notes>
        <note category="file-source" priority="1">Part-DB1\templates\Form\permissionLayout.html.twig:36</note>
        <note priority="1">Part-DB1\templates\Form\permissionLayout.html.twig:36</note>
      </notes>
      <segment>
        <source>permission.edit.value</source>
        <target>Value</target>
      </segment>
    </unit>
    <unit id="KzyDL60" name="permission.legend.title">
      <notes>
        <note category="file-source" priority="1">Part-DB1\templates\Form\permissionLayout.html.twig:53</note>
        <note priority="1">Part-DB1\templates\Form\permissionLayout.html.twig:53</note>
      </notes>
      <segment>
        <source>permission.legend.title</source>
        <target>Explanation of the states:</target>
      </segment>
    </unit>
    <unit id="owrJ0Qw" name="permission.legend.disallow">
      <notes>
        <note category="file-source" priority="1">Part-DB1\templates\Form\permissionLayout.html.twig:57</note>
        <note priority="1">Part-DB1\templates\Form\permissionLayout.html.twig:57</note>
      </notes>
      <segment>
        <source>permission.legend.disallow</source>
        <target>Forbidden</target>
      </segment>
    </unit>
    <unit id="1nY8d_O" name="permission.legend.allow">
      <notes>
        <note category="file-source" priority="1">Part-DB1\templates\Form\permissionLayout.html.twig:61</note>
        <note priority="1">Part-DB1\templates\Form\permissionLayout.html.twig:61</note>
      </notes>
      <segment>
        <source>permission.legend.allow</source>
        <target>Allowed</target>
      </segment>
    </unit>
    <unit id="uNMtwn9" name="permission.legend.inherit">
      <notes>
        <note category="file-source" priority="1">Part-DB1\templates\Form\permissionLayout.html.twig:65</note>
        <note priority="1">Part-DB1\templates\Form\permissionLayout.html.twig:65</note>
      </notes>
      <segment>
        <source>permission.legend.inherit</source>
        <target>Inherit from (parent) group</target>
      </segment>
    </unit>
    <unit id="QSE9MT9" name="bool.true">
      <notes>
        <note category="file-source" priority="1">Part-DB1\templates\helper.twig:3</note>
        <note priority="1">Part-DB1\templates\helper.twig:3</note>
      </notes>
      <segment>
        <source>bool.true</source>
        <target>True</target>
      </segment>
    </unit>
    <unit id="UlrxUmI" name="bool.false">
      <notes>
        <note category="file-source" priority="1">Part-DB1\templates\helper.twig:5</note>
        <note priority="1">Part-DB1\templates\helper.twig:5</note>
      </notes>
      <segment>
        <source>bool.false</source>
        <target>False</target>
      </segment>
    </unit>
    <unit id="haOas0X" name="Yes">
      <notes>
        <note category="file-source" priority="1">Part-DB1\templates\helper.twig:92</note>
        <note priority="1">Part-DB1\templates\helper.twig:87</note>
      </notes>
      <segment>
        <source>Yes</source>
        <target>Yes</target>
      </segment>
    </unit>
    <unit id="HqRCoTS" name="No">
      <notes>
        <note category="file-source" priority="1">Part-DB1\templates\helper.twig:94</note>
        <note priority="1">Part-DB1\templates\helper.twig:89</note>
      </notes>
      <segment>
        <source>No</source>
        <target>No</target>
      </segment>
    </unit>
    <unit id="PbJl5cf" name="specifications.value">
      <notes>
        <note category="file-source" priority="1">Part-DB1\templates\helper.twig:126</note>
      </notes>
      <segment>
        <source>specifications.value</source>
        <target>Value</target>
      </segment>
    </unit>
    <unit id="Qj.Hpb." name="version.caption">
      <notes>
        <note category="file-source" priority="1">Part-DB1\templates\homepage.html.twig:7</note>
        <note priority="1">Part-DB1\templates\homepage.html.twig:7</note>
        <note priority="1">templates\homepage.html.twig:7</note>
      </notes>
      <segment>
        <source>version.caption</source>
        <target>Version</target>
      </segment>
    </unit>
    <unit id="GDYG7.b" name="homepage.license">
      <notes>
        <note category="file-source" priority="1">Part-DB1\templates\homepage.html.twig:22</note>
        <note priority="1">Part-DB1\templates\homepage.html.twig:22</note>
        <note priority="1">templates\homepage.html.twig:19</note>
      </notes>
      <segment>
        <source>homepage.license</source>
        <target>License information</target>
      </segment>
    </unit>
    <unit id="5nDb2pj" name="homepage.github.caption">
      <notes>
        <note category="file-source" priority="1">Part-DB1\templates\homepage.html.twig:31</note>
        <note priority="1">Part-DB1\templates\homepage.html.twig:31</note>
        <note priority="1">templates\homepage.html.twig:28</note>
      </notes>
      <segment>
        <source>homepage.github.caption</source>
        <target>Project page</target>
      </segment>
    </unit>
    <unit id="7nCeHg7" name="homepage.github.text">
      <notes>
        <note category="file-source" priority="1">Part-DB1\templates\homepage.html.twig:31</note>
        <note priority="1">Part-DB1\templates\homepage.html.twig:31</note>
        <note priority="1">templates\homepage.html.twig:28</note>
      </notes>
      <segment>
        <source>homepage.github.text</source>
        <target><![CDATA[Source, downloads, bug reports, to-do-list etc. can be found on <a href="%href%" class="link-external" target="_blank">GitHub project page</a>]]></target>
      </segment>
    </unit>
    <unit id="9pp.6vF" name="homepage.help.caption">
      <notes>
        <note category="file-source" priority="1">Part-DB1\templates\homepage.html.twig:32</note>
        <note priority="1">Part-DB1\templates\homepage.html.twig:32</note>
        <note priority="1">templates\homepage.html.twig:29</note>
      </notes>
      <segment>
        <source>homepage.help.caption</source>
        <target>Help</target>
      </segment>
    </unit>
    <unit id="exp3iqv" name="homepage.help.text">
      <notes>
        <note category="file-source" priority="1">Part-DB1\templates\homepage.html.twig:32</note>
        <note priority="1">Part-DB1\templates\homepage.html.twig:32</note>
        <note priority="1">templates\homepage.html.twig:29</note>
      </notes>
      <segment>
        <source>homepage.help.text</source>
        <target><![CDATA[Help and tips can be found in Wiki the <a href="%href%" class="link-external" target="_blank">GitHub page</a>]]></target>
      </segment>
    </unit>
    <unit id="R2g.45a" name="homepage.forum.caption">
      <notes>
        <note category="file-source" priority="1">Part-DB1\templates\homepage.html.twig:33</note>
        <note priority="1">Part-DB1\templates\homepage.html.twig:33</note>
        <note priority="1">templates\homepage.html.twig:30</note>
      </notes>
      <segment>
        <source>homepage.forum.caption</source>
        <target>Forum</target>
      </segment>
    </unit>
    <unit id="nfBdkzp" name="homepage.forum.text">
      <notes>
        <note category="file-source" priority="1">Part-DB1\templates\homepage.html.twig:33</note>
        <note priority="1">Part-DB1\templates\homepage.html.twig:33</note>
        <note priority="1">templates\homepage.html.twig:30</note>
      </notes>
      <segment>
        <source>homepage.forum.text</source>
        <target><![CDATA[For questions about the Part-DB there is a thread on <a href="%href%" class="link-external" target="_blank">mikrocontroller.net</a>]]></target>
      </segment>
    </unit>
    <unit id="exDsVQ3" name="homepage.wiki.caption">
      <notes>
        <note category="file-source" priority="1">Part-DB1\templates\homepage.html.twig:34</note>
        <note priority="1">Part-DB1\templates\homepage.html.twig:34</note>
        <note priority="1">templates\homepage.html.twig:31</note>
      </notes>
      <segment>
        <source>homepage.wiki.caption</source>
        <target>Wiki</target>
      </segment>
    </unit>
    <unit id="tdI0IlW" name="homepage.wiki.text">
      <notes>
        <note category="file-source" priority="1">Part-DB1\templates\homepage.html.twig:34</note>
        <note priority="1">Part-DB1\templates\homepage.html.twig:34</note>
        <note priority="1">templates\homepage.html.twig:31</note>
      </notes>
      <segment>
        <source>homepage.wiki.text</source>
        <target><![CDATA[Further information is available in <a href="%href%" class="link-external" target="_blank">mikrocontroller.net Article</a>]]></target>
      </segment>
    </unit>
    <unit id="SV0IxK0" name=" homepage.basedOn ">
      <notes>
        <note category="file-source" priority="1">Part-DB1\templates\homepage.html.twig:36</note>
        <note priority="1">Part-DB1\templates\homepage.html.twig:36</note>
        <note priority="1">templates\homepage.html.twig:33</note>
      </notes>
      <segment>
        <source> homepage.basedOn </source>
        <target> Based on the original Part-DB by </target>
      </segment>
    </unit>
    <unit id="Qw1sChr" name=" homepage.others ">
      <notes>
        <note category="file-source" priority="1">Part-DB1\templates\homepage.html.twig:39</note>
        <note priority="1">Part-DB1\templates\homepage.html.twig:39</note>
        <note priority="1">templates\homepage.html.twig:36</note>
      </notes>
      <segment>
        <source> homepage.others </source>
        <target> and others </target>
      </segment>
    </unit>
    <unit id="jOOAjnK" name="homepage.last_activity">
      <notes>
        <note category="file-source" priority="1">Part-DB1\templates\homepage.html.twig:45</note>
        <note priority="1">Part-DB1\templates\homepage.html.twig:45</note>
        <note priority="1">new</note>
      </notes>
      <segment>
        <source>homepage.last_activity</source>
        <target>Last activity</target>
      </segment>
    </unit>
    <unit id="bqeaYn7" name="label_generator.title">
      <notes>
        <note category="file-source" priority="1">Part-DB1\templates\LabelSystem\dialog.html.twig:3</note>
        <note category="file-source" priority="1">Part-DB1\templates\LabelSystem\dialog.html.twig:6</note>
      </notes>
      <segment>
        <source>label_generator.title</source>
        <target>Label generator</target>
      </segment>
    </unit>
    <unit id="qHJOVv6" name="label_generator.common">
      <notes>
        <note category="file-source" priority="1">Part-DB1\templates\LabelSystem\dialog.html.twig:16</note>
      </notes>
      <segment>
        <source>label_generator.common</source>
        <target>Common</target>
      </segment>
    </unit>
    <unit id="WLpYniK" name="label_generator.advanced">
      <notes>
        <note category="file-source" priority="1">Part-DB1\templates\LabelSystem\dialog.html.twig:20</note>
      </notes>
      <segment>
        <source>label_generator.advanced</source>
        <target>Advanced</target>
      </segment>
    </unit>
    <unit id="wNFVz._" name="label_generator.profiles">
      <notes>
        <note category="file-source" priority="1">Part-DB1\templates\LabelSystem\dialog.html.twig:24</note>
      </notes>
      <segment>
        <source>label_generator.profiles</source>
        <target>Profiles</target>
      </segment>
    </unit>
    <unit id="CjbZJ5j" name="label_generator.selected_profile">
      <notes>
        <note category="file-source" priority="1">Part-DB1\templates\LabelSystem\dialog.html.twig:58</note>
      </notes>
      <segment>
        <source>label_generator.selected_profile</source>
        <target>Currently selected profile</target>
      </segment>
    </unit>
    <unit id="HqINOSK" name="label_generator.edit_profile">
      <notes>
        <note category="file-source" priority="1">Part-DB1\templates\LabelSystem\dialog.html.twig:62</note>
      </notes>
      <segment>
        <source>label_generator.edit_profile</source>
        <target>Edit profile</target>
      </segment>
    </unit>
    <unit id="fZChaHF" name="label_generator.load_profile">
      <notes>
        <note category="file-source" priority="1">Part-DB1\templates\LabelSystem\dialog.html.twig:75</note>
      </notes>
      <segment>
        <source>label_generator.load_profile</source>
        <target>Load profile</target>
      </segment>
    </unit>
    <unit id="UFelt6r" name="label_generator.download">
      <notes>
        <note category="file-source" priority="1">Part-DB1\templates\LabelSystem\dialog.html.twig:102</note>
      </notes>
      <segment>
        <source>label_generator.download</source>
        <target>Download</target>
      </segment>
    </unit>
    <unit id="fkESKHW" name="label_generator.label_btn">
      <notes>
        <note category="file-source" priority="1">Part-DB1\templates\LabelSystem\dropdown_macro.html.twig:3</note>
        <note category="file-source" priority="1">Part-DB1\templates\LabelSystem\dropdown_macro.html.twig:5</note>
      </notes>
      <segment>
        <source>label_generator.label_btn</source>
        <target>Generate label</target>
      </segment>
    </unit>
    <unit id="xXkObqX" name="label_generator.label_empty">
      <notes>
        <note category="file-source" priority="1">Part-DB1\templates\LabelSystem\dropdown_macro.html.twig:20</note>
      </notes>
      <segment>
        <source>label_generator.label_empty</source>
        <target>New empty label</target>
      </segment>
    </unit>
    <unit id="0qyoOfw" name="label_scanner.title">
      <notes>
        <note category="file-source" priority="1">Part-DB1\templates\LabelSystem\Scanner\dialog.html.twig:3</note>
      </notes>
      <segment>
        <source>label_scanner.title</source>
        <target>Label scanner</target>
      </segment>
    </unit>
    <unit id="Z0zU4lk" name="label_scanner.no_cam_found.title">
      <notes>
        <note category="file-source" priority="1">Part-DB1\templates\LabelSystem\Scanner\dialog.html.twig:7</note>
      </notes>
      <segment>
        <source>label_scanner.no_cam_found.title</source>
        <target>No webcam found</target>
      </segment>
    </unit>
    <unit id="2Jk59Ug" name="label_scanner.no_cam_found.text">
      <notes>
        <note category="file-source" priority="1">Part-DB1\templates\LabelSystem\Scanner\dialog.html.twig:7</note>
      </notes>
      <segment>
        <source>label_scanner.no_cam_found.text</source>
        <target>You need a webcam and give permission to use the scanner function. You can input the barcode code manually below.</target>
      </segment>
    </unit>
    <unit id="6qQTB7S" name="label_scanner.source_select">
      <notes>
        <note category="file-source" priority="1">Part-DB1\templates\LabelSystem\Scanner\dialog.html.twig:27</note>
      </notes>
      <segment>
        <source>label_scanner.source_select</source>
        <target>Select source</target>
      </segment>
    </unit>
    <unit id="uKTMZBs" name="log.list.title">
      <notes>
        <note category="file-source" priority="1">Part-DB1\templates\LogSystem\log_list.html.twig:3</note>
        <note priority="1">Part-DB1\templates\LogSystem\log_list.html.twig:3</note>
      </notes>
      <segment>
        <source>log.list.title</source>
        <target>System log</target>
      </segment>
    </unit>
    <unit id="_1bnAgm" name="log.undo.confirm_title">
      <notes>
        <note category="file-source" priority="1">Part-DB1\templates\LogSystem\_log_table.html.twig:1</note>
        <note priority="1">Part-DB1\templates\LogSystem\_log_table.html.twig:1</note>
        <note priority="1">new</note>
      </notes>
      <segment>
        <source>log.undo.confirm_title</source>
        <target>Really undo change / revert to timestamp?</target>
      </segment>
    </unit>
    <unit id="ATlnZ1T" name="log.undo.confirm_message">
      <notes>
        <note category="file-source" priority="1">Part-DB1\templates\LogSystem\_log_table.html.twig:2</note>
        <note priority="1">Part-DB1\templates\LogSystem\_log_table.html.twig:2</note>
        <note priority="1">new</note>
      </notes>
      <segment>
        <source>log.undo.confirm_message</source>
        <target>Do you really want to undo the given change / reset the element to the given timestamp?</target>
      </segment>
    </unit>
    <unit id="Rc1M3PN" name="mail.footer.email_sent_by">
      <notes>
        <note category="file-source" priority="1">Part-DB1\templates\mail\base.html.twig:24</note>
        <note priority="1">Part-DB1\templates\mail\base.html.twig:24</note>
      </notes>
      <segment>
        <source>mail.footer.email_sent_by</source>
        <target>This email was sent automatically by</target>
      </segment>
    </unit>
    <unit id="AchaWxK" name="mail.footer.dont_reply">
      <notes>
        <note category="file-source" priority="1">Part-DB1\templates\mail\base.html.twig:24</note>
        <note priority="1">Part-DB1\templates\mail\base.html.twig:24</note>
      </notes>
      <segment>
        <source>mail.footer.dont_reply</source>
        <target>Do not answer to this email.</target>
      </segment>
    </unit>
    <unit id="S6Fot75" name="email.hi %name%">
      <notes>
        <note category="file-source" priority="1">Part-DB1\templates\mail\pw_reset.html.twig:6</note>
        <note priority="1">Part-DB1\templates\mail\pw_reset.html.twig:6</note>
      </notes>
      <segment>
        <source>email.hi %name%</source>
        <target>Hi %name%</target>
      </segment>
    </unit>
    <unit id="VKSPbrb" name="email.pw_reset.message">
      <notes>
        <note category="file-source" priority="1">Part-DB1\templates\mail\pw_reset.html.twig:7</note>
        <note priority="1">Part-DB1\templates\mail\pw_reset.html.twig:7</note>
      </notes>
      <segment>
        <source>email.pw_reset.message</source>
        <target>somebody (hopefully you) requested a reset of your password. If this request was not made by you, ignore this mail.</target>
      </segment>
    </unit>
    <unit id="lu8bcCN" name="email.pw_reset.button">
      <notes>
        <note category="file-source" priority="1">Part-DB1\templates\mail\pw_reset.html.twig:9</note>
        <note priority="1">Part-DB1\templates\mail\pw_reset.html.twig:9</note>
      </notes>
      <segment>
        <source>email.pw_reset.button</source>
        <target>Click here to reset password</target>
      </segment>
    </unit>
    <unit id="tS_htiy" name="email.pw_reset.fallback">
      <notes>
        <note category="file-source" priority="1">Part-DB1\templates\mail\pw_reset.html.twig:11</note>
        <note priority="1">Part-DB1\templates\mail\pw_reset.html.twig:11</note>
      </notes>
      <segment>
        <source>email.pw_reset.fallback</source>
        <target><![CDATA[If this does not work for you, go to <a href="%url%">%url%</a> and enter the following info]]></target>
      </segment>
    </unit>
    <unit id="QBTV5KP" name="email.pw_reset.username">
      <notes>
        <note category="file-source" priority="1">Part-DB1\templates\mail\pw_reset.html.twig:16</note>
        <note priority="1">Part-DB1\templates\mail\pw_reset.html.twig:16</note>
      </notes>
      <segment>
        <source>email.pw_reset.username</source>
        <target>Username</target>
      </segment>
    </unit>
    <unit id="6UyKd6G" name="email.pw_reset.token">
      <notes>
        <note category="file-source" priority="1">Part-DB1\templates\mail\pw_reset.html.twig:19</note>
        <note priority="1">Part-DB1\templates\mail\pw_reset.html.twig:19</note>
      </notes>
      <segment>
        <source>email.pw_reset.token</source>
        <target>Token</target>
      </segment>
    </unit>
    <unit id="3Rl4ELy" name="email.pw_reset.valid_unit %date%">
      <notes>
        <note category="file-source" priority="1">Part-DB1\templates\mail\pw_reset.html.twig:24</note>
        <note priority="1">Part-DB1\templates\mail\pw_reset.html.twig:24</note>
      </notes>
      <segment>
        <source>email.pw_reset.valid_unit %date%</source>
        <target><![CDATA[The reset token will be valid until <i>%date%</i>.]]></target>
      </segment>
    </unit>
    <unit id="ItQbhLs" name="orderdetail.delete">
      <notes>
        <note category="file-source" priority="1">Part-DB1\templates\Parts\edit\edit_form_styles.html.twig:18</note>
        <note category="file-source" priority="1">Part-DB1\templates\Parts\edit\edit_form_styles.html.twig:58</note>
        <note category="file-source" priority="1">Part-DB1\templates\Parts\edit\edit_form_styles.html.twig:78</note>
        <note priority="1">Part-DB1\templates\Parts\edit\edit_form_styles.html.twig:58</note>
      </notes>
      <segment>
        <source>orderdetail.delete</source>
        <target>Delete</target>
      </segment>
    </unit>
    <unit id="uUvRF8P" name="pricedetails.edit.min_qty">
      <notes>
        <note category="file-source" priority="1">Part-DB1\templates\Parts\edit\edit_form_styles.html.twig:39</note>
        <note priority="1">Part-DB1\templates\Parts\edit\edit_form_styles.html.twig:39</note>
      </notes>
      <segment>
        <source>pricedetails.edit.min_qty</source>
        <target>Minimum discount quantity</target>
      </segment>
    </unit>
    <unit id="3meOpdA" name="pricedetails.edit.price">
      <notes>
        <note category="file-source" priority="1">Part-DB1\templates\Parts\edit\edit_form_styles.html.twig:40</note>
        <note priority="1">Part-DB1\templates\Parts\edit\edit_form_styles.html.twig:40</note>
      </notes>
      <segment>
        <source>pricedetails.edit.price</source>
        <target>Price</target>
      </segment>
    </unit>
    <unit id="1gzHhnJ" name="pricedetails.edit.price_qty">
      <notes>
        <note category="file-source" priority="1">Part-DB1\templates\Parts\edit\edit_form_styles.html.twig:41</note>
        <note priority="1">Part-DB1\templates\Parts\edit\edit_form_styles.html.twig:41</note>
      </notes>
      <segment>
        <source>pricedetails.edit.price_qty</source>
        <target>for amount</target>
      </segment>
    </unit>
    <unit id="8BF.OZR" name="pricedetail.create">
      <notes>
        <note category="file-source" priority="1">Part-DB1\templates\Parts\edit\edit_form_styles.html.twig:54</note>
        <note priority="1">Part-DB1\templates\Parts\edit\edit_form_styles.html.twig:54</note>
      </notes>
      <segment>
        <source>pricedetail.create</source>
        <target>Add price</target>
      </segment>
    </unit>
    <unit id="nS44Iqv" name="part.edit.title">
      <notes>
        <note category="file-source" priority="1">Part-DB1\templates\Parts\edit\edit_part_info.html.twig:4</note>
        <note priority="1">Part-DB1\templates\Parts\edit\edit_part_info.html.twig:4</note>
        <note priority="1">templates\Parts\edit_part_info.html.twig:4</note>
      </notes>
      <segment>
        <source>part.edit.title</source>
        <target>Edit part</target>
      </segment>
    </unit>
    <unit id="Ko2G29K" name="part.edit.card_title">
      <notes>
        <note category="file-source" priority="1">Part-DB1\templates\Parts\edit\edit_part_info.html.twig:9</note>
        <note priority="1">Part-DB1\templates\Parts\edit\edit_part_info.html.twig:9</note>
        <note priority="1">templates\Parts\edit_part_info.html.twig:9</note>
      </notes>
      <segment>
        <source>part.edit.card_title</source>
        <target>Edit part</target>
      </segment>
    </unit>
    <unit id="MvJvWIA" name="part.edit.tab.common">
      <notes>
        <note category="file-source" priority="1">Part-DB1\templates\Parts\edit\edit_part_info.html.twig:22</note>
        <note priority="1">Part-DB1\templates\Parts\edit\edit_part_info.html.twig:22</note>
      </notes>
      <segment>
        <source>part.edit.tab.common</source>
        <target>Common</target>
      </segment>
    </unit>
    <unit id="RjPp2bd" name="part.edit.tab.manufacturer">
      <notes>
        <note category="file-source" priority="1">Part-DB1\templates\Parts\edit\edit_part_info.html.twig:28</note>
        <note priority="1">Part-DB1\templates\Parts\edit\edit_part_info.html.twig:28</note>
      </notes>
      <segment>
        <source>part.edit.tab.manufacturer</source>
        <target>Manufacturer</target>
      </segment>
    </unit>
    <unit id="e9FzmOU" name="part.edit.tab.advanced">
      <notes>
        <note category="file-source" priority="1">Part-DB1\templates\Parts\edit\edit_part_info.html.twig:34</note>
        <note priority="1">Part-DB1\templates\Parts\edit\edit_part_info.html.twig:34</note>
      </notes>
      <segment>
        <source>part.edit.tab.advanced</source>
        <target>Advanced</target>
      </segment>
    </unit>
    <unit id="uc9NwcF" name="part.edit.tab.part_lots">
      <notes>
        <note category="file-source" priority="1">Part-DB1\templates\Parts\edit\edit_part_info.html.twig:40</note>
        <note priority="1">Part-DB1\templates\Parts\edit\edit_part_info.html.twig:40</note>
      </notes>
      <segment>
        <source>part.edit.tab.part_lots</source>
        <target>Stocks</target>
      </segment>
    </unit>
    <unit id="9HrMrf1" name="part.edit.tab.attachments">
      <notes>
        <note category="file-source" priority="1">Part-DB1\templates\Parts\edit\edit_part_info.html.twig:46</note>
        <note priority="1">Part-DB1\templates\Parts\edit\edit_part_info.html.twig:46</note>
      </notes>
      <segment>
        <source>part.edit.tab.attachments</source>
        <target>Attachments</target>
      </segment>
    </unit>
    <unit id="tkdBTwZ" name="part.edit.tab.orderdetails">
      <notes>
        <note category="file-source" priority="1">Part-DB1\templates\Parts\edit\edit_part_info.html.twig:52</note>
        <note priority="1">Part-DB1\templates\Parts\edit\edit_part_info.html.twig:52</note>
      </notes>
      <segment>
        <source>part.edit.tab.orderdetails</source>
        <target>Purchase informations</target>
      </segment>
    </unit>
    <unit id="fLuFk_2" name="part.edit.tab.specifications">
      <notes>
        <note category="file-source" priority="1">Part-DB1\templates\Parts\edit\edit_part_info.html.twig:58</note>
      </notes>
      <segment>
        <source>part.edit.tab.specifications</source>
        <target>Parameters</target>
      </segment>
    </unit>
    <unit id="LgSgFFj" name="part.edit.tab.comment">
      <notes>
        <note category="file-source" priority="1">Part-DB1\templates\Parts\edit\edit_part_info.html.twig:64</note>
        <note priority="1">Part-DB1\templates\Parts\edit\edit_part_info.html.twig:58</note>
      </notes>
      <segment>
        <source>part.edit.tab.comment</source>
        <target>Comment</target>
      </segment>
    </unit>
    <unit id="h0g53U_" name="part.new.card_title">
      <notes>
        <note category="file-source" priority="1">Part-DB1\templates\Parts\edit\new_part.html.twig:8</note>
        <note priority="1">Part-DB1\templates\Parts\edit\new_part.html.twig:8</note>
        <note priority="1">templates\Parts\new_part.html.twig:8</note>
      </notes>
      <segment>
        <source>part.new.card_title</source>
        <target>Create new part</target>
      </segment>
    </unit>
    <unit id="X.m4tR7" name="part_lot.delete">
      <notes>
        <note category="file-source" priority="1">Part-DB1\templates\Parts\edit\_lots.html.twig:5</note>
        <note priority="1">Part-DB1\templates\Parts\edit\_lots.html.twig:5</note>
      </notes>
      <segment>
        <source>part_lot.delete</source>
        <target>Delete</target>
      </segment>
    </unit>
    <unit id="Ey2BEY6" name="part_lot.create">
      <notes>
        <note category="file-source" priority="1">Part-DB1\templates\Parts\edit\_lots.html.twig:28</note>
        <note priority="1">Part-DB1\templates\Parts\edit\_lots.html.twig:28</note>
      </notes>
      <segment>
        <source>part_lot.create</source>
        <target>Add stock</target>
      </segment>
    </unit>
    <unit id="D7h1rMv" name="orderdetail.create">
      <notes>
        <note category="file-source" priority="1">Part-DB1\templates\Parts\edit\_orderdetails.html.twig:13</note>
        <note priority="1">Part-DB1\templates\Parts\edit\_orderdetails.html.twig:13</note>
      </notes>
      <segment>
        <source>orderdetail.create</source>
        <target>Add distributor</target>
      </segment>
    </unit>
    <unit id="uKZiiFJ" name="pricedetails.edit.delete.confirm">
      <notes>
        <note category="file-source" priority="1">Part-DB1\templates\Parts\edit\_orderdetails.html.twig:18</note>
        <note priority="1">Part-DB1\templates\Parts\edit\_orderdetails.html.twig:18</note>
      </notes>
      <segment>
        <source>pricedetails.edit.delete.confirm</source>
        <target>Do you really want to delete this price? This can not be undone.</target>
      </segment>
    </unit>
    <unit id="FIw9JVr" name="orderdetails.edit.delete.confirm">
      <notes>
        <note category="file-source" priority="1">Part-DB1\templates\Parts\edit\_orderdetails.html.twig:62</note>
        <note priority="1">Part-DB1\templates\Parts\edit\_orderdetails.html.twig:61</note>
      </notes>
      <segment>
        <source>orderdetails.edit.delete.confirm</source>
        <target>Do you really want to delete this distributor info? This can not be undone!</target>
      </segment>
    </unit>
    <unit id="UoflU8w" name="part.info.title">
      <notes>
        <note category="file-source" priority="1">Part-DB1\templates\Parts\info\show_part_info.html.twig:4</note>
        <note category="file-source" priority="1">Part-DB1\templates\Parts\info\show_part_info.html.twig:19</note>
        <note priority="1">Part-DB1\templates\Parts\info\show_part_info.html.twig:4</note>
        <note priority="1">Part-DB1\templates\Parts\info\show_part_info.html.twig:19</note>
        <note priority="1">templates\Parts\show_part_info.html.twig:4</note>
        <note priority="1">templates\Parts\show_part_info.html.twig:9</note>
      </notes>
      <segment>
        <source>part.info.title</source>
        <target>Detail info for part</target>
      </segment>
    </unit>
    <unit id="ZrzEsc_" name="part.part_lots.label">
      <notes>
        <note category="file-source" priority="1">Part-DB1\templates\Parts\info\show_part_info.html.twig:47</note>
        <note priority="1">Part-DB1\templates\Parts\info\show_part_info.html.twig:47</note>
      </notes>
      <segment>
        <source>part.part_lots.label</source>
        <target>Stocks</target>
      </segment>
    </unit>
    <unit id="BWS7Lck" name="comment.label">
      <notes>
        <note category="file-source" priority="1">Part-DB1\templates\Parts\info\show_part_info.html.twig:56</note>
        <note category="file-source" priority="1">Part-DB1\templates\Parts\lists\_info_card.html.twig:43</note>
        <note category="file-source" priority="1">Part-DB1\templates\_navbar_search.html.twig:31</note>
        <note priority="1">Part-DB1\templates\_navbar_search.html.twig:26</note>
        <note priority="1">templates\base.html.twig:62</note>
        <note priority="1">templates\Parts\show_part_info.html.twig:74</note>
        <note priority="1">src\Form\PartType.php:86</note>
      </notes>
      <segment>
        <source>comment.label</source>
        <target>Comment</target>
      </segment>
    </unit>
    <unit id="Y2.Edoh" name="part.info.specifications">
      <notes>
        <note category="file-source" priority="1">Part-DB1\templates\Parts\info\show_part_info.html.twig:64</note>
      </notes>
      <segment>
        <source>part.info.specifications</source>
        <target>Parameters</target>
      </segment>
    </unit>
    <unit id="MZz0rtU" name="attachment.labelp">
      <notes>
        <note category="file-source" priority="1">Part-DB1\templates\Parts\info\show_part_info.html.twig:74</note>
        <note priority="1">Part-DB1\templates\Parts\info\show_part_info.html.twig:64</note>
        <note priority="1">templates\Parts\show_part_info.html.twig:82</note>
      </notes>
      <segment>
        <source>attachment.labelp</source>
        <target>Attachments</target>
      </segment>
    </unit>
    <unit id="b5.SSzx" name="vendor.partinfo.shopping_infos">
      <notes>
        <note category="file-source" priority="1">Part-DB1\templates\Parts\info\show_part_info.html.twig:83</note>
        <note priority="1">Part-DB1\templates\Parts\info\show_part_info.html.twig:71</note>
        <note priority="1">templates\Parts\show_part_info.html.twig:88</note>
      </notes>
      <segment>
        <source>vendor.partinfo.shopping_infos</source>
        <target>Shopping informations</target>
      </segment>
    </unit>
    <unit id="1Soir6U" name="vendor.partinfo.history">
      <notes>
        <note category="file-source" priority="1">Part-DB1\templates\Parts\info\show_part_info.html.twig:91</note>
        <note priority="1">Part-DB1\templates\Parts\info\show_part_info.html.twig:78</note>
        <note priority="1">templates\Parts\show_part_info.html.twig:94</note>
      </notes>
      <segment>
        <source>vendor.partinfo.history</source>
        <target>History</target>
      </segment>
    </unit>
    <unit id="__OuWRw" name="tools.label">
      <notes>
        <note category="file-source" priority="1">Part-DB1\templates\Parts\info\show_part_info.html.twig:97</note>
        <note category="file-source" priority="1">Part-DB1\templates\_sidebar.html.twig:54</note>
        <note category="file-source" priority="1">Part-DB1\templates\_sidebar.html.twig:13</note>
        <note priority="1">Part-DB1\templates\Parts\info\show_part_info.html.twig:84</note>
        <note priority="1">Part-DB1\templates\_sidebar.html.twig:54</note>
        <note priority="1">Part-DB1\templates\_sidebar.html.twig:13</note>
        <note priority="1">templates\base.html.twig:176</note>
        <note priority="1">templates\base.html.twig:203</note>
        <note priority="1">templates\base.html.twig:217</note>
        <note priority="1">templates\base.html.twig:231</note>
        <note priority="1">templates\Parts\show_part_info.html.twig:100</note>
      </notes>
      <segment>
        <source>tools.label</source>
        <target>Tools</target>
      </segment>
    </unit>
    <unit id="BnHnqwK" name="extended_info.label">
      <notes>
        <note category="file-source" priority="1">Part-DB1\templates\Parts\info\show_part_info.html.twig:103</note>
        <note priority="1">Part-DB1\templates\Parts\info\show_part_info.html.twig:90</note>
      </notes>
      <segment>
        <source>extended_info.label</source>
        <target>Extended infos</target>
      </segment>
    </unit>
    <unit id="vMya34Z" name="attachment.name">
      <notes>
        <note category="file-source" priority="1">Part-DB1\templates\Parts\info\_attachments_info.html.twig:7</note>
        <note priority="1">Part-DB1\templates\Parts\info\_attachments_info.html.twig:7</note>
      </notes>
      <segment>
        <source>attachment.name</source>
        <target>Name</target>
      </segment>
    </unit>
    <unit id="wFzihuM" name="attachment.attachment_type">
      <notes>
        <note category="file-source" priority="1">Part-DB1\templates\Parts\info\_attachments_info.html.twig:8</note>
        <note priority="1">Part-DB1\templates\Parts\info\_attachments_info.html.twig:8</note>
      </notes>
      <segment>
        <source>attachment.attachment_type</source>
        <target>Attachment Type</target>
      </segment>
    </unit>
    <unit id="qbywfNk" name="attachment.file_name">
      <notes>
        <note category="file-source" priority="1">Part-DB1\templates\Parts\info\_attachments_info.html.twig:9</note>
        <note priority="1">Part-DB1\templates\Parts\info\_attachments_info.html.twig:9</note>
      </notes>
      <segment>
        <source>attachment.file_name</source>
        <target>File name</target>
      </segment>
    </unit>
    <unit id="MUTx89j" name="attachment.file_size">
      <notes>
        <note category="file-source" priority="1">Part-DB1\templates\Parts\info\_attachments_info.html.twig:10</note>
        <note priority="1">Part-DB1\templates\Parts\info\_attachments_info.html.twig:10</note>
      </notes>
      <segment>
        <source>attachment.file_size</source>
        <target>File size</target>
      </segment>
    </unit>
    <unit id="gWj51jS" name="attachment.preview">
      <notes>
        <note category="file-source" priority="1">Part-DB1\templates\Parts\info\_attachments_info.html.twig:54</note>
      </notes>
      <segment>
        <source>attachment.preview</source>
        <target>Preview picture</target>
      </segment>
    </unit>
    <unit id="GSjs0LU" name="attachment.download">
      <notes>
        <note category="file-source" priority="1">Part-DB1\templates\Parts\info\_attachments_info.html.twig:67</note>
        <note priority="1">Part-DB1\templates\Parts\info\_attachments_info.html.twig:50</note>
      </notes>
      <segment>
        <source>attachment.download</source>
        <target>Download</target>
      </segment>
    </unit>
    <unit id="5PiNnoA" name="user.creating_user">
      <notes>
        <note category="file-source" priority="1">Part-DB1\templates\Parts\info\_extended_infos.html.twig:11</note>
        <note priority="1">Part-DB1\templates\Parts\info\_extended_infos.html.twig:11</note>
        <note priority="1">new</note>
      </notes>
      <segment>
        <source>user.creating_user</source>
        <target>User who created this part</target>
      </segment>
    </unit>
    <unit id="t2TNwOq" name="Unknown">
      <notes>
        <note category="file-source" priority="1">Part-DB1\templates\Parts\info\_extended_infos.html.twig:13</note>
        <note category="file-source" priority="1">Part-DB1\templates\Parts\info\_extended_infos.html.twig:28</note>
        <note category="file-source" priority="1">Part-DB1\templates\Parts\info\_extended_infos.html.twig:50</note>
        <note priority="1">Part-DB1\templates\Parts\info\_extended_infos.html.twig:13</note>
        <note priority="1">Part-DB1\templates\Parts\info\_extended_infos.html.twig:28</note>
        <note priority="1">Part-DB1\templates\Parts\info\_extended_infos.html.twig:50</note>
      </notes>
      <segment>
        <source>Unknown</source>
        <target>Unknown</target>
      </segment>
    </unit>
    <unit id="n4o6jKZ" name="accessDenied">
      <notes>
        <note category="file-source" priority="1">Part-DB1\templates\Parts\info\_extended_infos.html.twig:15</note>
        <note category="file-source" priority="1">Part-DB1\templates\Parts\info\_extended_infos.html.twig:30</note>
        <note priority="1">Part-DB1\templates\Parts\info\_extended_infos.html.twig:15</note>
        <note priority="1">Part-DB1\templates\Parts\info\_extended_infos.html.twig:30</note>
        <note priority="1">new</note>
      </notes>
      <segment>
        <source>accessDenied</source>
        <target>Access Denied</target>
      </segment>
    </unit>
    <unit id="uaxA.n." name="user.last_editing_user">
      <notes>
        <note category="file-source" priority="1">Part-DB1\templates\Parts\info\_extended_infos.html.twig:26</note>
        <note priority="1">Part-DB1\templates\Parts\info\_extended_infos.html.twig:26</note>
        <note priority="1">new</note>
      </notes>
      <segment>
        <source>user.last_editing_user</source>
        <target>User who edited this part last</target>
      </segment>
    </unit>
    <unit id="xQkqdM5" name="part.isFavorite">
      <notes>
        <note category="file-source" priority="1">Part-DB1\templates\Parts\info\_extended_infos.html.twig:41</note>
        <note priority="1">Part-DB1\templates\Parts\info\_extended_infos.html.twig:41</note>
      </notes>
      <segment>
        <source>part.isFavorite</source>
        <target>Favorite</target>
      </segment>
    </unit>
    <unit id="qwRgUmm" name="part.minOrderAmount">
      <notes>
        <note category="file-source" priority="1">Part-DB1\templates\Parts\info\_extended_infos.html.twig:46</note>
        <note priority="1">Part-DB1\templates\Parts\info\_extended_infos.html.twig:46</note>
      </notes>
      <segment>
        <source>part.minOrderAmount</source>
        <target>Minimum order amount</target>
      </segment>
    </unit>
    <unit id="WB3sH1G" name="manufacturer.label">
      <notes>
        <note category="file-source" priority="1">Part-DB1\templates\Parts\info\_main_infos.html.twig:8</note>
        <note category="file-source" priority="1">Part-DB1\templates\_navbar_search.html.twig:46</note>
        <note category="file-source" priority="1">Part-DB1\src\Services\ElementTypeNameGenerator.php:84</note>
        <note priority="1">Part-DB1\templates\Parts\info\_main_infos.html.twig:8</note>
        <note priority="1">Part-DB1\templates\_navbar_search.html.twig:41</note>
        <note priority="1">Part-DB1\src\Services\ElementTypeNameGenerator.php:84</note>
        <note priority="1">templates\base.html.twig:70</note>
        <note priority="1">templates\Parts\show_part_info.html.twig:24</note>
        <note priority="1">src\Form\PartType.php:80</note>
      </notes>
      <segment>
        <source>manufacturer.label</source>
        <target>Manufacturer</target>
      </segment>
    </unit>
    <unit id="kTRK6H_" name="name.label">
      <notes>
        <note category="file-source" priority="1">Part-DB1\templates\Parts\info\_main_infos.html.twig:24</note>
        <note category="file-source" priority="1">Part-DB1\templates\_navbar_search.html.twig:11</note>
        <note priority="1">templates\base.html.twig:54</note>
        <note priority="1">src\Form\PartType.php:62</note>
      </notes>
      <segment>
        <source>name.label</source>
        <target>Name</target>
      </segment>
    </unit>
    <unit id="xaKzTBt" name="part.back_to_info">
      <notes>
        <note category="file-source" priority="1">Part-DB1\templates\Parts\info\_main_infos.html.twig:27</note>
        <note priority="1">Part-DB1\templates\Parts\info\_main_infos.html.twig:27</note>
        <note priority="1">new</note>
      </notes>
      <segment>
        <source>part.back_to_info</source>
        <target>Back to current version</target>
      </segment>
    </unit>
    <unit id="LSnWIG7" name="description.label">
      <notes>
        <note category="file-source" priority="1">Part-DB1\templates\Parts\info\_main_infos.html.twig:32</note>
        <note category="file-source" priority="1">Part-DB1\templates\_navbar_search.html.twig:19</note>
        <note priority="1">Part-DB1\templates\Parts\info\_main_infos.html.twig:32</note>
        <note priority="1">Part-DB1\templates\_navbar_search.html.twig:18</note>
        <note priority="1">templates\base.html.twig:58</note>
        <note priority="1">templates\Parts\show_part_info.html.twig:31</note>
        <note priority="1">src\Form\PartType.php:65</note>
      </notes>
      <segment>
        <source>description.label</source>
        <target>Description</target>
      </segment>
    </unit>
    <unit id="ZY57BXc" name="category.label">
      <notes>
        <note category="file-source" priority="1">Part-DB1\templates\Parts\info\_main_infos.html.twig:34</note>
        <note category="file-source" priority="1">Part-DB1\templates\_navbar_search.html.twig:15</note>
        <note category="file-source" priority="1">Part-DB1\src\Services\ElementTypeNameGenerator.php:80</note>
        <note priority="1">Part-DB1\templates\Parts\info\_main_infos.html.twig:34</note>
        <note priority="1">Part-DB1\templates\_navbar_search.html.twig:14</note>
        <note priority="1">Part-DB1\src\Services\ElementTypeNameGenerator.php:80</note>
        <note priority="1">templates\base.html.twig:56</note>
        <note priority="1">templates\Parts\show_part_info.html.twig:32</note>
        <note priority="1">src\Form\PartType.php:74</note>
      </notes>
      <segment>
        <source>category.label</source>
        <target>Category</target>
      </segment>
    </unit>
    <unit id="J.AXbaM" name="instock.label">
      <notes>
        <note category="file-source" priority="1">Part-DB1\templates\Parts\info\_main_infos.html.twig:39</note>
        <note priority="1">Part-DB1\templates\Parts\info\_main_infos.html.twig:39</note>
        <note priority="1">templates\Parts\show_part_info.html.twig:42</note>
        <note priority="1">src\Form\PartType.php:69</note>
      </notes>
      <segment>
        <source>instock.label</source>
        <target>Instock</target>
      </segment>
    </unit>
    <unit id="VYcxdrz" name="mininstock.label">
      <notes>
        <note category="file-source" priority="1">Part-DB1\templates\Parts\info\_main_infos.html.twig:41</note>
        <note priority="1">Part-DB1\templates\Parts\info\_main_infos.html.twig:41</note>
        <note priority="1">templates\Parts\show_part_info.html.twig:44</note>
        <note priority="1">src\Form\PartType.php:72</note>
      </notes>
      <segment>
        <source>mininstock.label</source>
        <target>Minimum Instock</target>
      </segment>
    </unit>
    <unit id="griVyRf" name="footprint.label">
      <notes>
        <note category="file-source" priority="1">Part-DB1\templates\Parts\info\_main_infos.html.twig:45</note>
        <note category="file-source" priority="1">Part-DB1\templates\_navbar_search.html.twig:52</note>
        <note category="file-source" priority="1">Part-DB1\src\Services\ElementTypeNameGenerator.php:83</note>
        <note priority="1">Part-DB1\templates\Parts\info\_main_infos.html.twig:45</note>
        <note priority="1">Part-DB1\templates\_navbar_search.html.twig:47</note>
        <note priority="1">Part-DB1\src\Services\ElementTypeNameGenerator.php:83</note>
        <note priority="1">templates\base.html.twig:73</note>
        <note priority="1">templates\Parts\show_part_info.html.twig:47</note>
      </notes>
      <segment>
        <source>footprint.label</source>
        <target>Footprint</target>
      </segment>
    </unit>
    <unit id="LL2dt8U" name="part.avg_price.label">
      <notes>
        <note category="file-source" priority="1">Part-DB1\templates\Parts\info\_main_infos.html.twig:56</note>
        <note category="file-source" priority="1">Part-DB1\templates\Parts\info\_main_infos.html.twig:59</note>
        <note priority="1">Part-DB1\templates\Parts\info\_main_infos.html.twig:57</note>
        <note priority="1">Part-DB1\templates\Parts\info\_main_infos.html.twig:60</note>
        <note priority="1">templates\Parts\show_part_info.html.twig:51</note>
      </notes>
      <segment>
        <source>part.avg_price.label</source>
        <target>Average Price</target>
      </segment>
    </unit>
    <unit id="3tdTZVD" name="part.supplier.name">
      <notes>
        <note category="file-source" priority="1">Part-DB1\templates\Parts\info\_order_infos.html.twig:5</note>
        <note priority="1">Part-DB1\templates\Parts\info\_order_infos.html.twig:5</note>
      </notes>
      <segment>
        <source>part.supplier.name</source>
        <target>Name</target>
      </segment>
    </unit>
    <unit id="RiciNp5" name="part.supplier.partnr">
      <notes>
        <note category="file-source" priority="1">Part-DB1\templates\Parts\info\_order_infos.html.twig:6</note>
        <note priority="1">Part-DB1\templates\Parts\info\_order_infos.html.twig:6</note>
      </notes>
      <segment>
        <source>part.supplier.partnr</source>
        <target>Partnr.</target>
      </segment>
    </unit>
    <unit id="_SpdO.3" name="part.order.minamount">
      <notes>
        <note category="file-source" priority="1">Part-DB1\templates\Parts\info\_order_infos.html.twig:28</note>
        <note priority="1">Part-DB1\templates\Parts\info\_order_infos.html.twig:28</note>
      </notes>
      <segment>
        <source>part.order.minamount</source>
        <target>Minimum amount</target>
      </segment>
    </unit>
    <unit id="4RsODVR" name="part.order.price">
      <notes>
        <note category="file-source" priority="1">Part-DB1\templates\Parts\info\_order_infos.html.twig:29</note>
        <note priority="1">Part-DB1\templates\Parts\info\_order_infos.html.twig:29</note>
      </notes>
      <segment>
        <source>part.order.price</source>
        <target>Price</target>
      </segment>
    </unit>
    <unit id="Lr0c8K3" name="part.order.single_price">
      <notes>
        <note category="file-source" priority="1">Part-DB1\templates\Parts\info\_order_infos.html.twig:31</note>
        <note priority="1">Part-DB1\templates\Parts\info\_order_infos.html.twig:31</note>
      </notes>
      <segment>
        <source>part.order.single_price</source>
        <target>Unit Price</target>
      </segment>
    </unit>
    <unit id="EKnfKFl" name="edit.caption_short">
      <notes>
        <note category="file-source" priority="1">Part-DB1\templates\Parts\info\_order_infos.html.twig:71</note>
        <note priority="1">Part-DB1\templates\Parts\info\_order_infos.html.twig:71</note>
      </notes>
      <segment>
        <source>edit.caption_short</source>
        <target>Edit</target>
      </segment>
    </unit>
    <unit id="qNZM46r" name="delete.caption">
      <notes>
        <note category="file-source" priority="1">Part-DB1\templates\Parts\info\_order_infos.html.twig:72</note>
        <note priority="1">Part-DB1\templates\Parts\info\_order_infos.html.twig:72</note>
      </notes>
      <segment>
        <source>delete.caption</source>
        <target>Delete</target>
      </segment>
    </unit>
    <unit id="aUihK3c" name="part_lots.description">
      <notes>
        <note category="file-source" priority="1">Part-DB1\templates\Parts\info\_part_lots.html.twig:7</note>
        <note priority="1">Part-DB1\templates\Parts\info\_part_lots.html.twig:6</note>
      </notes>
      <segment>
        <source>part_lots.description</source>
        <target>Description</target>
      </segment>
    </unit>
    <unit id="SOcXkyd" name="part_lots.storage_location">
      <notes>
        <note category="file-source" priority="1">Part-DB1\templates\Parts\info\_part_lots.html.twig:8</note>
        <note priority="1">Part-DB1\templates\Parts\info\_part_lots.html.twig:7</note>
      </notes>
      <segment>
        <source>part_lots.storage_location</source>
        <target>Storage location</target>
      </segment>
    </unit>
    <unit id="jVYrm0U" name="part_lots.amount">
      <notes>
        <note category="file-source" priority="1">Part-DB1\templates\Parts\info\_part_lots.html.twig:9</note>
        <note priority="1">Part-DB1\templates\Parts\info\_part_lots.html.twig:8</note>
      </notes>
      <segment>
        <source>part_lots.amount</source>
        <target>Amount</target>
      </segment>
    </unit>
    <unit id="upshmqD" name="part_lots.location_unknown">
      <notes>
        <note category="file-source" priority="1">Part-DB1\templates\Parts\info\_part_lots.html.twig:24</note>
        <note priority="1">Part-DB1\templates\Parts\info\_part_lots.html.twig:22</note>
      </notes>
      <segment>
        <source>part_lots.location_unknown</source>
        <target>Storage location unknown</target>
      </segment>
    </unit>
    <unit id="BTUni9r" name="part_lots.instock_unknown">
      <notes>
        <note category="file-source" priority="1">Part-DB1\templates\Parts\info\_part_lots.html.twig:31</note>
        <note priority="1">Part-DB1\templates\Parts\info\_part_lots.html.twig:29</note>
      </notes>
      <segment>
        <source>part_lots.instock_unknown</source>
        <target>Amount unknown</target>
      </segment>
    </unit>
    <unit id="NFa2bFQ" name="part_lots.expiration_date">
      <notes>
        <note category="file-source" priority="1">Part-DB1\templates\Parts\info\_part_lots.html.twig:40</note>
        <note priority="1">Part-DB1\templates\Parts\info\_part_lots.html.twig:38</note>
      </notes>
      <segment>
        <source>part_lots.expiration_date</source>
        <target>Expiration date</target>
      </segment>
    </unit>
    <unit id="axp.g13" name="part_lots.is_expired">
      <notes>
        <note category="file-source" priority="1">Part-DB1\templates\Parts\info\_part_lots.html.twig:48</note>
        <note priority="1">Part-DB1\templates\Parts\info\_part_lots.html.twig:46</note>
      </notes>
      <segment>
        <source>part_lots.is_expired</source>
        <target>Expired</target>
      </segment>
    </unit>
    <unit id="EWX1Sti" name="part_lots.need_refill">
      <notes>
        <note category="file-source" priority="1">Part-DB1\templates\Parts\info\_part_lots.html.twig:55</note>
        <note priority="1">Part-DB1\templates\Parts\info\_part_lots.html.twig:53</note>
      </notes>
      <segment>
        <source>part_lots.need_refill</source>
        <target>Needs refill</target>
      </segment>
    </unit>
    <unit id="E4S6Pvg" name="part.info.prev_picture">
      <notes>
        <note category="file-source" priority="1">Part-DB1\templates\Parts\info\_picture.html.twig:15</note>
        <note priority="1">Part-DB1\templates\Parts\info\_picture.html.twig:15</note>
      </notes>
      <segment>
        <source>part.info.prev_picture</source>
        <target>Previous picture</target>
      </segment>
    </unit>
    <unit id="2PpQKL9" name="part.info.next_picture">
      <notes>
        <note category="file-source" priority="1">Part-DB1\templates\Parts\info\_picture.html.twig:19</note>
        <note priority="1">Part-DB1\templates\Parts\info\_picture.html.twig:19</note>
      </notes>
      <segment>
        <source>part.info.next_picture</source>
        <target>Next picture</target>
      </segment>
    </unit>
    <unit id="8zIQiUL" name="part.mass.tooltip">
      <notes>
        <note category="file-source" priority="1">Part-DB1\templates\Parts\info\_sidebar.html.twig:21</note>
        <note priority="1">Part-DB1\templates\Parts\info\_sidebar.html.twig:21</note>
      </notes>
      <segment>
        <source>part.mass.tooltip</source>
        <target>Mass</target>
      </segment>
    </unit>
    <unit id="9o2FQD1" name="part.needs_review.badge">
      <notes>
        <note category="file-source" priority="1">Part-DB1\templates\Parts\info\_sidebar.html.twig:30</note>
        <note priority="1">Part-DB1\templates\Parts\info\_sidebar.html.twig:30</note>
      </notes>
      <segment>
        <source>part.needs_review.badge</source>
        <target>Needs review</target>
      </segment>
    </unit>
    <unit id="dF6ZXKR" name="part.favorite.badge">
      <notes>
        <note category="file-source" priority="1">Part-DB1\templates\Parts\info\_sidebar.html.twig:39</note>
        <note priority="1">Part-DB1\templates\Parts\info\_sidebar.html.twig:39</note>
      </notes>
      <segment>
        <source>part.favorite.badge</source>
        <target>Favorite</target>
      </segment>
    </unit>
    <unit id="EgLR013" name="part.obsolete.badge">
      <notes>
        <note category="file-source" priority="1">Part-DB1\templates\Parts\info\_sidebar.html.twig:47</note>
        <note priority="1">Part-DB1\templates\Parts\info\_sidebar.html.twig:47</note>
      </notes>
      <segment>
        <source>part.obsolete.badge</source>
        <target>No longer available</target>
      </segment>
    </unit>
    <unit id="PYWb1Wy" name="parameters.extracted_from_description">
      <notes>
        <note category="file-source" priority="1">Part-DB1\templates\Parts\info\_specifications.html.twig:10</note>
      </notes>
      <segment>
        <source>parameters.extracted_from_description</source>
        <target>Automatically extracted from description</target>
      </segment>
    </unit>
    <unit id="xuDIeTd" name="parameters.auto_extracted_from_comment">
      <notes>
        <note category="file-source" priority="1">Part-DB1\templates\Parts\info\_specifications.html.twig:15</note>
      </notes>
      <segment>
        <source>parameters.auto_extracted_from_comment</source>
        <target>Automatically extracted from comment</target>
      </segment>
    </unit>
    <unit id="cTsojYo" name="part.edit.btn">
      <notes>
        <note category="file-source" priority="1">Part-DB1\templates\Parts\info\_tools.html.twig:6</note>
        <note priority="1">Part-DB1\templates\Parts\info\_tools.html.twig:4</note>
        <note priority="1">templates\Parts\show_part_info.html.twig:125</note>
      </notes>
      <segment>
        <source>part.edit.btn</source>
        <target>Edit part</target>
      </segment>
    </unit>
    <unit id="XGGYjnA" name="part.clone.btn">
      <notes>
        <note category="file-source" priority="1">Part-DB1\templates\Parts\info\_tools.html.twig:16</note>
        <note priority="1">Part-DB1\templates\Parts\info\_tools.html.twig:14</note>
        <note priority="1">templates\Parts\show_part_info.html.twig:135</note>
      </notes>
      <segment>
        <source>part.clone.btn</source>
        <target>Clone part</target>
      </segment>
    </unit>
    <unit id="WzQH7wQ" name="part.create.btn">
      <notes>
        <note category="file-source" priority="1">Part-DB1\templates\Parts\info\_tools.html.twig:24</note>
        <note category="file-source" priority="1">Part-DB1\templates\Parts\lists\_action_bar.html.twig:4</note>
        <note priority="1">templates\Parts\show_part_info.html.twig:143</note>
      </notes>
      <segment>
        <source>part.create.btn</source>
        <target>Create new part</target>
      </segment>
    </unit>
    <unit id="GayDkXI" name="part.delete.confirm_title">
      <notes>
        <note category="file-source" priority="1">Part-DB1\templates\Parts\info\_tools.html.twig:31</note>
        <note priority="1">Part-DB1\templates\Parts\info\_tools.html.twig:29</note>
      </notes>
      <segment>
        <source>part.delete.confirm_title</source>
        <target>Do you really want to delete this part?</target>
      </segment>
    </unit>
    <unit id="v4cgmfN" name="part.delete.message">
      <notes>
        <note category="file-source" priority="1">Part-DB1\templates\Parts\info\_tools.html.twig:32</note>
        <note priority="1">Part-DB1\templates\Parts\info\_tools.html.twig:30</note>
      </notes>
      <segment>
        <source>part.delete.message</source>
        <target>This part and any associated information (like attachments, price informations, etc.) will be deleted. This can not be undone!</target>
      </segment>
    </unit>
    <unit id="CJHxw_e" name="part.delete">
      <notes>
        <note category="file-source" priority="1">Part-DB1\templates\Parts\info\_tools.html.twig:39</note>
        <note priority="1">Part-DB1\templates\Parts\info\_tools.html.twig:37</note>
      </notes>
      <segment>
        <source>part.delete</source>
        <target>Delete part</target>
      </segment>
    </unit>
    <unit id="7BufWRt" name="parts_list.all.title">
      <notes>
        <note category="file-source" priority="1">Part-DB1\templates\Parts\lists\all_list.html.twig:4</note>
        <note priority="1">Part-DB1\templates\Parts\lists\all_list.html.twig:4</note>
      </notes>
      <segment>
        <source>parts_list.all.title</source>
        <target>All parts</target>
      </segment>
    </unit>
    <unit id="TOD4O3j" name="parts_list.category.title">
      <notes>
        <note category="file-source" priority="1">Part-DB1\templates\Parts\lists\category_list.html.twig:4</note>
        <note priority="1">Part-DB1\templates\Parts\lists\category_list.html.twig:4</note>
      </notes>
      <segment>
        <source>parts_list.category.title</source>
        <target>Parts with category</target>
      </segment>
    </unit>
    <unit id="yCsUZQZ" name="parts_list.footprint.title">
      <notes>
        <note category="file-source" priority="1">Part-DB1\templates\Parts\lists\footprint_list.html.twig:4</note>
        <note priority="1">Part-DB1\templates\Parts\lists\footprint_list.html.twig:4</note>
      </notes>
      <segment>
        <source>parts_list.footprint.title</source>
        <target>Parts with footprint</target>
      </segment>
    </unit>
    <unit id="j4vXh3o" name="parts_list.manufacturer.title">
      <notes>
        <note category="file-source" priority="1">Part-DB1\templates\Parts\lists\manufacturer_list.html.twig:4</note>
        <note priority="1">Part-DB1\templates\Parts\lists\manufacturer_list.html.twig:4</note>
      </notes>
      <segment>
        <source>parts_list.manufacturer.title</source>
        <target>Parts with manufacturer</target>
      </segment>
    </unit>
    <unit id="6uogzri" name="parts_list.search.title">
      <notes>
        <note category="file-source" priority="1">Part-DB1\templates\Parts\lists\search_list.html.twig:4</note>
        <note priority="1">Part-DB1\templates\Parts\lists\search_list.html.twig:4</note>
      </notes>
      <segment>
        <source>parts_list.search.title</source>
        <target>Search Parts</target>
      </segment>
    </unit>
    <unit id="gwE_D3w" name="parts_list.storelocation.title">
      <notes>
        <note category="file-source" priority="1">Part-DB1\templates\Parts\lists\store_location_list.html.twig:4</note>
        <note priority="1">Part-DB1\templates\Parts\lists\store_location_list.html.twig:4</note>
      </notes>
      <segment>
        <source>parts_list.storelocation.title</source>
        <target>Parts with store locations</target>
      </segment>
    </unit>
    <unit id="K3Nj1UQ" name="parts_list.supplier.title">
      <notes>
        <note category="file-source" priority="1">Part-DB1\templates\Parts\lists\supplier_list.html.twig:4</note>
        <note priority="1">Part-DB1\templates\Parts\lists\supplier_list.html.twig:4</note>
      </notes>
      <segment>
        <source>parts_list.supplier.title</source>
        <target>Parts with supplier</target>
      </segment>
    </unit>
    <unit id="DBlWwba" name="parts_list.tags.title">
      <notes>
        <note category="file-source" priority="1">Part-DB1\templates\Parts\lists\tags_list.html.twig:4</note>
        <note priority="1">Part-DB1\templates\Parts\lists\tags_list.html.twig:4</note>
      </notes>
      <segment>
        <source>parts_list.tags.title</source>
        <target>Parts with tag</target>
      </segment>
    </unit>
    <unit id="5tFcxpX" name="entity.info.common.tab">
      <notes>
        <note category="file-source" priority="1">Part-DB1\templates\Parts\lists\_info_card.html.twig:22</note>
        <note priority="1">Part-DB1\templates\Parts\lists\_info_card.html.twig:17</note>
      </notes>
      <segment>
        <source>entity.info.common.tab</source>
        <target>Common</target>
      </segment>
    </unit>
    <unit id="F0da8x0" name="entity.info.statistics.tab">
      <notes>
        <note category="file-source" priority="1">Part-DB1\templates\Parts\lists\_info_card.html.twig:26</note>
        <note priority="1">Part-DB1\templates\Parts\lists\_info_card.html.twig:20</note>
      </notes>
      <segment>
        <source>entity.info.statistics.tab</source>
        <target>Statistics</target>
      </segment>
    </unit>
    <unit id="Msykg.Z" name="entity.info.attachments.tab">
      <notes>
        <note category="file-source" priority="1">Part-DB1\templates\Parts\lists\_info_card.html.twig:31</note>
      </notes>
      <segment>
        <source>entity.info.attachments.tab</source>
        <target>Attachments</target>
      </segment>
    </unit>
    <unit id="8VfTCPf" name="entity.info.parameters.tab">
      <notes>
        <note category="file-source" priority="1">Part-DB1\templates\Parts\lists\_info_card.html.twig:37</note>
      </notes>
      <segment>
        <source>entity.info.parameters.tab</source>
        <target>Parameters</target>
      </segment>
    </unit>
    <unit id="a0Bt1My" name="entity.info.name">
      <notes>
        <note category="file-source" priority="1">Part-DB1\templates\Parts\lists\_info_card.html.twig:54</note>
        <note priority="1">Part-DB1\templates\Parts\lists\_info_card.html.twig:30</note>
      </notes>
      <segment>
        <source>entity.info.name</source>
        <target>Name</target>
      </segment>
    </unit>
    <unit id="pqMTPTv" name="entity.info.parent">
      <notes>
        <note category="file-source" priority="1">Part-DB1\templates\Parts\lists\_info_card.html.twig:58</note>
        <note category="file-source" priority="1">Part-DB1\templates\Parts\lists\_info_card.html.twig:96</note>
        <note priority="1">Part-DB1\templates\Parts\lists\_info_card.html.twig:34</note>
        <note priority="1">Part-DB1\templates\Parts\lists\_info_card.html.twig:67</note>
      </notes>
      <segment>
        <source>entity.info.parent</source>
        <target>Parent</target>
      </segment>
    </unit>
    <unit id="nDEGgY0" name="entity.edit.btn">
      <notes>
        <note category="file-source" priority="1">Part-DB1\templates\Parts\lists\_info_card.html.twig:70</note>
        <note priority="1">Part-DB1\templates\Parts\lists\_info_card.html.twig:46</note>
      </notes>
      <segment>
        <source>entity.edit.btn</source>
        <target>Edit</target>
      </segment>
    </unit>
    <unit id="Rsrawma" name="entity.info.children_count">
      <notes>
        <note category="file-source" priority="1">Part-DB1\templates\Parts\lists\_info_card.html.twig:92</note>
        <note priority="1">Part-DB1\templates\Parts\lists\_info_card.html.twig:63</note>
      </notes>
      <segment>
        <source>entity.info.children_count</source>
        <target>Count of children elements</target>
      </segment>
    </unit>
    <unit id="3WtQFdr" name="tfa.check.title">
      <notes>
        <note category="file-source" priority="1">Part-DB1\templates\security\2fa_base_form.html.twig:3</note>
        <note category="file-source" priority="1">Part-DB1\templates\security\2fa_base_form.html.twig:5</note>
        <note priority="1">Part-DB1\templates\security\2fa_base_form.html.twig:3</note>
        <note priority="1">Part-DB1\templates\security\2fa_base_form.html.twig:5</note>
      </notes>
      <segment>
        <source>tfa.check.title</source>
        <target>Two-factor authentication needed</target>
      </segment>
    </unit>
    <unit id="FPvJfPr" name="tfa.code.trusted_pc">
      <notes>
        <note category="file-source" priority="1">Part-DB1\templates\security\2fa_base_form.html.twig:39</note>
        <note priority="1">Part-DB1\templates\security\2fa_base_form.html.twig:39</note>
      </notes>
      <segment>
        <source>tfa.code.trusted_pc</source>
        <target>This is a trusted computer (if this is enabled, no further two-factor queries are performed on this computer)</target>
      </segment>
    </unit>
    <unit id="XtrGxkd" name="login.btn">
      <notes>
        <note category="file-source" priority="1">Part-DB1\templates\security\2fa_base_form.html.twig:52</note>
        <note category="file-source" priority="1">Part-DB1\templates\security\login.html.twig:58</note>
        <note priority="1">Part-DB1\templates\security\2fa_base_form.html.twig:52</note>
        <note priority="1">Part-DB1\templates\security\login.html.twig:58</note>
      </notes>
      <segment>
        <source>login.btn</source>
        <target>Login</target>
      </segment>
    </unit>
    <unit id="okzpfQC" name="user.logout">
      <notes>
        <note category="file-source" priority="1">Part-DB1\templates\security\2fa_base_form.html.twig:53</note>
        <note category="file-source" priority="1">Part-DB1\templates\security\U2F\u2f_login.html.twig:13</note>
        <note category="file-source" priority="1">Part-DB1\templates\_navbar.html.twig:42</note>
        <note priority="1">Part-DB1\templates\security\2fa_base_form.html.twig:53</note>
        <note priority="1">Part-DB1\templates\security\U2F\u2f_login.html.twig:13</note>
        <note priority="1">Part-DB1\templates\_navbar.html.twig:40</note>
      </notes>
      <segment>
        <source>user.logout</source>
        <target>Logout</target>
      </segment>
    </unit>
    <unit id="INlwXoR" name="tfa.check.code.label">
      <notes>
        <note category="file-source" priority="1">Part-DB1\templates\security\2fa_form.html.twig:6</note>
        <note priority="1">Part-DB1\templates\security\2fa_form.html.twig:6</note>
      </notes>
      <segment>
        <source>tfa.check.code.label</source>
        <target>Authenticator app code</target>
      </segment>
    </unit>
    <unit id="TUbr0_A" name="tfa.check.code.help">
      <notes>
        <note category="file-source" priority="1">Part-DB1\templates\security\2fa_form.html.twig:10</note>
        <note priority="1">Part-DB1\templates\security\2fa_form.html.twig:10</note>
      </notes>
      <segment>
        <source>tfa.check.code.help</source>
        <target>Enter the 6-digit code from your Authenticator App or one of your backup codes if the Authenticator is not available.</target>
      </segment>
    </unit>
    <unit id="Kd99AFq" name="login.title">
      <notes>
        <note category="file-source" priority="1">Part-DB1\templates\security\login.html.twig:3</note>
        <note priority="1">Part-DB1\templates\security\login.html.twig:3</note>
        <note priority="1">templates\security\login.html.twig:3</note>
      </notes>
      <segment>
        <source>login.title</source>
        <target>Login</target>
      </segment>
    </unit>
    <unit id="nDK0G.T" name="login.card_title">
      <notes>
        <note category="file-source" priority="1">Part-DB1\templates\security\login.html.twig:7</note>
        <note priority="1">Part-DB1\templates\security\login.html.twig:7</note>
        <note priority="1">templates\security\login.html.twig:7</note>
      </notes>
      <segment>
        <source>login.card_title</source>
        <target>Login</target>
      </segment>
    </unit>
    <unit id="6Ks0rFM" name="login.username.label">
      <notes>
        <note category="file-source" priority="1">Part-DB1\templates\security\login.html.twig:31</note>
        <note priority="1">Part-DB1\templates\security\login.html.twig:31</note>
        <note priority="1">templates\security\login.html.twig:31</note>
      </notes>
      <segment>
        <source>login.username.label</source>
        <target>Username</target>
      </segment>
    </unit>
    <unit id="JUuJUUV" name="login.username.placeholder">
      <notes>
        <note category="file-source" priority="1">Part-DB1\templates\security\login.html.twig:34</note>
        <note priority="1">Part-DB1\templates\security\login.html.twig:34</note>
        <note priority="1">templates\security\login.html.twig:34</note>
      </notes>
      <segment>
        <source>login.username.placeholder</source>
        <target>Username</target>
      </segment>
    </unit>
    <unit id="HJtrGOc" name="login.password.label">
      <notes>
        <note category="file-source" priority="1">Part-DB1\templates\security\login.html.twig:38</note>
        <note priority="1">Part-DB1\templates\security\login.html.twig:38</note>
        <note priority="1">templates\security\login.html.twig:38</note>
      </notes>
      <segment>
        <source>login.password.label</source>
        <target>Password</target>
      </segment>
    </unit>
    <unit id="8SD.6EK" name="login.password.placeholder">
      <notes>
        <note category="file-source" priority="1">Part-DB1\templates\security\login.html.twig:40</note>
        <note priority="1">Part-DB1\templates\security\login.html.twig:40</note>
        <note priority="1">templates\security\login.html.twig:40</note>
      </notes>
      <segment>
        <source>login.password.placeholder</source>
        <target>Password</target>
      </segment>
    </unit>
    <unit id="BSn76q_" name="login.rememberme">
      <notes>
        <note category="file-source" priority="1">Part-DB1\templates\security\login.html.twig:50</note>
        <note priority="1">Part-DB1\templates\security\login.html.twig:50</note>
        <note priority="1">templates\security\login.html.twig:50</note>
      </notes>
      <segment>
        <source>login.rememberme</source>
        <target>Remember me (should not be used on shared computers)</target>
      </segment>
    </unit>
    <unit id="GO.ZhTX" name="pw_reset.password_forget">
      <notes>
        <note category="file-source" priority="1">Part-DB1\templates\security\login.html.twig:64</note>
        <note priority="1">Part-DB1\templates\security\login.html.twig:64</note>
      </notes>
      <segment>
        <source>pw_reset.password_forget</source>
        <target>Forgot username/password?</target>
      </segment>
    </unit>
    <unit id="hbW2JJr" name="pw_reset.new_pw.header.title">
      <notes>
        <note category="file-source" priority="1">Part-DB1\templates\security\pw_reset_new_pw.html.twig:5</note>
        <note priority="1">Part-DB1\templates\security\pw_reset_new_pw.html.twig:5</note>
      </notes>
      <segment>
        <source>pw_reset.new_pw.header.title</source>
        <target>Set new password</target>
      </segment>
    </unit>
    <unit id="3Tgn6io" name="pw_reset.request.header.title">
      <notes>
        <note category="file-source" priority="1">Part-DB1\templates\security\pw_reset_request.html.twig:5</note>
        <note priority="1">Part-DB1\templates\security\pw_reset_request.html.twig:5</note>
      </notes>
      <segment>
        <source>pw_reset.request.header.title</source>
        <target>Request a new password</target>
      </segment>
    </unit>
    <unit id="J1aHED." name="tfa_u2f.http_warning">
      <notes>
        <note category="file-source" priority="1">Part-DB1\templates\security\U2F\u2f_login.html.twig:7</note>
        <note category="file-source" priority="1">Part-DB1\templates\security\U2F\u2f_register.html.twig:10</note>
        <note priority="1">Part-DB1\templates\security\U2F\u2f_login.html.twig:7</note>
        <note priority="1">Part-DB1\templates\security\U2F\u2f_register.html.twig:10</note>
      </notes>
      <segment>
        <source>tfa_u2f.http_warning</source>
        <target>You are accessing this page using the insecure HTTP method, so U2F will most likely not work (Bad Request error message). Ask an administrator to set up the secure HTTPS method if you want to use security keys.</target>
      </segment>
    </unit>
    <unit id="Do6QuMa" name="r_u2f_two_factor.pressbutton">
      <notes>
        <note category="file-source" priority="1">Part-DB1\templates\security\U2F\u2f_login.html.twig:10</note>
        <note category="file-source" priority="1">Part-DB1\templates\security\U2F\u2f_register.html.twig:22</note>
        <note priority="1">Part-DB1\templates\security\U2F\u2f_login.html.twig:10</note>
        <note priority="1">Part-DB1\templates\security\U2F\u2f_register.html.twig:22</note>
      </notes>
      <segment>
        <source>r_u2f_two_factor.pressbutton</source>
        <target>Please plug in your security key and press its button!</target>
      </segment>
    </unit>
    <unit id="T4i5SE4" name="tfa_u2f.add_key.title">
      <notes>
        <note category="file-source" priority="1">Part-DB1\templates\security\U2F\u2f_register.html.twig:3</note>
        <note priority="1">Part-DB1\templates\security\U2F\u2f_register.html.twig:3</note>
      </notes>
      <segment>
        <source>tfa_u2f.add_key.title</source>
        <target>Add security key</target>
      </segment>
    </unit>
    <unit id="rIJ.Flq" name="tfa_u2f.explanation">
      <notes>
        <note category="file-source" priority="1">Part-DB1\templates\security\U2F\u2f_register.html.twig:6</note>
        <note category="file-source" priority="1">Part-DB1\templates\Users\_2fa_settings.html.twig:111</note>
        <note priority="1">Part-DB1\templates\security\U2F\u2f_register.html.twig:6</note>
        <note priority="1">Part-DB1\templates\Users\_2fa_settings.html.twig:111</note>
      </notes>
      <segment>
        <source>tfa_u2f.explanation</source>
        <target>With the help of a U2F/FIDO compatible security key (e.g. YubiKey or NitroKey), user-friendly and secure two-factor authentication can be achieved. The security keys can be registered here, and if two-factor verification is required, the key only needs to be inserted via USB or typed against the device via NFC.</target>
      </segment>
    </unit>
    <unit id="DMC2yTT" name="tfa_u2f.add_key.backup_hint">
      <notes>
        <note category="file-source" priority="1">Part-DB1\templates\security\U2F\u2f_register.html.twig:7</note>
        <note priority="1">Part-DB1\templates\security\U2F\u2f_register.html.twig:7</note>
      </notes>
      <segment>
        <source>tfa_u2f.add_key.backup_hint</source>
        <target>To ensure access even if the key is lost, it is recommended to register a second key as backup and store it in a safe place!</target>
      </segment>
    </unit>
    <unit id="ktQ_kY9" name="r_u2f_two_factor.name">
      <notes>
        <note category="file-source" priority="1">Part-DB1\templates\security\U2F\u2f_register.html.twig:16</note>
        <note priority="1">Part-DB1\templates\security\U2F\u2f_register.html.twig:16</note>
      </notes>
      <segment>
        <source>r_u2f_two_factor.name</source>
        <target>Shown key name (e.g. Backup)</target>
      </segment>
    </unit>
    <unit id="HI4_6dF" name="tfa_u2f.add_key.add_button">
      <notes>
        <note category="file-source" priority="1">Part-DB1\templates\security\U2F\u2f_register.html.twig:19</note>
        <note priority="1">Part-DB1\templates\security\U2F\u2f_register.html.twig:19</note>
      </notes>
      <segment>
        <source>tfa_u2f.add_key.add_button</source>
        <target>Add security key</target>
      </segment>
    </unit>
    <unit id="JyEfylJ" name="tfa_u2f.add_key.back_to_settings">
      <notes>
        <note category="file-source" priority="1">Part-DB1\templates\security\U2F\u2f_register.html.twig:27</note>
        <note priority="1">Part-DB1\templates\security\U2F\u2f_register.html.twig:27</note>
      </notes>
      <segment>
        <source>tfa_u2f.add_key.back_to_settings</source>
        <target>Back to settings</target>
      </segment>
    </unit>
    <unit id="yD.UA07" name="statistics.title">
      <notes>
        <note category="file-source" priority="1">Part-DB1\templates\Statistics\statistics.html.twig:5</note>
        <note category="file-source" priority="1">Part-DB1\templates\Statistics\statistics.html.twig:8</note>
        <note priority="1">Part-DB1\templates\Statistics\statistics.html.twig:5</note>
        <note priority="1">Part-DB1\templates\Statistics\statistics.html.twig:8</note>
        <note priority="1">new</note>
      </notes>
      <segment>
        <source>statistics.title</source>
        <target>Statistics</target>
      </segment>
    </unit>
    <unit id="6l0Fwd2" name="statistics.parts">
      <notes>
        <note category="file-source" priority="1">Part-DB1\templates\Statistics\statistics.html.twig:14</note>
        <note priority="1">Part-DB1\templates\Statistics\statistics.html.twig:14</note>
        <note priority="1">new</note>
      </notes>
      <segment>
        <source>statistics.parts</source>
        <target>Parts</target>
      </segment>
    </unit>
    <unit id="QRdK9zd" name="statistics.data_structures">
      <notes>
        <note category="file-source" priority="1">Part-DB1\templates\Statistics\statistics.html.twig:19</note>
        <note priority="1">Part-DB1\templates\Statistics\statistics.html.twig:19</note>
        <note priority="1">new</note>
      </notes>
      <segment>
        <source>statistics.data_structures</source>
        <target>Data structures</target>
      </segment>
    </unit>
    <unit id="50kyfxA" name="statistics.attachments">
      <notes>
        <note category="file-source" priority="1">Part-DB1\templates\Statistics\statistics.html.twig:24</note>
        <note priority="1">Part-DB1\templates\Statistics\statistics.html.twig:24</note>
        <note priority="1">new</note>
      </notes>
      <segment>
        <source>statistics.attachments</source>
        <target>Attachments</target>
      </segment>
    </unit>
    <unit id="Op0xko9" name="statistics.property">
      <notes>
        <note category="file-source" priority="1">Part-DB1\templates\Statistics\statistics.html.twig:34</note>
        <note category="file-source" priority="1">Part-DB1\templates\Statistics\statistics.html.twig:59</note>
        <note category="file-source" priority="1">Part-DB1\templates\Statistics\statistics.html.twig:104</note>
        <note priority="1">Part-DB1\templates\Statistics\statistics.html.twig:34</note>
        <note priority="1">Part-DB1\templates\Statistics\statistics.html.twig:59</note>
        <note priority="1">Part-DB1\templates\Statistics\statistics.html.twig:104</note>
        <note priority="1">new</note>
      </notes>
      <segment>
        <source>statistics.property</source>
        <target>Property</target>
      </segment>
    </unit>
    <unit id="zn.PnJ2" name="statistics.value">
      <notes>
        <note category="file-source" priority="1">Part-DB1\templates\Statistics\statistics.html.twig:35</note>
        <note category="file-source" priority="1">Part-DB1\templates\Statistics\statistics.html.twig:60</note>
        <note category="file-source" priority="1">Part-DB1\templates\Statistics\statistics.html.twig:105</note>
        <note priority="1">Part-DB1\templates\Statistics\statistics.html.twig:35</note>
        <note priority="1">Part-DB1\templates\Statistics\statistics.html.twig:60</note>
        <note priority="1">Part-DB1\templates\Statistics\statistics.html.twig:105</note>
        <note priority="1">new</note>
      </notes>
      <segment>
        <source>statistics.value</source>
        <target>Value</target>
      </segment>
    </unit>
    <unit id=".lLfExB" name="statistics.distinct_parts_count">
      <notes>
        <note category="file-source" priority="1">Part-DB1\templates\Statistics\statistics.html.twig:40</note>
        <note priority="1">Part-DB1\templates\Statistics\statistics.html.twig:40</note>
        <note priority="1">new</note>
      </notes>
      <segment>
        <source>statistics.distinct_parts_count</source>
        <target>Number of distinct parts</target>
      </segment>
    </unit>
    <unit id="IjDWXUD" name="statistics.parts_instock_sum">
      <notes>
        <note category="file-source" priority="1">Part-DB1\templates\Statistics\statistics.html.twig:44</note>
        <note priority="1">Part-DB1\templates\Statistics\statistics.html.twig:44</note>
        <note priority="1">new</note>
      </notes>
      <segment>
        <source>statistics.parts_instock_sum</source>
        <target>Sum of all part instocks</target>
      </segment>
    </unit>
    <unit id="OUVlqDZ" name="statistics.parts_with_price">
      <notes>
        <note category="file-source" priority="1">Part-DB1\templates\Statistics\statistics.html.twig:48</note>
        <note priority="1">Part-DB1\templates\Statistics\statistics.html.twig:48</note>
        <note priority="1">new</note>
      </notes>
      <segment>
        <source>statistics.parts_with_price</source>
        <target>Number of parts with price information</target>
      </segment>
    </unit>
    <unit id="VX9aZ2j" name="statistics.categories_count">
      <notes>
        <note category="file-source" priority="1">Part-DB1\templates\Statistics\statistics.html.twig:65</note>
        <note priority="1">Part-DB1\templates\Statistics\statistics.html.twig:65</note>
        <note priority="1">new</note>
      </notes>
      <segment>
        <source>statistics.categories_count</source>
        <target>Number of categories</target>
      </segment>
    </unit>
    <unit id="Aks9a3Q" name="statistics.footprints_count">
      <notes>
        <note category="file-source" priority="1">Part-DB1\templates\Statistics\statistics.html.twig:69</note>
        <note priority="1">Part-DB1\templates\Statistics\statistics.html.twig:69</note>
        <note priority="1">new</note>
      </notes>
      <segment>
        <source>statistics.footprints_count</source>
        <target>Number of footprints</target>
      </segment>
    </unit>
    <unit id="wvwDajm" name="statistics.manufacturers_count">
      <notes>
        <note category="file-source" priority="1">Part-DB1\templates\Statistics\statistics.html.twig:73</note>
        <note priority="1">Part-DB1\templates\Statistics\statistics.html.twig:73</note>
        <note priority="1">new</note>
      </notes>
      <segment>
        <source>statistics.manufacturers_count</source>
        <target>Number of manufacturers</target>
      </segment>
    </unit>
    <unit id="MDdSIU0" name="statistics.storelocations_count">
      <notes>
        <note category="file-source" priority="1">Part-DB1\templates\Statistics\statistics.html.twig:77</note>
        <note priority="1">Part-DB1\templates\Statistics\statistics.html.twig:77</note>
        <note priority="1">new</note>
      </notes>
      <segment>
        <source>statistics.storelocations_count</source>
        <target>Number of storelocations</target>
      </segment>
    </unit>
    <unit id="q9tLL7." name="statistics.suppliers_count">
      <notes>
        <note category="file-source" priority="1">Part-DB1\templates\Statistics\statistics.html.twig:81</note>
        <note priority="1">Part-DB1\templates\Statistics\statistics.html.twig:81</note>
        <note priority="1">new</note>
      </notes>
      <segment>
        <source>statistics.suppliers_count</source>
        <target>Number of suppliers</target>
      </segment>
    </unit>
    <unit id="xzr9lD3" name="statistics.currencies_count">
      <notes>
        <note category="file-source" priority="1">Part-DB1\templates\Statistics\statistics.html.twig:85</note>
        <note priority="1">Part-DB1\templates\Statistics\statistics.html.twig:85</note>
        <note priority="1">new</note>
      </notes>
      <segment>
        <source>statistics.currencies_count</source>
        <target>Number of currencies</target>
      </segment>
    </unit>
    <unit id="AZ_PxJJ" name="statistics.measurement_units_count">
      <notes>
        <note category="file-source" priority="1">Part-DB1\templates\Statistics\statistics.html.twig:89</note>
        <note priority="1">Part-DB1\templates\Statistics\statistics.html.twig:89</note>
        <note priority="1">new</note>
      </notes>
      <segment>
        <source>statistics.measurement_units_count</source>
        <target>Number of measurement units</target>
      </segment>
    </unit>
    <unit id="T0BDQn_" name="statistics.devices_count">
      <notes>
        <note category="file-source" priority="1">Part-DB1\templates\Statistics\statistics.html.twig:93</note>
        <note priority="1">Part-DB1\templates\Statistics\statistics.html.twig:93</note>
        <note priority="1">new</note>
      </notes>
      <segment>
        <source>statistics.devices_count</source>
        <target>Number of devices</target>
      </segment>
    </unit>
    <unit id="8HKc.Yq" name="statistics.attachment_types_count">
      <notes>
        <note category="file-source" priority="1">Part-DB1\templates\Statistics\statistics.html.twig:110</note>
        <note priority="1">Part-DB1\templates\Statistics\statistics.html.twig:110</note>
        <note priority="1">new</note>
      </notes>
      <segment>
        <source>statistics.attachment_types_count</source>
        <target>Number of attachment types</target>
      </segment>
    </unit>
    <unit id="S1UPbY3" name="statistics.all_attachments_count">
      <notes>
        <note category="file-source" priority="1">Part-DB1\templates\Statistics\statistics.html.twig:114</note>
        <note priority="1">Part-DB1\templates\Statistics\statistics.html.twig:114</note>
        <note priority="1">new</note>
      </notes>
      <segment>
        <source>statistics.all_attachments_count</source>
        <target>Number of all attachments</target>
      </segment>
    </unit>
    <unit id="X68eHt0" name="statistics.user_uploaded_attachments_count">
      <notes>
        <note category="file-source" priority="1">Part-DB1\templates\Statistics\statistics.html.twig:118</note>
        <note priority="1">Part-DB1\templates\Statistics\statistics.html.twig:118</note>
        <note priority="1">new</note>
      </notes>
      <segment>
        <source>statistics.user_uploaded_attachments_count</source>
        <target>Number of user uploaded attachments</target>
      </segment>
    </unit>
    <unit id="PcACWnw" name="statistics.private_attachments_count">
      <notes>
        <note category="file-source" priority="1">Part-DB1\templates\Statistics\statistics.html.twig:122</note>
        <note priority="1">Part-DB1\templates\Statistics\statistics.html.twig:122</note>
        <note priority="1">new</note>
      </notes>
      <segment>
        <source>statistics.private_attachments_count</source>
        <target>Number of private attachments</target>
      </segment>
    </unit>
    <unit id="b2F2Gpk" name="statistics.external_attachments_count">
      <notes>
        <note category="file-source" priority="1">Part-DB1\templates\Statistics\statistics.html.twig:126</note>
        <note priority="1">Part-DB1\templates\Statistics\statistics.html.twig:126</note>
        <note priority="1">new</note>
      </notes>
      <segment>
        <source>statistics.external_attachments_count</source>
        <target>Number of external attachments (URL)</target>
      </segment>
    </unit>
    <unit id="xd6VhOm" name="tfa_backup.codes.title">
      <notes>
        <note category="file-source" priority="1">Part-DB1\templates\Users\backup_codes.html.twig:3</note>
        <note category="file-source" priority="1">Part-DB1\templates\Users\backup_codes.html.twig:9</note>
        <note priority="1">Part-DB1\templates\Users\backup_codes.html.twig:3</note>
        <note priority="1">Part-DB1\templates\Users\backup_codes.html.twig:9</note>
      </notes>
      <segment>
        <source>tfa_backup.codes.title</source>
        <target>Backup codes</target>
      </segment>
    </unit>
    <unit id="DE6_hcj" name="tfa_backup.codes.explanation">
      <notes>
        <note category="file-source" priority="1">Part-DB1\templates\Users\backup_codes.html.twig:12</note>
        <note priority="1">Part-DB1\templates\Users\backup_codes.html.twig:12</note>
      </notes>
      <segment>
        <source>tfa_backup.codes.explanation</source>
        <target>Print out these codes and keep them in a safe place!</target>
      </segment>
    </unit>
    <unit id="q3Apy0z" name="tfa_backup.codes.help">
      <notes>
        <note category="file-source" priority="1">Part-DB1\templates\Users\backup_codes.html.twig:13</note>
        <note priority="1">Part-DB1\templates\Users\backup_codes.html.twig:13</note>
      </notes>
      <segment>
        <source>tfa_backup.codes.help</source>
        <target>If you no longer have access to your device with the Authenticator App (lost smartphone, data loss, etc.) you can use one of these codes to access your account and possibly set up a new Authenticator App. Each of these codes can be used once, it is recommended to delete used codes. Anyone with access to these codes can potentially access your account, so keep them in a safe place.</target>
      </segment>
    </unit>
    <unit id="iPcPo4t" name="tfa_backup.username">
      <notes>
        <note category="file-source" priority="1">Part-DB1\templates\Users\backup_codes.html.twig:16</note>
        <note priority="1">Part-DB1\templates\Users\backup_codes.html.twig:16</note>
      </notes>
      <segment>
        <source>tfa_backup.username</source>
        <target>Username</target>
      </segment>
    </unit>
    <unit id="g7XKOBR" name="tfa_backup.codes.page_generated_on">
      <notes>
        <note category="file-source" priority="1">Part-DB1\templates\Users\backup_codes.html.twig:29</note>
        <note priority="1">Part-DB1\templates\Users\backup_codes.html.twig:29</note>
      </notes>
      <segment>
        <source>tfa_backup.codes.page_generated_on</source>
        <target>Page generated on %date%</target>
      </segment>
    </unit>
    <unit id="3Qg6WkA" name="tfa_backup.codes.print">
      <notes>
        <note category="file-source" priority="1">Part-DB1\templates\Users\backup_codes.html.twig:32</note>
        <note priority="1">Part-DB1\templates\Users\backup_codes.html.twig:32</note>
      </notes>
      <segment>
        <source>tfa_backup.codes.print</source>
        <target>Print</target>
      </segment>
    </unit>
    <unit id="CJiKz6Q" name="tfa_backup.codes.copy_clipboard">
      <notes>
        <note category="file-source" priority="1">Part-DB1\templates\Users\backup_codes.html.twig:35</note>
        <note priority="1">Part-DB1\templates\Users\backup_codes.html.twig:35</note>
      </notes>
      <segment>
        <source>tfa_backup.codes.copy_clipboard</source>
        <target>Copy to clipboard</target>
      </segment>
    </unit>
    <unit id="_M8LV3f" name="user.info.label">
      <notes>
        <note category="file-source" priority="1">Part-DB1\templates\Users\user_info.html.twig:3</note>
        <note category="file-source" priority="1">Part-DB1\templates\Users\user_info.html.twig:6</note>
        <note category="file-source" priority="1">Part-DB1\templates\_navbar.html.twig:40</note>
        <note priority="1">Part-DB1\templates\Users\user_info.html.twig:3</note>
        <note priority="1">Part-DB1\templates\Users\user_info.html.twig:6</note>
        <note priority="1">Part-DB1\templates\_navbar.html.twig:38</note>
        <note priority="1">templates\base.html.twig:99</note>
        <note priority="1">templates\Users\user_info.html.twig:3</note>
        <note priority="1">templates\Users\user_info.html.twig:6</note>
      </notes>
      <segment>
        <source>user.info.label</source>
        <target>User informations</target>
      </segment>
    </unit>
    <unit id="PwI64fM" name="user.firstName.label">
      <notes>
        <note category="file-source" priority="1">Part-DB1\templates\Users\user_info.html.twig:18</note>
        <note category="file-source" priority="1">Part-DB1\src\Form\UserSettingsType.php:77</note>
        <note priority="1">Part-DB1\templates\Users\user_info.html.twig:18</note>
        <note priority="1">Part-DB1\src\Form\UserSettingsType.php:77</note>
        <note priority="1">templates\Users\user_info.html.twig:18</note>
        <note priority="1">src\Form\UserSettingsType.php:32</note>
      </notes>
      <segment>
        <source>user.firstName.label</source>
        <target>First name</target>
      </segment>
    </unit>
    <unit id="u2ayBIA" name="user.lastName.label">
      <notes>
        <note category="file-source" priority="1">Part-DB1\templates\Users\user_info.html.twig:24</note>
        <note category="file-source" priority="1">Part-DB1\src\Form\UserSettingsType.php:82</note>
        <note priority="1">Part-DB1\templates\Users\user_info.html.twig:24</note>
        <note priority="1">Part-DB1\src\Form\UserSettingsType.php:82</note>
        <note priority="1">templates\Users\user_info.html.twig:24</note>
        <note priority="1">src\Form\UserSettingsType.php:35</note>
      </notes>
      <segment>
        <source>user.lastName.label</source>
        <target>Last name</target>
      </segment>
    </unit>
    <unit id="cDu6Rok" name="user.email.label">
      <notes>
        <note category="file-source" priority="1">Part-DB1\templates\Users\user_info.html.twig:30</note>
        <note category="file-source" priority="1">Part-DB1\src\Form\UserSettingsType.php:92</note>
        <note priority="1">Part-DB1\templates\Users\user_info.html.twig:30</note>
        <note priority="1">Part-DB1\src\Form\UserSettingsType.php:92</note>
        <note priority="1">templates\Users\user_info.html.twig:30</note>
        <note priority="1">src\Form\UserSettingsType.php:41</note>
      </notes>
      <segment>
        <source>user.email.label</source>
        <target>Email</target>
      </segment>
    </unit>
    <unit id="8GGUFm1" name="user.department.label">
      <notes>
        <note category="file-source" priority="1">Part-DB1\templates\Users\user_info.html.twig:37</note>
        <note category="file-source" priority="1">Part-DB1\src\Form\UserSettingsType.php:87</note>
        <note priority="1">Part-DB1\templates\Users\user_info.html.twig:37</note>
        <note priority="1">Part-DB1\src\Form\UserSettingsType.php:87</note>
        <note priority="1">templates\Users\user_info.html.twig:37</note>
        <note priority="1">src\Form\UserSettingsType.php:38</note>
      </notes>
      <segment>
        <source>user.department.label</source>
        <target>Department</target>
      </segment>
    </unit>
    <unit id="oX4P2rM" name="user.username.label">
      <notes>
        <note category="file-source" priority="1">Part-DB1\templates\Users\user_info.html.twig:47</note>
        <note category="file-source" priority="1">Part-DB1\src\Form\UserSettingsType.php:73</note>
        <note priority="1">Part-DB1\templates\Users\user_info.html.twig:47</note>
        <note priority="1">Part-DB1\src\Form\UserSettingsType.php:73</note>
        <note priority="1">templates\Users\user_info.html.twig:47</note>
        <note priority="1">src\Form\UserSettingsType.php:30</note>
      </notes>
      <segment>
        <source>user.username.label</source>
        <target>User name</target>
      </segment>
    </unit>
    <unit id="QK5x4IY" name="group.label">
      <notes>
        <note category="file-source" priority="1">Part-DB1\templates\Users\user_info.html.twig:53</note>
        <note category="file-source" priority="1">Part-DB1\src\Services\ElementTypeNameGenerator.php:93</note>
        <note priority="1">Part-DB1\templates\Users\user_info.html.twig:53</note>
        <note priority="1">Part-DB1\src\Services\ElementTypeNameGenerator.php:93</note>
        <note priority="1">templates\Users\user_info.html.twig:53</note>
      </notes>
      <segment>
        <source>group.label</source>
        <target>Group:</target>
      </segment>
    </unit>
    <unit id="A7LFSdc" name="user.permissions">
      <notes>
        <note category="file-source" priority="1">Part-DB1\templates\Users\user_info.html.twig:67</note>
        <note priority="1">Part-DB1\templates\Users\user_info.html.twig:67</note>
      </notes>
      <segment>
        <source>user.permissions</source>
        <target>Permissions</target>
      </segment>
    </unit>
    <unit id="4fEJHYJ" name="user.settings.label">
      <notes>
        <note category="file-source" priority="1">Part-DB1\templates\Users\user_settings.html.twig:3</note>
        <note category="file-source" priority="1">Part-DB1\templates\Users\user_settings.html.twig:6</note>
        <note category="file-source" priority="1">Part-DB1\templates\_navbar.html.twig:39</note>
        <note priority="1">Part-DB1\templates\Users\user_settings.html.twig:3</note>
        <note priority="1">Part-DB1\templates\Users\user_settings.html.twig:6</note>
        <note priority="1">Part-DB1\templates\_navbar.html.twig:37</note>
        <note priority="1">templates\base.html.twig:98</note>
        <note priority="1">templates\Users\user_settings.html.twig:3</note>
        <note priority="1">templates\Users\user_settings.html.twig:6</note>
      </notes>
      <segment>
        <source>user.settings.label</source>
        <target>User settings</target>
      </segment>
    </unit>
    <unit id="zqcVMWA" name="user_settings.data.label">
      <notes>
        <note category="file-source" priority="1">Part-DB1\templates\Users\user_settings.html.twig:18</note>
        <note priority="1">Part-DB1\templates\Users\user_settings.html.twig:18</note>
        <note priority="1">templates\Users\user_settings.html.twig:14</note>
      </notes>
      <segment>
        <source>user_settings.data.label</source>
        <target>Personal data</target>
      </segment>
    </unit>
    <unit id="Dh.DwVa" name="user_settings.configuration.label">
      <notes>
        <note category="file-source" priority="1">Part-DB1\templates\Users\user_settings.html.twig:22</note>
        <note priority="1">Part-DB1\templates\Users\user_settings.html.twig:22</note>
        <note priority="1">templates\Users\user_settings.html.twig:18</note>
      </notes>
      <segment>
        <source>user_settings.configuration.label</source>
        <target>Configuration</target>
      </segment>
    </unit>
    <unit id="v3ayVni" name="user.settings.change_pw">
      <notes>
        <note category="file-source" priority="1">Part-DB1\templates\Users\user_settings.html.twig:55</note>
        <note priority="1">Part-DB1\templates\Users\user_settings.html.twig:55</note>
        <note priority="1">templates\Users\user_settings.html.twig:48</note>
      </notes>
      <segment>
        <source>user.settings.change_pw</source>
        <target>Change password</target>
      </segment>
    </unit>
    <unit id="2g9WpFv" name="user.settings.2fa_settings">
      <notes>
        <note category="file-source" priority="1">Part-DB1\templates\Users\_2fa_settings.html.twig:6</note>
        <note priority="1">Part-DB1\templates\Users\_2fa_settings.html.twig:6</note>
      </notes>
      <segment>
        <source>user.settings.2fa_settings</source>
        <target>Two-Factor Authentication</target>
      </segment>
    </unit>
    <unit id="4Ubnv0V" name="tfa.settings.google.tab">
      <notes>
        <note category="file-source" priority="1">Part-DB1\templates\Users\_2fa_settings.html.twig:13</note>
        <note priority="1">Part-DB1\templates\Users\_2fa_settings.html.twig:13</note>
      </notes>
      <segment>
        <source>tfa.settings.google.tab</source>
        <target>Authenticator app</target>
      </segment>
    </unit>
    <unit id="A0dMe4r" name="tfa.settings.bakup.tab">
      <notes>
        <note category="file-source" priority="1">Part-DB1\templates\Users\_2fa_settings.html.twig:17</note>
        <note priority="1">Part-DB1\templates\Users\_2fa_settings.html.twig:17</note>
      </notes>
      <segment>
        <source>tfa.settings.bakup.tab</source>
        <target>Backup codes</target>
      </segment>
    </unit>
    <unit id="dxSnk50" name="tfa.settings.u2f.tab">
      <notes>
        <note category="file-source" priority="1">Part-DB1\templates\Users\_2fa_settings.html.twig:21</note>
        <note priority="1">Part-DB1\templates\Users\_2fa_settings.html.twig:21</note>
      </notes>
      <segment>
        <source>tfa.settings.u2f.tab</source>
        <target>Security keys (U2F)</target>
      </segment>
    </unit>
    <unit id="6nafcsi" name="tfa.settings.trustedDevices.tab">
      <notes>
        <note category="file-source" priority="1">Part-DB1\templates\Users\_2fa_settings.html.twig:25</note>
        <note priority="1">Part-DB1\templates\Users\_2fa_settings.html.twig:25</note>
      </notes>
      <segment>
        <source>tfa.settings.trustedDevices.tab</source>
        <target>Trusted devices</target>
      </segment>
    </unit>
    <unit id="AYt4Z2k" name="tfa_google.disable.confirm_title">
      <notes>
        <note category="file-source" priority="1">Part-DB1\templates\Users\_2fa_settings.html.twig:33</note>
        <note priority="1">Part-DB1\templates\Users\_2fa_settings.html.twig:33</note>
      </notes>
      <segment>
        <source>tfa_google.disable.confirm_title</source>
        <target>Do you really want to disable the Authenticator App?</target>
      </segment>
    </unit>
    <unit id="lTwm.J0" name="tfa_google.disable.confirm_message">
      <notes>
        <note category="file-source" priority="1">Part-DB1\templates\Users\_2fa_settings.html.twig:33</note>
        <note priority="1">Part-DB1\templates\Users\_2fa_settings.html.twig:33</note>
      </notes>
      <segment>
        <source>tfa_google.disable.confirm_message</source>
        <target><![CDATA[If you disable the Authenticator App, all backup codes will be deleted, so you may need to reprint them.<br>
Also note that without two-factor authentication your account is not as well protected against attackers!]]></target>
      </segment>
    </unit>
    <unit id="VYOAO2c" name="tfa_google.disabled_message">
      <notes>
        <note category="file-source" priority="1">Part-DB1\templates\Users\_2fa_settings.html.twig:39</note>
        <note priority="1">Part-DB1\templates\Users\_2fa_settings.html.twig:39</note>
      </notes>
      <segment>
        <source>tfa_google.disabled_message</source>
        <target>Authenticator app deactivated!</target>
      </segment>
    </unit>
    <unit id="cW3GnIC" name="tfa_google.step.download">
      <notes>
        <note category="file-source" priority="1">Part-DB1\templates\Users\_2fa_settings.html.twig:48</note>
        <note priority="1">Part-DB1\templates\Users\_2fa_settings.html.twig:48</note>
      </notes>
      <segment>
        <source>tfa_google.step.download</source>
        <target><![CDATA[Download an authenticator app (e.g. <a class="link-external" target="_blank" href="https://play.google.com/store/apps/details?id=com.google.android.apps.authenticator2">Google Authenticator</a> oder <a class="link-external" target="_blank" href="https://play.google.com/store/apps/details?id=org.fedorahosted.freeotp">FreeOTP Authenticator</a>)]]></target>
      </segment>
    </unit>
    <unit id="TXv.pXw" name="tfa_google.step.scan">
      <notes>
        <note category="file-source" priority="1">Part-DB1\templates\Users\_2fa_settings.html.twig:49</note>
        <note priority="1">Part-DB1\templates\Users\_2fa_settings.html.twig:49</note>
      </notes>
      <segment>
        <source>tfa_google.step.scan</source>
        <target>Scan the adjoining QR Code with the app or enter the data manually</target>
      </segment>
    </unit>
    <unit id="A9Ex8CO" name="tfa_google.step.input_code">
      <notes>
        <note category="file-source" priority="1">Part-DB1\templates\Users\_2fa_settings.html.twig:50</note>
        <note priority="1">Part-DB1\templates\Users\_2fa_settings.html.twig:50</note>
      </notes>
      <segment>
        <source>tfa_google.step.input_code</source>
        <target>Enter the generated code in the field below and confirm</target>
      </segment>
    </unit>
    <unit id="RqoGsnx" name="tfa_google.step.download_backup">
      <notes>
        <note category="file-source" priority="1">Part-DB1\templates\Users\_2fa_settings.html.twig:51</note>
        <note priority="1">Part-DB1\templates\Users\_2fa_settings.html.twig:51</note>
      </notes>
      <segment>
        <source>tfa_google.step.download_backup</source>
        <target>Print out your backup codes and store them in a safe place</target>
      </segment>
    </unit>
    <unit id="EygadTb" name="tfa_google.manual_setup">
      <notes>
        <note category="file-source" priority="1">Part-DB1\templates\Users\_2fa_settings.html.twig:58</note>
        <note priority="1">Part-DB1\templates\Users\_2fa_settings.html.twig:58</note>
      </notes>
      <segment>
        <source>tfa_google.manual_setup</source>
        <target>Manual setup</target>
      </segment>
    </unit>
    <unit id="4jE4fvm" name="tfa_google.manual_setup.type">
      <notes>
        <note category="file-source" priority="1">Part-DB1\templates\Users\_2fa_settings.html.twig:62</note>
        <note priority="1">Part-DB1\templates\Users\_2fa_settings.html.twig:62</note>
      </notes>
      <segment>
        <source>tfa_google.manual_setup.type</source>
        <target>Type</target>
      </segment>
    </unit>
    <unit id="NqQTgh6" name="tfa_google.manual_setup.username">
      <notes>
        <note category="file-source" priority="1">Part-DB1\templates\Users\_2fa_settings.html.twig:63</note>
        <note priority="1">Part-DB1\templates\Users\_2fa_settings.html.twig:63</note>
      </notes>
      <segment>
        <source>tfa_google.manual_setup.username</source>
        <target>Username</target>
      </segment>
    </unit>
    <unit id="pkupOqy" name="tfa_google.manual_setup.secret">
      <notes>
        <note category="file-source" priority="1">Part-DB1\templates\Users\_2fa_settings.html.twig:64</note>
        <note priority="1">Part-DB1\templates\Users\_2fa_settings.html.twig:64</note>
      </notes>
      <segment>
        <source>tfa_google.manual_setup.secret</source>
        <target>Secret</target>
      </segment>
    </unit>
    <unit id="zabzs3X" name="tfa_google.manual_setup.digit_count">
      <notes>
        <note category="file-source" priority="1">Part-DB1\templates\Users\_2fa_settings.html.twig:65</note>
        <note priority="1">Part-DB1\templates\Users\_2fa_settings.html.twig:65</note>
      </notes>
      <segment>
        <source>tfa_google.manual_setup.digit_count</source>
        <target>Digit count</target>
      </segment>
    </unit>
    <unit id="FvB0dIm" name="tfa_google.enabled_message">
      <notes>
        <note category="file-source" priority="1">Part-DB1\templates\Users\_2fa_settings.html.twig:74</note>
        <note priority="1">Part-DB1\templates\Users\_2fa_settings.html.twig:74</note>
      </notes>
      <segment>
        <source>tfa_google.enabled_message</source>
        <target>Authenticator App enabled</target>
      </segment>
    </unit>
    <unit id="atzHEe7" name="tfa_backup.disabled">
      <notes>
        <note category="file-source" priority="1">Part-DB1\templates\Users\_2fa_settings.html.twig:83</note>
        <note priority="1">Part-DB1\templates\Users\_2fa_settings.html.twig:83</note>
      </notes>
      <segment>
        <source>tfa_backup.disabled</source>
        <target>Backup codes disabled. Setup authenticator app to enable backup codes.</target>
      </segment>
    </unit>
    <unit id=".T4.dPM" name="tfa_backup.explanation">
      <notes>
        <note category="file-source" priority="1">Part-DB1\templates\Users\_2fa_settings.html.twig:84</note>
        <note category="file-source" priority="1">Part-DB1\templates\Users\_2fa_settings.html.twig:92</note>
        <note priority="1">Part-DB1\templates\Users\_2fa_settings.html.twig:84</note>
        <note priority="1">Part-DB1\templates\Users\_2fa_settings.html.twig:92</note>
      </notes>
      <segment>
        <source>tfa_backup.explanation</source>
        <target>You can use these backup codes to access your account even if you lose the device with the Authenticator App. Print out the codes and keep them in a safe place.</target>
      </segment>
    </unit>
    <unit id="H10CC4E" name="tfa_backup.reset_codes.confirm_title">
      <notes>
        <note category="file-source" priority="1">Part-DB1\templates\Users\_2fa_settings.html.twig:88</note>
        <note priority="1">Part-DB1\templates\Users\_2fa_settings.html.twig:88</note>
      </notes>
      <segment>
        <source>tfa_backup.reset_codes.confirm_title</source>
        <target>Really reset codes?</target>
      </segment>
    </unit>
    <unit id="5Fu2DpJ" name="tfa_backup.reset_codes.confirm_message">
      <notes>
        <note category="file-source" priority="1">Part-DB1\templates\Users\_2fa_settings.html.twig:88</note>
        <note priority="1">Part-DB1\templates\Users\_2fa_settings.html.twig:88</note>
      </notes>
      <segment>
        <source>tfa_backup.reset_codes.confirm_message</source>
        <target>This will delete all previous codes and generate a set of new codes. This cannot be undone. Remember to print out the new codes and store them in a safe place!</target>
      </segment>
    </unit>
    <unit id="o5LtJ9_" name="tfa_backup.enabled">
      <notes>
        <note category="file-source" priority="1">Part-DB1\templates\Users\_2fa_settings.html.twig:91</note>
        <note priority="1">Part-DB1\templates\Users\_2fa_settings.html.twig:91</note>
      </notes>
      <segment>
        <source>tfa_backup.enabled</source>
        <target>Backup codes enabled</target>
      </segment>
    </unit>
    <unit id="kqmz5H_" name="tfa_backup.show_codes">
      <notes>
        <note category="file-source" priority="1">Part-DB1\templates\Users\_2fa_settings.html.twig:99</note>
        <note priority="1">Part-DB1\templates\Users\_2fa_settings.html.twig:99</note>
      </notes>
      <segment>
        <source>tfa_backup.show_codes</source>
        <target>Show backup codes</target>
      </segment>
    </unit>
    <unit id="7g11_KD" name="tfa_u2f.table_caption">
      <notes>
        <note category="file-source" priority="1">Part-DB1\templates\Users\_2fa_settings.html.twig:114</note>
        <note priority="1">Part-DB1\templates\Users\_2fa_settings.html.twig:114</note>
      </notes>
      <segment>
        <source>tfa_u2f.table_caption</source>
        <target>Registered security keys</target>
      </segment>
    </unit>
    <unit id="UUr4y_o" name="tfa_u2f.delete_u2f.confirm_title">
      <notes>
        <note category="file-source" priority="1">Part-DB1\templates\Users\_2fa_settings.html.twig:115</note>
        <note priority="1">Part-DB1\templates\Users\_2fa_settings.html.twig:115</note>
      </notes>
      <segment>
        <source>tfa_u2f.delete_u2f.confirm_title</source>
        <target>Really remove this security key?</target>
      </segment>
    </unit>
    <unit id="5ggwjiF" name="tfa_u2f.delete_u2f.confirm_message">
      <notes>
        <note category="file-source" priority="1">Part-DB1\templates\Users\_2fa_settings.html.twig:116</note>
        <note priority="1">Part-DB1\templates\Users\_2fa_settings.html.twig:116</note>
      </notes>
      <segment>
        <source>tfa_u2f.delete_u2f.confirm_message</source>
        <target>If you remove this key, then no more login with this key will be possible. If no security keys remain, two-factor authentication will be disabled.</target>
      </segment>
    </unit>
    <unit id="QS7fv4V" name="tfa_u2f.keys.name">
      <notes>
        <note category="file-source" priority="1">Part-DB1\templates\Users\_2fa_settings.html.twig:123</note>
        <note priority="1">Part-DB1\templates\Users\_2fa_settings.html.twig:123</note>
      </notes>
      <segment>
        <source>tfa_u2f.keys.name</source>
        <target>Key name</target>
      </segment>
    </unit>
    <unit id="4qB9rjg" name="tfa_u2f.keys.added_date">
      <notes>
        <note category="file-source" priority="1">Part-DB1\templates\Users\_2fa_settings.html.twig:124</note>
        <note priority="1">Part-DB1\templates\Users\_2fa_settings.html.twig:124</note>
      </notes>
      <segment>
        <source>tfa_u2f.keys.added_date</source>
        <target>Registration date</target>
      </segment>
    </unit>
    <unit id="EDTcMLO" name="tfa_u2f.key_delete">
      <notes>
        <note category="file-source" priority="1">Part-DB1\templates\Users\_2fa_settings.html.twig:134</note>
        <note priority="1">Part-DB1\templates\Users\_2fa_settings.html.twig:134</note>
      </notes>
      <segment>
        <source>tfa_u2f.key_delete</source>
        <target>Delete key</target>
      </segment>
    </unit>
    <unit id="h0wV1h2" name="tfa_u2f.no_keys_registered">
      <notes>
        <note category="file-source" priority="1">Part-DB1\templates\Users\_2fa_settings.html.twig:141</note>
        <note priority="1">Part-DB1\templates\Users\_2fa_settings.html.twig:141</note>
      </notes>
      <segment>
        <source>tfa_u2f.no_keys_registered</source>
        <target>No keys registered yet.</target>
      </segment>
    </unit>
    <unit id="HuO06yQ" name="tfa_u2f.add_new_key">
      <notes>
        <note category="file-source" priority="1">Part-DB1\templates\Users\_2fa_settings.html.twig:144</note>
        <note priority="1">Part-DB1\templates\Users\_2fa_settings.html.twig:144</note>
      </notes>
      <segment>
        <source>tfa_u2f.add_new_key</source>
        <target>Register new security key</target>
      </segment>
    </unit>
    <unit id="JNqROE2" name="tfa_trustedDevices.explanation">
      <notes>
        <note category="file-source" priority="1">Part-DB1\templates\Users\_2fa_settings.html.twig:148</note>
        <note priority="1">Part-DB1\templates\Users\_2fa_settings.html.twig:148</note>
      </notes>
      <segment>
        <source>tfa_trustedDevices.explanation</source>
        <target><![CDATA[When checking the second factor, the current computer can be marked as trustworthy, so no more two-factor checks on this computer are needed.
If you have done this incorrectly or if a computer is no longer trusted, you can reset the status of <i>all </i>computers here.]]></target>
      </segment>
    </unit>
    <unit id="xRB9q2I" name="tfa_trustedDevices.invalidate.confirm_title">
      <notes>
        <note category="file-source" priority="1">Part-DB1\templates\Users\_2fa_settings.html.twig:149</note>
        <note priority="1">Part-DB1\templates\Users\_2fa_settings.html.twig:149</note>
      </notes>
      <segment>
        <source>tfa_trustedDevices.invalidate.confirm_title</source>
        <target>Really remove all trusted computers?</target>
      </segment>
    </unit>
    <unit id="r7Z3.L4" name="tfa_trustedDevices.invalidate.confirm_message">
      <notes>
        <note category="file-source" priority="1">Part-DB1\templates\Users\_2fa_settings.html.twig:150</note>
        <note priority="1">Part-DB1\templates\Users\_2fa_settings.html.twig:150</note>
      </notes>
      <segment>
        <source>tfa_trustedDevices.invalidate.confirm_message</source>
        <target>You will have to perform two-factor authentication again on all computers. Make sure you have your two-factor device at hand.</target>
      </segment>
    </unit>
    <unit id="jiNvzqA" name="tfa_trustedDevices.invalidate.btn">
      <notes>
        <note category="file-source" priority="1">Part-DB1\templates\Users\_2fa_settings.html.twig:154</note>
        <note priority="1">Part-DB1\templates\Users\_2fa_settings.html.twig:154</note>
      </notes>
      <segment>
        <source>tfa_trustedDevices.invalidate.btn</source>
        <target>Reset trusted devices</target>
      </segment>
    </unit>
    <unit id="cElTSD4" name="sidebar.toggle">
      <notes>
        <note category="file-source" priority="1">Part-DB1\templates\_navbar.html.twig:4</note>
        <note priority="1">Part-DB1\templates\_navbar.html.twig:4</note>
        <note priority="1">templates\base.html.twig:29</note>
      </notes>
      <segment>
        <source>sidebar.toggle</source>
        <target>Toggle Sidebar</target>
      </segment>
    </unit>
    <unit id="iCTvpEA" name="navbar.scanner.link">
      <notes>
        <note category="file-source" priority="1">Part-DB1\templates\_navbar.html.twig:22</note>
      </notes>
      <segment>
        <source>navbar.scanner.link</source>
        <target>Scanner</target>
      </segment>
    </unit>
    <unit id="PRvW.EI" name="user.loggedin.label">
      <notes>
        <note category="file-source" priority="1">Part-DB1\templates\_navbar.html.twig:38</note>
        <note priority="1">Part-DB1\templates\_navbar.html.twig:36</note>
        <note priority="1">templates\base.html.twig:97</note>
      </notes>
      <segment>
        <source>user.loggedin.label</source>
        <target>Logged in as</target>
      </segment>
    </unit>
    <unit id="rruB2OR" name="user.login">
      <notes>
        <note category="file-source" priority="1">Part-DB1\templates\_navbar.html.twig:44</note>
        <note priority="1">Part-DB1\templates\_navbar.html.twig:42</note>
        <note priority="1">templates\base.html.twig:103</note>
      </notes>
      <segment>
        <source>user.login</source>
        <target>Login</target>
      </segment>
    </unit>
    <unit id="Eorzg9b" name="ui.toggle_darkmode">
      <notes>
        <note category="file-source" priority="1">Part-DB1\templates\_navbar.html.twig:50</note>
        <note priority="1">Part-DB1\templates\_navbar.html.twig:48</note>
      </notes>
      <segment>
        <source>ui.toggle_darkmode</source>
        <target>Darkmode</target>
      </segment>
    </unit>
    <unit id="oabvQfM" name="user.language_select">
      <notes>
        <note category="file-source" priority="1">Part-DB1\templates\_navbar.html.twig:54</note>
        <note category="file-source" priority="1">Part-DB1\src\Form\UserSettingsType.php:97</note>
        <note priority="1">Part-DB1\templates\_navbar.html.twig:52</note>
        <note priority="1">Part-DB1\src\Form\UserSettingsType.php:97</note>
        <note priority="1">templates\base.html.twig:106</note>
        <note priority="1">src\Form\UserSettingsType.php:44</note>
      </notes>
      <segment>
        <source>user.language_select</source>
        <target>Switch Language</target>
      </segment>
    </unit>
    <unit id="el2uFyW" name="search.options.label">
      <notes>
        <note category="file-source" priority="1">Part-DB1\templates\_navbar_search.html.twig:4</note>
        <note priority="1">Part-DB1\templates\_navbar_search.html.twig:4</note>
        <note priority="1">templates\base.html.twig:49</note>
      </notes>
      <segment>
        <source>search.options.label</source>
        <target>Search options</target>
      </segment>
    </unit>
    <unit id="V2u6xXi" name="tags.label">
      <notes>
        <note category="file-source" priority="1">Part-DB1\templates\_navbar_search.html.twig:23</note>
      </notes>
      <segment>
        <source>tags.label</source>
        <target>Tags</target>
      </segment>
    </unit>
    <unit id="RezjOdV" name="storelocation.label">
      <notes>
        <note category="file-source" priority="1">Part-DB1\templates\_navbar_search.html.twig:27</note>
        <note category="file-source" priority="1">Part-DB1\src\Form\LabelOptionsType.php:68</note>
        <note category="file-source" priority="1">Part-DB1\src\Services\ElementTypeNameGenerator.php:88</note>
        <note priority="1">Part-DB1\src\Services\ElementTypeNameGenerator.php:88</note>
        <note priority="1">templates\base.html.twig:60</note>
        <note priority="1">templates\Parts\show_part_info.html.twig:36</note>
        <note priority="1">src\Form\PartType.php:77</note>
      </notes>
      <segment>
        <source>storelocation.label</source>
        <target>Store location</target>
      </segment>
    </unit>
    <unit id="z1DQ7QF" name="ordernumber.label.short">
      <notes>
        <note category="file-source" priority="1">Part-DB1\templates\_navbar_search.html.twig:36</note>
        <note priority="1">Part-DB1\templates\_navbar_search.html.twig:31</note>
        <note priority="1">templates\base.html.twig:65</note>
      </notes>
      <segment>
        <source>ordernumber.label.short</source>
        <target>Ordernr.</target>
      </segment>
    </unit>
    <unit id="zT4k8ZJ" name="supplier.label">
      <notes>
        <note category="file-source" priority="1">Part-DB1\templates\_navbar_search.html.twig:40</note>
        <note category="file-source" priority="1">Part-DB1\src\Services\ElementTypeNameGenerator.php:89</note>
        <note priority="1">Part-DB1\templates\_navbar_search.html.twig:35</note>
        <note priority="1">Part-DB1\src\Services\ElementTypeNameGenerator.php:89</note>
        <note priority="1">templates\base.html.twig:67</note>
      </notes>
      <segment>
        <source>supplier.label</source>
        <target>Supplier</target>
      </segment>
    </unit>
    <unit id="Bs5QvO0" name="search.deactivateBarcode">
      <notes>
        <note category="file-source" priority="1">Part-DB1\templates\_navbar_search.html.twig:57</note>
        <note priority="1">Part-DB1\templates\_navbar_search.html.twig:52</note>
        <note priority="1">templates\base.html.twig:75</note>
      </notes>
      <segment>
        <source>search.deactivateBarcode</source>
        <target>Deact. Barcode</target>
      </segment>
    </unit>
    <unit id="biFM.cv" name="search.regexmatching">
      <notes>
        <note category="file-source" priority="1">Part-DB1\templates\_navbar_search.html.twig:61</note>
        <note priority="1">Part-DB1\templates\_navbar_search.html.twig:56</note>
        <note priority="1">templates\base.html.twig:77</note>
      </notes>
      <segment>
        <source>search.regexmatching</source>
        <target>Reg.Ex. Matching</target>
      </segment>
    </unit>
    <unit id="N66qZeD" name="search.submit">
      <notes>
        <note category="file-source" priority="1">Part-DB1\templates\_navbar_search.html.twig:68</note>
        <note priority="1">Part-DB1\templates\_navbar_search.html.twig:62</note>
      </notes>
      <segment>
        <source>search.submit</source>
        <target>Go!</target>
      </segment>
    </unit>
    <unit id="g6tt4u1" name="device.labelp">
      <notes>
        <note category="file-source" priority="1">Part-DB1\templates\_sidebar.html.twig:37</note>
        <note category="file-source" priority="1">Part-DB1\templates\_sidebar.html.twig:12</note>
        <note priority="1">Part-DB1\templates\_sidebar.html.twig:37</note>
        <note priority="1">Part-DB1\templates\_sidebar.html.twig:12</note>
        <note priority="1">templates\base.html.twig:175</note>
        <note priority="1">templates\base.html.twig:189</note>
        <note priority="1">templates\base.html.twig:202</note>
        <note priority="1">templates\base.html.twig:230</note>
      </notes>
      <segment>
        <source>device.labelp</source>
        <target>Devices</target>
      </segment>
    </unit>
    <unit id="Kw3N1AA" name="actions">
      <notes>
        <note category="file-source" priority="1">Part-DB1\templates\_sidebar.html.twig:2</note>
        <note priority="1">Part-DB1\templates\_sidebar.html.twig:2</note>
        <note priority="1">templates\base.html.twig:165</note>
        <note priority="1">templates\base.html.twig:192</note>
        <note priority="1">templates\base.html.twig:220</note>
      </notes>
      <segment>
        <source>actions</source>
        <target>Actions</target>
      </segment>
    </unit>
    <unit id=".x0rFcf" name="datasource">
      <notes>
        <note category="file-source" priority="1">Part-DB1\templates\_sidebar.html.twig:6</note>
        <note priority="1">Part-DB1\templates\_sidebar.html.twig:6</note>
        <note priority="1">templates\base.html.twig:169</note>
        <note priority="1">templates\base.html.twig:196</note>
        <note priority="1">templates\base.html.twig:224</note>
      </notes>
      <segment>
        <source>datasource</source>
        <target>Datasource</target>
      </segment>
    </unit>
    <unit id="NSnSQf4" name="manufacturer.labelp">
      <notes>
        <note category="file-source" priority="1">Part-DB1\templates\_sidebar.html.twig:10</note>
        <note priority="1">Part-DB1\templates\_sidebar.html.twig:10</note>
        <note priority="1">templates\base.html.twig:173</note>
        <note priority="1">templates\base.html.twig:200</note>
        <note priority="1">templates\base.html.twig:228</note>
      </notes>
      <segment>
        <source>manufacturer.labelp</source>
        <target>Manufacturers</target>
      </segment>
    </unit>
    <unit id="DQQjhS_" name="supplier.labelp">
      <notes>
        <note category="file-source" priority="1">Part-DB1\templates\_sidebar.html.twig:11</note>
        <note priority="1">Part-DB1\templates\_sidebar.html.twig:11</note>
        <note priority="1">templates\base.html.twig:174</note>
        <note priority="1">templates\base.html.twig:201</note>
        <note priority="1">templates\base.html.twig:229</note>
      </notes>
      <segment>
        <source>supplier.labelp</source>
        <target>Suppliers</target>
      </segment>
    </unit>
    <unit id="V1QubEL" name="attachment.download_failed">
      <notes>
        <note category="file-source" priority="1">Part-DB1\src\Controller\AdminPages\BaseAdminController.php:213</note>
        <note category="file-source" priority="1">Part-DB1\src\Controller\AdminPages\BaseAdminController.php:293</note>
        <note category="file-source" priority="1">Part-DB1\src\Controller\PartController.php:173</note>
        <note category="file-source" priority="1">Part-DB1\src\Controller\PartController.php:293</note>
        <note priority="1">Part-DB1\src\Controller\AdminPages\BaseAdminController.php:181</note>
        <note priority="1">Part-DB1\src\Controller\AdminPages\BaseAdminController.php:243</note>
        <note priority="1">Part-DB1\src\Controller\PartController.php:173</note>
        <note priority="1">Part-DB1\src\Controller\PartController.php:268</note>
      </notes>
      <segment>
        <source>attachment.download_failed</source>
        <target>Download of the external attachment failed.</target>
      </segment>
    </unit>
    <unit id="A7i8za4" name="entity.edit_flash">
      <notes>
        <note category="file-source" priority="1">Part-DB1\src\Controller\AdminPages\BaseAdminController.php:222</note>
        <note priority="1">Part-DB1\src\Controller\AdminPages\BaseAdminController.php:190</note>
      </notes>
      <segment>
        <source>entity.edit_flash</source>
        <target>Changes saved successful.</target>
      </segment>
    </unit>
    <unit id="AoZHore" name="entity.edit_flash.invalid">
      <notes>
        <note category="file-source" priority="1">Part-DB1\src\Controller\AdminPages\BaseAdminController.php:231</note>
        <note priority="1">Part-DB1\src\Controller\AdminPages\BaseAdminController.php:196</note>
      </notes>
      <segment>
        <source>entity.edit_flash.invalid</source>
        <target>Can not save changed. Please check your input!</target>
      </segment>
    </unit>
    <unit id="8MJvWmd" name="entity.created_flash">
      <notes>
        <note category="file-source" priority="1">Part-DB1\src\Controller\AdminPages\BaseAdminController.php:302</note>
        <note priority="1">Part-DB1\src\Controller\AdminPages\BaseAdminController.php:252</note>
      </notes>
      <segment>
        <source>entity.created_flash</source>
        <target>Element created.</target>
      </segment>
    </unit>
    <unit id="zZdZuYS" name="entity.created_flash.invalid">
      <notes>
        <note category="file-source" priority="1">Part-DB1\src\Controller\AdminPages\BaseAdminController.php:308</note>
        <note priority="1">Part-DB1\src\Controller\AdminPages\BaseAdminController.php:258</note>
      </notes>
      <segment>
        <source>entity.created_flash.invalid</source>
        <target>Could not create element. Please check your input!</target>
      </segment>
    </unit>
    <unit id="lSfR7sD" name="attachment_type.deleted">
      <notes>
        <note category="file-source" priority="1">Part-DB1\src\Controller\AdminPages\BaseAdminController.php:399</note>
        <note priority="1">Part-DB1\src\Controller\AdminPages\BaseAdminController.php:352</note>
        <note priority="1">src\Controller\BaseAdminController.php:154</note>
      </notes>
      <segment>
        <source>attachment_type.deleted</source>
        <target>Element deleted!</target>
      </segment>
    </unit>
    <unit id="2bvWUoo" name="csfr_invalid">
      <notes>
        <note category="file-source" priority="1">Part-DB1\src\Controller\AdminPages\BaseAdminController.php:401</note>
        <note category="file-source" priority="1">Part-DB1\src\Controller\UserController.php:109</note>
        <note category="file-source" priority="1">Part-DB1\src\Controller\UserSettingsController.php:159</note>
        <note category="file-source" priority="1">Part-DB1\src\Controller\UserSettingsController.php:193</note>
        <note priority="1">Part-DB1\src\Controller\AdminPages\BaseAdminController.php:354</note>
        <note priority="1">Part-DB1\src\Controller\UserController.php:101</note>
        <note priority="1">Part-DB1\src\Controller\UserSettingsController.php:150</note>
        <note priority="1">Part-DB1\src\Controller\UserSettingsController.php:182</note>
      </notes>
      <segment>
        <source>csfr_invalid</source>
        <target>CSFR Token invalid. Please reload this page or contact an administrator if this message stays.</target>
      </segment>
    </unit>
    <unit id="7ynbNyD" name="label_generator.no_entities_found">
      <notes>
        <note category="file-source" priority="1">Part-DB1\src\Controller\LabelController.php:125</note>
      </notes>
      <segment>
        <source>label_generator.no_entities_found</source>
        <target>No entities matching the range found.</target>
      </segment>
    </unit>
    <unit id="BeMACpw" name="log.undo.target_not_found">
      <notes>
        <note category="file-source" priority="1">Part-DB1\src\Controller\LogController.php:149</note>
        <note priority="1">Part-DB1\src\Controller\LogController.php:154</note>
        <note priority="1">new</note>
      </notes>
      <segment>
        <source>log.undo.target_not_found</source>
        <target>Target element could not be found in DB!</target>
      </segment>
    </unit>
    <unit id="sG2PEwi" name="log.undo.revert_success">
      <notes>
        <note category="file-source" priority="1">Part-DB1\src\Controller\LogController.php:156</note>
        <note priority="1">Part-DB1\src\Controller\LogController.php:160</note>
        <note priority="1">new</note>
      </notes>
      <segment>
        <source>log.undo.revert_success</source>
        <target>Reverted to timestamp successfully.</target>
      </segment>
    </unit>
    <unit id="GMilP1t" name="log.undo.element_undelete_success">
      <notes>
        <note category="file-source" priority="1">Part-DB1\src\Controller\LogController.php:176</note>
        <note priority="1">Part-DB1\src\Controller\LogController.php:180</note>
        <note priority="1">new</note>
      </notes>
      <segment>
        <source>log.undo.element_undelete_success</source>
        <target>Undeleted element successfully.</target>
      </segment>
    </unit>
    <unit id="YJB8YZ6" name="log.undo.element_element_already_undeleted">
      <notes>
        <note category="file-source" priority="1">Part-DB1\src\Controller\LogController.php:178</note>
        <note priority="1">Part-DB1\src\Controller\LogController.php:182</note>
        <note priority="1">new</note>
      </notes>
      <segment>
        <source>log.undo.element_element_already_undeleted</source>
        <target>Element was already undeleted!</target>
      </segment>
    </unit>
    <unit id="NI2CbLV" name="log.undo.element_delete_success">
      <notes>
        <note category="file-source" priority="1">Part-DB1\src\Controller\LogController.php:185</note>
        <note priority="1">Part-DB1\src\Controller\LogController.php:189</note>
        <note priority="1">new</note>
      </notes>
      <segment>
        <source>log.undo.element_delete_success</source>
        <target>Element deleted successfully.</target>
      </segment>
    </unit>
    <unit id=".D_N333" name="log.undo.element.element_already_delted">
      <notes>
        <note category="file-source" priority="1">Part-DB1\src\Controller\LogController.php:187</note>
        <note priority="1">Part-DB1\src\Controller\LogController.php:191</note>
        <note priority="1">new</note>
      </notes>
      <segment>
        <source>log.undo.element.element_already_delted</source>
        <target>Element was already deleted!</target>
      </segment>
    </unit>
    <unit id="Bz3n92Q" name="log.undo.element_change_undone">
      <notes>
        <note category="file-source" priority="1">Part-DB1\src\Controller\LogController.php:194</note>
        <note priority="1">Part-DB1\src\Controller\LogController.php:198</note>
        <note priority="1">new</note>
      </notes>
      <segment>
        <source>log.undo.element_change_undone</source>
        <target>Change undone successfully!</target>
      </segment>
    </unit>
    <unit id="Ne_xS01" name="log.undo.do_undelete_before">
      <notes>
        <note category="file-source" priority="1">Part-DB1\src\Controller\LogController.php:196</note>
        <note priority="1">Part-DB1\src\Controller\LogController.php:200</note>
        <note priority="1">new</note>
      </notes>
      <segment>
        <source>log.undo.do_undelete_before</source>
        <target>You have to undelete the element before you can undo this change!</target>
      </segment>
    </unit>
    <unit id="GswNRna" name="log.undo.log_type_invalid">
      <notes>
        <note category="file-source" priority="1">Part-DB1\src\Controller\LogController.php:199</note>
        <note priority="1">Part-DB1\src\Controller\LogController.php:203</note>
        <note priority="1">new</note>
      </notes>
      <segment>
        <source>log.undo.log_type_invalid</source>
        <target>This log entry can not be undone!</target>
      </segment>
    </unit>
    <unit id="6xOvKkk" name="part.edited_flash">
      <notes>
        <note category="file-source" priority="1">Part-DB1\src\Controller\PartController.php:182</note>
        <note priority="1">Part-DB1\src\Controller\PartController.php:182</note>
        <note priority="1">src\Controller\PartController.php:80</note>
      </notes>
      <segment>
        <source>part.edited_flash</source>
        <target>Saved changes!</target>
      </segment>
    </unit>
    <unit id="w57VDWn" name="part.edited_flash.invalid">
      <notes>
        <note category="file-source" priority="1">Part-DB1\src\Controller\PartController.php:186</note>
        <note priority="1">Part-DB1\src\Controller\PartController.php:186</note>
      </notes>
      <segment>
        <source>part.edited_flash.invalid</source>
        <target>Error during saving: Please check your inputs!</target>
      </segment>
    </unit>
    <unit id="suYw2UL" name="part.deleted">
      <notes>
        <note category="file-source" priority="1">Part-DB1\src\Controller\PartController.php:216</note>
        <note priority="1">Part-DB1\src\Controller\PartController.php:219</note>
      </notes>
      <segment>
        <source>part.deleted</source>
        <target>Part deleted successful.</target>
      </segment>
    </unit>
    <unit id="tG.Jfwp" name="part.created_flash">
      <notes>
        <note category="file-source" priority="1">Part-DB1\src\Controller\PartController.php:302</note>
        <note priority="1">Part-DB1\src\Controller\PartController.php:277</note>
        <note priority="1">Part-DB1\src\Controller\PartController.php:317</note>
        <note priority="1">src\Controller\PartController.php:113</note>
        <note priority="1">src\Controller\PartController.php:142</note>
      </notes>
      <segment>
        <source>part.created_flash</source>
        <target>Part created!</target>
      </segment>
    </unit>
    <unit id="LOw_XJ." name="part.created_flash.invalid">
      <notes>
        <note category="file-source" priority="1">Part-DB1\src\Controller\PartController.php:308</note>
        <note priority="1">Part-DB1\src\Controller\PartController.php:283</note>
      </notes>
      <segment>
        <source>part.created_flash.invalid</source>
        <target>Error during creation: Please check your inputs!</target>
      </segment>
    </unit>
    <unit id="6T8GmmR" name="scan.qr_not_found">
      <notes>
        <note category="file-source" priority="1">Part-DB1\src\Controller\ScanController.php:68</note>
        <note category="file-source" priority="1">Part-DB1\src\Controller\ScanController.php:90</note>
      </notes>
      <segment>
        <source>scan.qr_not_found</source>
        <target>No element found for the given barcode.</target>
      </segment>
    </unit>
    <unit id="vXTqaTo" name="scan.format_unknown">
      <notes>
        <note category="file-source" priority="1">Part-DB1\src\Controller\ScanController.php:71</note>
      </notes>
      <segment>
        <source>scan.format_unknown</source>
        <target>Format unknown!</target>
      </segment>
    </unit>
    <unit id="8CJPuTZ" name="scan.qr_success">
      <notes>
        <note category="file-source" priority="1">Part-DB1\src\Controller\ScanController.php:86</note>
      </notes>
      <segment>
        <source>scan.qr_success</source>
        <target>Element found.</target>
      </segment>
    </unit>
    <unit id="B1T9Kt6" name="pw_reset.user_or_email">
      <notes>
        <note category="file-source" priority="1">Part-DB1\src\Controller\SecurityController.php:114</note>
        <note priority="1">Part-DB1\src\Controller\SecurityController.php:109</note>
      </notes>
      <segment>
        <source>pw_reset.user_or_email</source>
        <target>Username / Email</target>
      </segment>
    </unit>
    <unit id="C_43E5l" name="pw_reset.request.success">
      <notes>
        <note category="file-source" priority="1">Part-DB1\src\Controller\SecurityController.php:131</note>
        <note priority="1">Part-DB1\src\Controller\SecurityController.php:126</note>
      </notes>
      <segment>
        <source>pw_reset.request.success</source>
        <target>Reset request was successful! Please check your emails for further instructions.</target>
      </segment>
    </unit>
    <unit id="Ytlen4L" name="pw_reset.username">
      <notes>
        <note category="file-source" priority="1">Part-DB1\src\Controller\SecurityController.php:162</note>
        <note priority="1">Part-DB1\src\Controller\SecurityController.php:160</note>
      </notes>
      <segment>
        <source>pw_reset.username</source>
        <target>Username</target>
      </segment>
    </unit>
    <unit id="kCND5gR" name="pw_reset.token">
      <notes>
        <note category="file-source" priority="1">Part-DB1\src\Controller\SecurityController.php:165</note>
        <note priority="1">Part-DB1\src\Controller\SecurityController.php:163</note>
      </notes>
      <segment>
        <source>pw_reset.token</source>
        <target>Token</target>
      </segment>
    </unit>
    <unit id="Kz.sA0j" name="pw_reset.new_pw.error">
      <notes>
        <note category="file-source" priority="1">Part-DB1\src\Controller\SecurityController.php:194</note>
        <note priority="1">Part-DB1\src\Controller\SecurityController.php:192</note>
      </notes>
      <segment>
        <source>pw_reset.new_pw.error</source>
        <target>Username or Token invalid! Please check your input.</target>
      </segment>
    </unit>
    <unit id="Uy8yPX1" name="pw_reset.new_pw.success">
      <notes>
        <note category="file-source" priority="1">Part-DB1\src\Controller\SecurityController.php:196</note>
        <note priority="1">Part-DB1\src\Controller\SecurityController.php:194</note>
      </notes>
      <segment>
        <source>pw_reset.new_pw.success</source>
        <target>Password was reset successfully. You can now login with your new password.</target>
      </segment>
    </unit>
    <unit id="L8g8bFy" name="user.edit.reset_success">
      <notes>
        <note category="file-source" priority="1">Part-DB1\src\Controller\UserController.php:107</note>
        <note priority="1">Part-DB1\src\Controller\UserController.php:99</note>
      </notes>
      <segment>
        <source>user.edit.reset_success</source>
        <target>All two-factor authentication methods were successfully disabled.</target>
      </segment>
    </unit>
    <unit id="_OcjXRe" name="tfa_backup.no_codes_enabled">
      <notes>
        <note category="file-source" priority="1">Part-DB1\src\Controller\UserSettingsController.php:101</note>
        <note priority="1">Part-DB1\src\Controller\UserSettingsController.php:92</note>
      </notes>
      <segment>
        <source>tfa_backup.no_codes_enabled</source>
        <target>No backup codes enabled!</target>
      </segment>
    </unit>
    <unit id="9UBDL1p" name="tfa_u2f.u2f_delete.not_existing">
      <notes>
        <note category="file-source" priority="1">Part-DB1\src\Controller\UserSettingsController.php:138</note>
        <note priority="1">Part-DB1\src\Controller\UserSettingsController.php:132</note>
      </notes>
      <segment>
        <source>tfa_u2f.u2f_delete.not_existing</source>
        <target>No security key with this ID is existing.</target>
      </segment>
    </unit>
    <unit id="6waUw7j" name="tfa_u2f.u2f_delete.access_denied">
      <notes>
        <note category="file-source" priority="1">Part-DB1\src\Controller\UserSettingsController.php:145</note>
        <note priority="1">Part-DB1\src\Controller\UserSettingsController.php:139</note>
      </notes>
      <segment>
        <source>tfa_u2f.u2f_delete.access_denied</source>
        <target>You can not delete the security keys of other users!</target>
      </segment>
    </unit>
    <unit id="Kn9dPI5" name="tfa.u2f.u2f_delete.success">
      <notes>
        <note category="file-source" priority="1">Part-DB1\src\Controller\UserSettingsController.php:153</note>
        <note priority="1">Part-DB1\src\Controller\UserSettingsController.php:147</note>
      </notes>
      <segment>
        <source>tfa.u2f.u2f_delete.success</source>
        <target>Security key successfully removed.</target>
      </segment>
    </unit>
    <unit id="h.BcrtU" name="tfa_trustedDevice.invalidate.success">
      <notes>
        <note category="file-source" priority="1">Part-DB1\src\Controller\UserSettingsController.php:188</note>
        <note priority="1">Part-DB1\src\Controller\UserSettingsController.php:180</note>
      </notes>
      <segment>
        <source>tfa_trustedDevice.invalidate.success</source>
        <target>Trusted devices successfully reset.</target>
      </segment>
    </unit>
    <unit id="PBKICdd" name="user.settings.saved_flash">
      <notes>
        <note category="file-source" priority="1">Part-DB1\src\Controller\UserSettingsController.php:235</note>
        <note priority="1">Part-DB1\src\Controller\UserSettingsController.php:226</note>
        <note priority="1">src\Controller\UserController.php:98</note>
      </notes>
      <segment>
        <source>user.settings.saved_flash</source>
        <target>Settings saved!</target>
      </segment>
    </unit>
    <unit id="mPAd5JY" name="user.settings.pw_changed_flash">
      <notes>
        <note category="file-source" priority="1">Part-DB1\src\Controller\UserSettingsController.php:297</note>
        <note priority="1">Part-DB1\src\Controller\UserSettingsController.php:288</note>
        <note priority="1">src\Controller\UserController.php:130</note>
      </notes>
      <segment>
        <source>user.settings.pw_changed_flash</source>
        <target>Password changed!</target>
      </segment>
    </unit>
    <unit id="xy.2mkA" name="user.settings.2fa.google.activated">
      <notes>
        <note category="file-source" priority="1">Part-DB1\src\Controller\UserSettingsController.php:317</note>
        <note priority="1">Part-DB1\src\Controller\UserSettingsController.php:306</note>
      </notes>
      <segment>
        <source>user.settings.2fa.google.activated</source>
        <target>Authenticator App successfully activated.</target>
      </segment>
    </unit>
    <unit id="RXjFD7H" name="user.settings.2fa.google.disabled">
      <notes>
        <note category="file-source" priority="1">Part-DB1\src\Controller\UserSettingsController.php:328</note>
        <note priority="1">Part-DB1\src\Controller\UserSettingsController.php:315</note>
      </notes>
      <segment>
        <source>user.settings.2fa.google.disabled</source>
        <target>Authenticator App successfully deactivated.</target>
      </segment>
    </unit>
    <unit id="4ZUxld3" name="user.settings.2fa.backup_codes.regenerated">
      <notes>
        <note category="file-source" priority="1">Part-DB1\src\Controller\UserSettingsController.php:346</note>
        <note priority="1">Part-DB1\src\Controller\UserSettingsController.php:332</note>
      </notes>
      <segment>
        <source>user.settings.2fa.backup_codes.regenerated</source>
        <target>New backup codes successfully generated.</target>
      </segment>
    </unit>
    <unit id="zC0oO.O" name="attachment.table.filename">
      <notes>
        <note category="file-source" priority="1">Part-DB1\src\DataTables\AttachmentDataTable.php:148</note>
        <note priority="1">Part-DB1\src\DataTables\AttachmentDataTable.php:148</note>
      </notes>
      <segment>
        <source>attachment.table.filename</source>
        <target>File name</target>
      </segment>
    </unit>
    <unit id="dNey6.4" name="attachment.table.filesize">
      <notes>
        <note category="file-source" priority="1">Part-DB1\src\DataTables\AttachmentDataTable.php:153</note>
        <note priority="1">Part-DB1\src\DataTables\AttachmentDataTable.php:153</note>
      </notes>
      <segment>
        <source>attachment.table.filesize</source>
        <target>File size</target>
      </segment>
    </unit>
    <unit id="tb6kG2x" name="true">
      <notes>
        <note category="file-source" priority="1">Part-DB1\src\DataTables\AttachmentDataTable.php:183</note>
        <note category="file-source" priority="1">Part-DB1\src\DataTables\AttachmentDataTable.php:191</note>
        <note category="file-source" priority="1">Part-DB1\src\DataTables\AttachmentDataTable.php:200</note>
        <note category="file-source" priority="1">Part-DB1\src\DataTables\AttachmentDataTable.php:209</note>
        <note category="file-source" priority="1">Part-DB1\src\DataTables\PartsDataTable.php:245</note>
        <note category="file-source" priority="1">Part-DB1\src\DataTables\PartsDataTable.php:252</note>
        <note priority="1">Part-DB1\src\DataTables\AttachmentDataTable.php:183</note>
        <note priority="1">Part-DB1\src\DataTables\AttachmentDataTable.php:191</note>
        <note priority="1">Part-DB1\src\DataTables\AttachmentDataTable.php:200</note>
        <note priority="1">Part-DB1\src\DataTables\AttachmentDataTable.php:209</note>
        <note priority="1">Part-DB1\src\DataTables\PartsDataTable.php:193</note>
        <note priority="1">Part-DB1\src\DataTables\PartsDataTable.php:200</note>
      </notes>
      <segment>
        <source>true</source>
        <target>true</target>
      </segment>
    </unit>
    <unit id=".LzxZZC" name="false">
      <notes>
        <note category="file-source" priority="1">Part-DB1\src\DataTables\AttachmentDataTable.php:184</note>
        <note category="file-source" priority="1">Part-DB1\src\DataTables\AttachmentDataTable.php:192</note>
        <note category="file-source" priority="1">Part-DB1\src\DataTables\AttachmentDataTable.php:201</note>
        <note category="file-source" priority="1">Part-DB1\src\DataTables\AttachmentDataTable.php:210</note>
        <note category="file-source" priority="1">Part-DB1\src\DataTables\PartsDataTable.php:246</note>
        <note category="file-source" priority="1">Part-DB1\src\DataTables\PartsDataTable.php:253</note>
        <note category="file-source" priority="1">Part-DB1\src\Form\Type\SIUnitType.php:139</note>
        <note priority="1">Part-DB1\src\DataTables\AttachmentDataTable.php:184</note>
        <note priority="1">Part-DB1\src\DataTables\AttachmentDataTable.php:192</note>
        <note priority="1">Part-DB1\src\DataTables\AttachmentDataTable.php:201</note>
        <note priority="1">Part-DB1\src\DataTables\AttachmentDataTable.php:210</note>
        <note priority="1">Part-DB1\src\DataTables\PartsDataTable.php:194</note>
        <note priority="1">Part-DB1\src\DataTables\PartsDataTable.php:201</note>
        <note priority="1">Part-DB1\src\Form\Type\SIUnitType.php:139</note>
      </notes>
      <segment>
        <source>false</source>
        <target>false</target>
      </segment>
    </unit>
    <unit id="eTGx8tR" name="log.target_deleted">
      <notes>
        <note category="file-source" priority="1">Part-DB1\src\DataTables\Column\LogEntryTargetColumn.php:128</note>
        <note priority="1">Part-DB1\src\DataTables\Column\LogEntryTargetColumn.php:119</note>
      </notes>
      <segment>
        <source>log.target_deleted</source>
        <target>deleted</target>
      </segment>
    </unit>
    <unit id="mzQZ0My" name="log.undo.undelete">
      <notes>
        <note category="file-source" priority="1">Part-DB1\src\DataTables\Column\RevertLogColumn.php:57</note>
        <note priority="1">Part-DB1\src\DataTables\Column\RevertLogColumn.php:60</note>
        <note priority="1">new</note>
      </notes>
      <segment>
        <source>log.undo.undelete</source>
        <target>Undelete element</target>
      </segment>
    </unit>
    <unit id="PI8faHR" name="log.undo.undo">
      <notes>
        <note category="file-source" priority="1">Part-DB1\src\DataTables\Column\RevertLogColumn.php:63</note>
        <note priority="1">Part-DB1\src\DataTables\Column\RevertLogColumn.php:66</note>
        <note priority="1">new</note>
      </notes>
      <segment>
        <source>log.undo.undo</source>
        <target>Undo change</target>
      </segment>
    </unit>
    <unit id="Q6mbDaS" name="log.undo.revert">
      <notes>
        <note category="file-source" priority="1">Part-DB1\src\DataTables\Column\RevertLogColumn.php:83</note>
        <note priority="1">Part-DB1\src\DataTables\Column\RevertLogColumn.php:86</note>
        <note priority="1">new</note>
      </notes>
      <segment>
        <source>log.undo.revert</source>
        <target>Revert element to this timestamp</target>
      </segment>
    </unit>
    <unit id="6DOZlwQ" name="log.id">
      <notes>
        <note category="file-source" priority="1">Part-DB1\src\DataTables\LogDataTable.php:173</note>
        <note priority="1">Part-DB1\src\DataTables\LogDataTable.php:161</note>
      </notes>
      <segment>
        <source>log.id</source>
        <target>ID</target>
      </segment>
    </unit>
    <unit id="cMZOrO7" name="log.timestamp">
      <notes>
        <note category="file-source" priority="1">Part-DB1\src\DataTables\LogDataTable.php:178</note>
        <note priority="1">Part-DB1\src\DataTables\LogDataTable.php:166</note>
      </notes>
      <segment>
        <source>log.timestamp</source>
        <target>Timestamp</target>
      </segment>
    </unit>
    <unit id="Z0BzGVJ" name="log.type">
      <notes>
        <note category="file-source" priority="1">Part-DB1\src\DataTables\LogDataTable.php:183</note>
        <note priority="1">Part-DB1\src\DataTables\LogDataTable.php:171</note>
      </notes>
      <segment>
        <source>log.type</source>
        <target>Event</target>
      </segment>
    </unit>
    <unit id="KNddOUS" name="log.level">
      <notes>
        <note category="file-source" priority="1">Part-DB1\src\DataTables\LogDataTable.php:191</note>
        <note priority="1">Part-DB1\src\DataTables\LogDataTable.php:179</note>
      </notes>
      <segment>
        <source>log.level</source>
        <target>Level</target>
      </segment>
    </unit>
    <unit id="3Tv5Xzj" name="log.user">
      <notes>
        <note category="file-source" priority="1">Part-DB1\src\DataTables\LogDataTable.php:200</note>
        <note priority="1">Part-DB1\src\DataTables\LogDataTable.php:188</note>
      </notes>
      <segment>
        <source>log.user</source>
        <target>User</target>
      </segment>
    </unit>
    <unit id="bgbGrN5" name="log.target_type">
      <notes>
        <note category="file-source" priority="1">Part-DB1\src\DataTables\LogDataTable.php:213</note>
        <note priority="1">Part-DB1\src\DataTables\LogDataTable.php:201</note>
      </notes>
      <segment>
        <source>log.target_type</source>
        <target>Target type</target>
      </segment>
    </unit>
    <unit id=".IgL4C2" name="log.target">
      <notes>
        <note category="file-source" priority="1">Part-DB1\src\DataTables\LogDataTable.php:226</note>
        <note priority="1">Part-DB1\src\DataTables\LogDataTable.php:214</note>
      </notes>
      <segment>
        <source>log.target</source>
        <target>Target</target>
      </segment>
    </unit>
    <unit id="b4r5dEC" name="log.extra">
      <notes>
        <note category="file-source" priority="1">Part-DB1\src\DataTables\LogDataTable.php:231</note>
        <note priority="1">Part-DB1\src\DataTables\LogDataTable.php:218</note>
        <note priority="1">new</note>
      </notes>
      <segment>
        <source>log.extra</source>
        <target>Extra</target>
      </segment>
    </unit>
    <unit id="t2EE5cB" name="part.table.name">
      <notes>
        <note category="file-source" priority="1">Part-DB1\src\DataTables\PartsDataTable.php:168</note>
        <note priority="1">Part-DB1\src\DataTables\PartsDataTable.php:116</note>
      </notes>
      <segment>
        <source>part.table.name</source>
        <target>Name</target>
      </segment>
    </unit>
    <unit id="eshqdG." name="part.table.id">
      <notes>
        <note category="file-source" priority="1">Part-DB1\src\DataTables\PartsDataTable.php:178</note>
        <note priority="1">Part-DB1\src\DataTables\PartsDataTable.php:126</note>
      </notes>
      <segment>
        <source>part.table.id</source>
        <target>Id</target>
      </segment>
    </unit>
    <unit id="zKnTKYw" name="part.table.description">
      <notes>
        <note category="file-source" priority="1">Part-DB1\src\DataTables\PartsDataTable.php:182</note>
        <note priority="1">Part-DB1\src\DataTables\PartsDataTable.php:130</note>
      </notes>
      <segment>
        <source>part.table.description</source>
        <target>Description</target>
      </segment>
    </unit>
    <unit id="2eOA0az" name="part.table.category">
      <notes>
        <note category="file-source" priority="1">Part-DB1\src\DataTables\PartsDataTable.php:185</note>
        <note priority="1">Part-DB1\src\DataTables\PartsDataTable.php:133</note>
      </notes>
      <segment>
        <source>part.table.category</source>
        <target>Category</target>
      </segment>
    </unit>
    <unit id="jCf96.O" name="part.table.footprint">
      <notes>
        <note category="file-source" priority="1">Part-DB1\src\DataTables\PartsDataTable.php:190</note>
        <note priority="1">Part-DB1\src\DataTables\PartsDataTable.php:138</note>
      </notes>
      <segment>
        <source>part.table.footprint</source>
        <target>Footprint</target>
      </segment>
    </unit>
    <unit id="b46OytM" name="part.table.manufacturer">
      <notes>
        <note category="file-source" priority="1">Part-DB1\src\DataTables\PartsDataTable.php:194</note>
        <note priority="1">Part-DB1\src\DataTables\PartsDataTable.php:142</note>
      </notes>
      <segment>
        <source>part.table.manufacturer</source>
        <target>Manufacturer</target>
      </segment>
    </unit>
    <unit id="T0ifXD5" name="part.table.storeLocations">
      <notes>
        <note category="file-source" priority="1">Part-DB1\src\DataTables\PartsDataTable.php:197</note>
        <note priority="1">Part-DB1\src\DataTables\PartsDataTable.php:145</note>
      </notes>
      <segment>
        <source>part.table.storeLocations</source>
        <target>Store locations</target>
      </segment>
    </unit>
    <unit id="rD.1skI" name="part.table.amount">
      <notes>
        <note category="file-source" priority="1">Part-DB1\src\DataTables\PartsDataTable.php:216</note>
        <note priority="1">Part-DB1\src\DataTables\PartsDataTable.php:164</note>
      </notes>
      <segment>
        <source>part.table.amount</source>
        <target>Amount</target>
      </segment>
    </unit>
    <unit id="Mv9g23S" name="part.table.minamount">
      <notes>
        <note category="file-source" priority="1">Part-DB1\src\DataTables\PartsDataTable.php:224</note>
        <note priority="1">Part-DB1\src\DataTables\PartsDataTable.php:172</note>
      </notes>
      <segment>
        <source>part.table.minamount</source>
        <target>Min. Amount</target>
      </segment>
    </unit>
    <unit id="GjwSknL" name="part.table.partUnit">
      <notes>
        <note category="file-source" priority="1">Part-DB1\src\DataTables\PartsDataTable.php:232</note>
        <note priority="1">Part-DB1\src\DataTables\PartsDataTable.php:180</note>
      </notes>
      <segment>
        <source>part.table.partUnit</source>
        <target>Measurement Unit</target>
      </segment>
    </unit>
    <unit id="pw75u4x" name="part.table.addedDate">
      <notes>
        <note category="file-source" priority="1">Part-DB1\src\DataTables\PartsDataTable.php:236</note>
        <note priority="1">Part-DB1\src\DataTables\PartsDataTable.php:184</note>
      </notes>
      <segment>
        <source>part.table.addedDate</source>
        <target>Created at</target>
      </segment>
    </unit>
    <unit id="eDb7mzC" name="part.table.lastModified">
      <notes>
        <note category="file-source" priority="1">Part-DB1\src\DataTables\PartsDataTable.php:240</note>
        <note priority="1">Part-DB1\src\DataTables\PartsDataTable.php:188</note>
      </notes>
      <segment>
        <source>part.table.lastModified</source>
        <target>Last modified</target>
      </segment>
    </unit>
    <unit id="DJ9YTs_" name="part.table.needsReview">
      <notes>
        <note category="file-source" priority="1">Part-DB1\src\DataTables\PartsDataTable.php:244</note>
        <note priority="1">Part-DB1\src\DataTables\PartsDataTable.php:192</note>
      </notes>
      <segment>
        <source>part.table.needsReview</source>
        <target>Needs review</target>
      </segment>
    </unit>
    <unit id="TSiqJH6" name="part.table.favorite">
      <notes>
        <note category="file-source" priority="1">Part-DB1\src\DataTables\PartsDataTable.php:251</note>
        <note priority="1">Part-DB1\src\DataTables\PartsDataTable.php:199</note>
      </notes>
      <segment>
        <source>part.table.favorite</source>
        <target>Favorite</target>
      </segment>
    </unit>
    <unit id="n0h1ozV" name="part.table.manufacturingStatus">
      <notes>
        <note category="file-source" priority="1">Part-DB1\src\DataTables\PartsDataTable.php:258</note>
        <note priority="1">Part-DB1\src\DataTables\PartsDataTable.php:206</note>
      </notes>
      <segment>
        <source>part.table.manufacturingStatus</source>
        <target>Status</target>
      </segment>
    </unit>
    <unit id="MBCdfAy" name="m_status.unknown">
      <notes>
        <note category="file-source" priority="1">Part-DB1\src\DataTables\PartsDataTable.php:260</note>
        <note category="file-source" priority="1">Part-DB1\src\DataTables\PartsDataTable.php:262</note>
        <note category="file-source" priority="1">Part-DB1\src\Form\Part\PartBaseType.php:90</note>
        <note priority="1">Part-DB1\src\DataTables\PartsDataTable.php:208</note>
        <note priority="1">Part-DB1\src\DataTables\PartsDataTable.php:210</note>
        <note priority="1">Part-DB1\src\Form\Part\PartBaseType.php:88</note>
      </notes>
      <segment>
        <source>m_status.unknown</source>
        <target>Unknown</target>
      </segment>
    </unit>
    <unit id="BEnlUff" name="m_status.announced">
      <notes>
        <note category="file-source" priority="1">Part-DB1\src\DataTables\PartsDataTable.php:263</note>
        <note category="file-source" priority="1">Part-DB1\src\Form\Part\PartBaseType.php:90</note>
        <note priority="1">Part-DB1\src\DataTables\PartsDataTable.php:211</note>
        <note priority="1">Part-DB1\src\Form\Part\PartBaseType.php:88</note>
      </notes>
      <segment>
        <source>m_status.announced</source>
        <target>Announced</target>
      </segment>
    </unit>
    <unit id="TN5xR7J" name="m_status.active">
      <notes>
        <note category="file-source" priority="1">Part-DB1\src\DataTables\PartsDataTable.php:264</note>
        <note category="file-source" priority="1">Part-DB1\src\Form\Part\PartBaseType.php:90</note>
        <note priority="1">Part-DB1\src\DataTables\PartsDataTable.php:212</note>
        <note priority="1">Part-DB1\src\Form\Part\PartBaseType.php:88</note>
      </notes>
      <segment>
        <source>m_status.active</source>
        <target>Active</target>
      </segment>
    </unit>
    <unit id="0McKh_8" name="m_status.nrfnd">
      <notes>
        <note category="file-source" priority="1">Part-DB1\src\DataTables\PartsDataTable.php:265</note>
        <note category="file-source" priority="1">Part-DB1\src\Form\Part\PartBaseType.php:90</note>
        <note priority="1">Part-DB1\src\DataTables\PartsDataTable.php:213</note>
        <note priority="1">Part-DB1\src\Form\Part\PartBaseType.php:88</note>
      </notes>
      <segment>
        <source>m_status.nrfnd</source>
        <target>Not recommended for new designs</target>
      </segment>
    </unit>
    <unit id="L7yLwn0" name="m_status.eol">
      <notes>
        <note category="file-source" priority="1">Part-DB1\src\DataTables\PartsDataTable.php:266</note>
        <note category="file-source" priority="1">Part-DB1\src\Form\Part\PartBaseType.php:90</note>
        <note priority="1">Part-DB1\src\DataTables\PartsDataTable.php:214</note>
        <note priority="1">Part-DB1\src\Form\Part\PartBaseType.php:88</note>
      </notes>
      <segment>
        <source>m_status.eol</source>
        <target>End of life</target>
      </segment>
    </unit>
    <unit id="5jxVP1H" name="m_status.discontinued">
      <notes>
        <note category="file-source" priority="1">Part-DB1\src\DataTables\PartsDataTable.php:267</note>
        <note category="file-source" priority="1">Part-DB1\src\Form\Part\PartBaseType.php:90</note>
        <note priority="1">Part-DB1\src\DataTables\PartsDataTable.php:215</note>
        <note priority="1">Part-DB1\src\Form\Part\PartBaseType.php:88</note>
      </notes>
      <segment>
        <source>m_status.discontinued</source>
        <target>Discontinued</target>
      </segment>
    </unit>
    <unit id="HTkvjkE" name="part.table.mpn">
      <notes>
        <note category="file-source" priority="1">Part-DB1\src\DataTables\PartsDataTable.php:271</note>
        <note priority="1">Part-DB1\src\DataTables\PartsDataTable.php:219</note>
      </notes>
      <segment>
        <source>part.table.mpn</source>
        <target>MPN</target>
      </segment>
    </unit>
    <unit id="q_AsQoZ" name="part.table.mass">
      <notes>
        <note category="file-source" priority="1">Part-DB1\src\DataTables\PartsDataTable.php:275</note>
        <note priority="1">Part-DB1\src\DataTables\PartsDataTable.php:223</note>
      </notes>
      <segment>
        <source>part.table.mass</source>
        <target>Mass</target>
      </segment>
    </unit>
    <unit id="Cwisdej" name="part.table.tags">
      <notes>
        <note category="file-source" priority="1">Part-DB1\src\DataTables\PartsDataTable.php:279</note>
        <note priority="1">Part-DB1\src\DataTables\PartsDataTable.php:227</note>
      </notes>
      <segment>
        <source>part.table.tags</source>
        <target>Tags</target>
      </segment>
    </unit>
    <unit id="gGfALE0" name="part.table.attachments">
      <notes>
        <note category="file-source" priority="1">Part-DB1\src\DataTables\PartsDataTable.php:283</note>
        <note priority="1">Part-DB1\src\DataTables\PartsDataTable.php:231</note>
      </notes>
      <segment>
        <source>part.table.attachments</source>
        <target>Attachments</target>
      </segment>
    </unit>
    <unit id="HISU3ZB" name="flash.login_successful">
      <notes>
        <note category="file-source" priority="1">Part-DB1\src\EventSubscriber\UserSystem\LoginSuccessSubscriber.php:82</note>
        <note priority="1">Part-DB1\src\EventSubscriber\LoginSuccessListener.php:82</note>
      </notes>
      <segment>
        <source>flash.login_successful</source>
        <target>Login successful</target>
      </segment>
    </unit>
    <unit id="2xohoLw" name="JSON">
      <notes>
        <note category="file-source" priority="1">Part-DB1\src\Form\AdminPages\ImportType.php:77</note>
        <note priority="1">Part-DB1\src\Form\AdminPages\ImportType.php:77</note>
        <note priority="1">src\Form\ImportType.php:68</note>
      </notes>
      <segment>
        <source>JSON</source>
        <target>JSON</target>
      </segment>
    </unit>
    <unit id="QGWOmvj" name="XML">
      <notes>
        <note category="file-source" priority="1">Part-DB1\src\Form\AdminPages\ImportType.php:77</note>
        <note priority="1">Part-DB1\src\Form\AdminPages\ImportType.php:77</note>
        <note priority="1">src\Form\ImportType.php:68</note>
      </notes>
      <segment>
        <source>XML</source>
        <target>XML</target>
      </segment>
    </unit>
    <unit id="62tC9Ux" name="CSV">
      <notes>
        <note category="file-source" priority="1">Part-DB1\src\Form\AdminPages\ImportType.php:77</note>
        <note priority="1">Part-DB1\src\Form\AdminPages\ImportType.php:77</note>
        <note priority="1">src\Form\ImportType.php:68</note>
      </notes>
      <segment>
        <source>CSV</source>
        <target>CSV</target>
      </segment>
    </unit>
    <unit id="m26KvkJ" name="YAML">
      <notes>
        <note category="file-source" priority="1">Part-DB1\src\Form\AdminPages\ImportType.php:77</note>
        <note priority="1">Part-DB1\src\Form\AdminPages\ImportType.php:77</note>
        <note priority="1">src\Form\ImportType.php:68</note>
      </notes>
      <segment>
        <source>YAML</source>
        <target>YAML</target>
      </segment>
    </unit>
    <unit id="_JM6Jxg" name="import.abort_on_validation.help">
      <notes>
        <note category="file-source" priority="1">Part-DB1\src\Form\AdminPages\ImportType.php:124</note>
        <note priority="1">Part-DB1\src\Form\AdminPages\ImportType.php:124</note>
      </notes>
      <segment>
        <source>import.abort_on_validation.help</source>
        <target>When this option is activated, the whole import process is aborted if invalid data is detected. If not selected, the invalid data is ignored and the importer will try to import the other elements.</target>
      </segment>
    </unit>
    <unit id="Peaf8Qu" name="import.csv_separator">
      <notes>
        <note category="file-source" priority="1">Part-DB1\src\Form\AdminPages\ImportType.php:86</note>
        <note priority="1">Part-DB1\src\Form\AdminPages\ImportType.php:86</note>
        <note priority="1">src\Form\ImportType.php:70</note>
      </notes>
      <segment>
        <source>import.csv_separator</source>
        <target>CSV separator</target>
      </segment>
    </unit>
    <unit id="dmNi.3b" name="parent.label">
      <notes>
        <note category="file-source" priority="1">Part-DB1\src\Form\AdminPages\ImportType.php:93</note>
        <note priority="1">Part-DB1\src\Form\AdminPages\ImportType.php:93</note>
        <note priority="1">src\Form\ImportType.php:72</note>
      </notes>
      <segment>
        <source>parent.label</source>
        <target>Parent element</target>
      </segment>
    </unit>
    <unit id="VteZCnR" name="import.file">
      <notes>
        <note category="file-source" priority="1">Part-DB1\src\Form\AdminPages\ImportType.php:101</note>
        <note priority="1">Part-DB1\src\Form\AdminPages\ImportType.php:101</note>
        <note priority="1">src\Form\ImportType.php:75</note>
      </notes>
      <segment>
        <source>import.file</source>
        <target>File</target>
      </segment>
    </unit>
    <unit id="0ybwwKw" name="import.preserve_children">
      <notes>
        <note category="file-source" priority="1">Part-DB1\src\Form\AdminPages\ImportType.php:111</note>
        <note priority="1">Part-DB1\src\Form\AdminPages\ImportType.php:111</note>
        <note priority="1">src\Form\ImportType.php:78</note>
      </notes>
      <segment>
        <source>import.preserve_children</source>
        <target>Preserve child elements on import</target>
      </segment>
    </unit>
    <unit id="yyIAudL" name="import.abort_on_validation">
      <notes>
        <note category="file-source" priority="1">Part-DB1\src\Form\AdminPages\ImportType.php:120</note>
        <note priority="1">Part-DB1\src\Form\AdminPages\ImportType.php:120</note>
        <note priority="1">src\Form\ImportType.php:80</note>
      </notes>
      <segment>
        <source>import.abort_on_validation</source>
        <target>Abort on invalid data</target>
      </segment>
    </unit>
    <unit id="d0GsgCW" name="import.btn">
      <notes>
        <note category="file-source" priority="1">Part-DB1\src\Form\AdminPages\ImportType.php:132</note>
        <note priority="1">Part-DB1\src\Form\AdminPages\ImportType.php:132</note>
        <note priority="1">src\Form\ImportType.php:85</note>
      </notes>
      <segment>
        <source>import.btn</source>
        <target>Import</target>
      </segment>
    </unit>
    <unit id="_z1YTpv" name="attachment.edit.secure_file.help">
      <notes>
        <note category="file-source" priority="1">Part-DB1\src\Form\AttachmentFormType.php:113</note>
        <note priority="1">Part-DB1\src\Form\AttachmentFormType.php:109</note>
      </notes>
      <segment>
        <source>attachment.edit.secure_file.help</source>
        <target>An attachment marked private can only be accessed by authenticated users with the proper permission. If this is activated no thumbnails are generated and access to file is less performant.</target>
      </segment>
    </unit>
    <unit id="pCsSiaz" name="attachment.edit.url.help">
      <notes>
        <note category="file-source" priority="1">Part-DB1\src\Form\AttachmentFormType.php:127</note>
        <note priority="1">Part-DB1\src\Form\AttachmentFormType.php:123</note>
      </notes>
      <segment>
        <source>attachment.edit.url.help</source>
        <target>You can specify an URL to an external file here, or input an keyword which is used to search in built-in resources (e.g. footprints)</target>
      </segment>
    </unit>
    <unit id="3ZnUiT_" name="attachment.edit.name">
      <notes>
        <note category="file-source" priority="1">Part-DB1\src\Form\AttachmentFormType.php:82</note>
        <note priority="1">Part-DB1\src\Form\AttachmentFormType.php:79</note>
      </notes>
      <segment>
        <source>attachment.edit.name</source>
        <target>Name</target>
      </segment>
    </unit>
    <unit id="kAlm7LR" name="attachment.edit.attachment_type">
      <notes>
        <note category="file-source" priority="1">Part-DB1\src\Form\AttachmentFormType.php:85</note>
        <note priority="1">Part-DB1\src\Form\AttachmentFormType.php:82</note>
      </notes>
      <segment>
        <source>attachment.edit.attachment_type</source>
        <target>Attachment type</target>
      </segment>
    </unit>
    <unit id="xUV7Oz9" name="attachment.edit.show_in_table">
      <notes>
        <note category="file-source" priority="1">Part-DB1\src\Form\AttachmentFormType.php:94</note>
        <note priority="1">Part-DB1\src\Form\AttachmentFormType.php:91</note>
      </notes>
      <segment>
        <source>attachment.edit.show_in_table</source>
        <target>Show in table</target>
      </segment>
    </unit>
    <unit id="v6FVutS" name="attachment.edit.secure_file">
      <notes>
        <note category="file-source" priority="1">Part-DB1\src\Form\AttachmentFormType.php:105</note>
        <note priority="1">Part-DB1\src\Form\AttachmentFormType.php:102</note>
      </notes>
      <segment>
        <source>attachment.edit.secure_file</source>
        <target>Private attachment</target>
      </segment>
    </unit>
    <unit id="TRy0RSZ" name="attachment.edit.url">
      <notes>
        <note category="file-source" priority="1">Part-DB1\src\Form\AttachmentFormType.php:119</note>
        <note priority="1">Part-DB1\src\Form\AttachmentFormType.php:115</note>
      </notes>
      <segment>
        <source>attachment.edit.url</source>
        <target>URL</target>
      </segment>
    </unit>
    <unit id="ZZjrGgS" name="attachment.edit.download_url">
      <notes>
        <note category="file-source" priority="1">Part-DB1\src\Form\AttachmentFormType.php:133</note>
        <note priority="1">Part-DB1\src\Form\AttachmentFormType.php:129</note>
      </notes>
      <segment>
        <source>attachment.edit.download_url</source>
        <target>Download external file</target>
      </segment>
    </unit>
    <unit id="Pew.kQr" name="attachment.edit.file">
      <notes>
        <note category="file-source" priority="1">Part-DB1\src\Form\AttachmentFormType.php:146</note>
        <note priority="1">Part-DB1\src\Form\AttachmentFormType.php:142</note>
      </notes>
      <segment>
        <source>attachment.edit.file</source>
        <target>Upload file</target>
      </segment>
    </unit>
    <unit id="oZsKN5d" name="part.label">
      <notes>
        <note category="file-source" priority="1">Part-DB1\src\Form\LabelOptionsType.php:68</note>
        <note category="file-source" priority="1">Part-DB1\src\Services\ElementTypeNameGenerator.php:86</note>
      </notes>
      <segment>
        <source>part.label</source>
        <target>Part</target>
      </segment>
    </unit>
    <unit id="ucI6a2E" name="part_lot.label">
      <notes>
        <note category="file-source" priority="1">Part-DB1\src\Form\LabelOptionsType.php:68</note>
        <note category="file-source" priority="1">Part-DB1\src\Services\ElementTypeNameGenerator.php:87</note>
      </notes>
      <segment>
        <source>part_lot.label</source>
        <target>Part lot</target>
      </segment>
    </unit>
    <unit id="FmESg.O" name="label_options.barcode_type.none">
      <notes>
        <note category="file-source" priority="1">Part-DB1\src\Form\LabelOptionsType.php:78</note>
      </notes>
      <segment>
        <source>label_options.barcode_type.none</source>
        <target>None</target>
      </segment>
    </unit>
    <unit id="MxYhcsN" name="label_options.barcode_type.qr">
      <notes>
        <note category="file-source" priority="1">Part-DB1\src\Form\LabelOptionsType.php:78</note>
      </notes>
      <segment>
        <source>label_options.barcode_type.qr</source>
        <target>QR Code (recommended)</target>
      </segment>
    </unit>
    <unit id="uIJQMqh" name="label_options.barcode_type.code128">
      <notes>
        <note category="file-source" priority="1">Part-DB1\src\Form\LabelOptionsType.php:78</note>
      </notes>
      <segment>
        <source>label_options.barcode_type.code128</source>
        <target>Code 128 (recommended)</target>
      </segment>
    </unit>
    <unit id="56JwbDf" name="label_options.barcode_type.code39">
      <notes>
        <note category="file-source" priority="1">Part-DB1\src\Form\LabelOptionsType.php:78</note>
      </notes>
      <segment>
        <source>label_options.barcode_type.code39</source>
        <target>Code 39 (recommended)</target>
      </segment>
    </unit>
    <unit id="lz068u3" name="label_options.barcode_type.code93">
      <notes>
        <note category="file-source" priority="1">Part-DB1\src\Form\LabelOptionsType.php:78</note>
      </notes>
      <segment>
        <source>label_options.barcode_type.code93</source>
        <target>Code 93</target>
      </segment>
    </unit>
    <unit id="kPFpWmf" name="label_options.barcode_type.datamatrix">
      <notes>
        <note category="file-source" priority="1">Part-DB1\src\Form\LabelOptionsType.php:78</note>
      </notes>
      <segment>
        <source>label_options.barcode_type.datamatrix</source>
        <target>Datamatrix</target>
      </segment>
    </unit>
    <unit id="7I9OV_t" name="label_options.lines_mode.html">
      <notes>
        <note category="file-source" priority="1">Part-DB1\src\Form\LabelOptionsType.php:122</note>
      </notes>
      <segment>
        <source>label_options.lines_mode.html</source>
        <target>Placeholders</target>
      </segment>
    </unit>
    <unit id="dFMpKDI" name="label.options.lines_mode.twig">
      <notes>
        <note category="file-source" priority="1">Part-DB1\src\Form\LabelOptionsType.php:122</note>
      </notes>
      <segment>
        <source>label.options.lines_mode.twig</source>
        <target>Twig</target>
      </segment>
    </unit>
    <unit id="BybM1v9" name="label_options.lines_mode.help">
      <notes>
        <note category="file-source" priority="1">Part-DB1\src\Form\LabelOptionsType.php:126</note>
      </notes>
      <segment>
        <source>label_options.lines_mode.help</source>
        <target><![CDATA[If you select Twig here, the content field is interpreted as Twig template. See <a href="https://twig.symfony.com/doc/3.x/templates.html">Twig documentation</a> and <a href="https://github.com/Part-DB/Part-DB-symfony/wiki/Labels#twig-mode">Wiki</a> for more informations.]]></target>
      </segment>
    </unit>
    <unit id="2d9g1o5" name="label_options.page_size.label">
      <notes>
        <note category="file-source" priority="1">Part-DB1\src\Form\LabelOptionsType.php:47</note>
      </notes>
      <segment>
        <source>label_options.page_size.label</source>
        <target>Label size</target>
      </segment>
    </unit>
    <unit id="7ZEGFJ3" name="label_options.supported_elements.label">
      <notes>
        <note category="file-source" priority="1">Part-DB1\src\Form\LabelOptionsType.php:66</note>
      </notes>
      <segment>
        <source>label_options.supported_elements.label</source>
        <target>Target type</target>
      </segment>
    </unit>
    <unit id="eSLhawk" name="label_options.barcode_type.label">
      <notes>
        <note category="file-source" priority="1">Part-DB1\src\Form\LabelOptionsType.php:75</note>
      </notes>
      <segment>
        <source>label_options.barcode_type.label</source>
        <target>Barcode</target>
      </segment>
    </unit>
    <unit id="Z8_BSQ1" name="label_profile.lines.label">
      <notes>
        <note category="file-source" priority="1">Part-DB1\src\Form\LabelOptionsType.php:102</note>
      </notes>
      <segment>
        <source>label_profile.lines.label</source>
        <target>Content</target>
      </segment>
    </unit>
    <unit id="LfMiT9B" name="label_options.additional_css.label">
      <notes>
        <note category="file-source" priority="1">Part-DB1\src\Form\LabelOptionsType.php:111</note>
      </notes>
      <segment>
        <source>label_options.additional_css.label</source>
        <target>Additional styles (CSS)</target>
      </segment>
    </unit>
    <unit id="0A6Twij" name="label_options.lines_mode.label">
      <notes>
        <note category="file-source" priority="1">Part-DB1\src\Form\LabelOptionsType.php:120</note>
      </notes>
      <segment>
        <source>label_options.lines_mode.label</source>
        <target>Parser mode</target>
      </segment>
    </unit>
    <unit id="aPqzFJs" name="label_options.width.placeholder">
      <notes>
        <note category="file-source" priority="1">Part-DB1\src\Form\LabelOptionsType.php:51</note>
      </notes>
      <segment>
        <source>label_options.width.placeholder</source>
        <target>Width</target>
      </segment>
    </unit>
    <unit id="t.j1KtN" name="label_options.height.placeholder">
      <notes>
        <note category="file-source" priority="1">Part-DB1\src\Form\LabelOptionsType.php:60</note>
      </notes>
      <segment>
        <source>label_options.height.placeholder</source>
        <target>Height</target>
      </segment>
    </unit>
    <unit id="nez5RLt" name="label_generator.target_id.range_hint">
      <notes>
        <note category="file-source" priority="1">Part-DB1\src\Form\LabelSystem\LabelDialogType.php:49</note>
      </notes>
      <segment>
        <source>label_generator.target_id.range_hint</source>
        <target>You can specify multiple IDs (e.g. 1,2,3) and/or a range (1-3) here to generate labels for multiple elements at once.</target>
      </segment>
    </unit>
    <unit id="GN.UJxb" name="label_generator.target_id.label">
      <notes>
        <note category="file-source" priority="1">Part-DB1\src\Form\LabelSystem\LabelDialogType.php:46</note>
      </notes>
      <segment>
        <source>label_generator.target_id.label</source>
        <target>Target IDs</target>
      </segment>
    </unit>
    <unit id="xSJAE3a" name="label_generator.update">
      <notes>
        <note category="file-source" priority="1">Part-DB1\src\Form\LabelSystem\LabelDialogType.php:59</note>
      </notes>
      <segment>
        <source>label_generator.update</source>
        <target>Update</target>
      </segment>
    </unit>
    <unit id="QQCsPWt" name="scan_dialog.input">
      <notes>
        <note category="file-source" priority="1">Part-DB1\src\Form\LabelSystem\ScanDialogType.php:36</note>
      </notes>
      <segment>
        <source>scan_dialog.input</source>
        <target>Input</target>
      </segment>
    </unit>
    <unit id="xENLE_d" name="scan_dialog.submit">
      <notes>
        <note category="file-source" priority="1">Part-DB1\src\Form\LabelSystem\ScanDialogType.php:44</note>
      </notes>
      <segment>
        <source>scan_dialog.submit</source>
        <target>Submit</target>
      </segment>
    </unit>
    <unit id="o.P_V00" name="parameters.name.placeholder">
      <notes>
        <note category="file-source" priority="1">Part-DB1\src\Form\ParameterType.php:41</note>
      </notes>
      <segment>
        <source>parameters.name.placeholder</source>
        <target>e.g. DC Current Gain</target>
      </segment>
    </unit>
    <unit id="3LWIDYM" name="parameters.symbol.placeholder">
      <notes>
        <note category="file-source" priority="1">Part-DB1\src\Form\ParameterType.php:50</note>
      </notes>
      <segment>
        <source>parameters.symbol.placeholder</source>
        <target>e.g. h_{FE}</target>
      </segment>
    </unit>
    <unit id="w7bfLKj" name="parameters.text.placeholder">
      <notes>
        <note category="file-source" priority="1">Part-DB1\src\Form\ParameterType.php:60</note>
      </notes>
      <segment>
        <source>parameters.text.placeholder</source>
        <target>e.g. Test conditions</target>
      </segment>
    </unit>
    <unit id="6utToZ6" name="parameters.max.placeholder">
      <notes>
        <note category="file-source" priority="1">Part-DB1\src\Form\ParameterType.php:71</note>
      </notes>
      <segment>
        <source>parameters.max.placeholder</source>
        <target>e.g. 350</target>
      </segment>
    </unit>
    <unit id="BypUOrf" name="parameters.min.placeholder">
      <notes>
        <note category="file-source" priority="1">Part-DB1\src\Form\ParameterType.php:82</note>
      </notes>
      <segment>
        <source>parameters.min.placeholder</source>
        <target>e.g. 100</target>
      </segment>
    </unit>
    <unit id="VmYIvYF" name="parameters.typical.placeholder">
      <notes>
        <note category="file-source" priority="1">Part-DB1\src\Form\ParameterType.php:93</note>
      </notes>
      <segment>
        <source>parameters.typical.placeholder</source>
        <target>e.g. 200</target>
      </segment>
    </unit>
    <unit id="kvhGoo0" name="parameters.unit.placeholder">
      <notes>
        <note category="file-source" priority="1">Part-DB1\src\Form\ParameterType.php:103</note>
      </notes>
      <segment>
        <source>parameters.unit.placeholder</source>
        <target>e.g. V</target>
      </segment>
    </unit>
    <unit id="kL5OSi8" name="parameter.group.placeholder">
      <notes>
        <note category="file-source" priority="1">Part-DB1\src\Form\ParameterType.php:114</note>
      </notes>
      <segment>
        <source>parameter.group.placeholder</source>
        <target>e.g. Technical Specifications</target>
      </segment>
    </unit>
    <unit id="jv6wCpP" name="orderdetails.edit.supplierpartnr">
      <notes>
        <note category="file-source" priority="1">Part-DB1\src\Form\Part\OrderdetailType.php:72</note>
        <note priority="1">Part-DB1\src\Form\Part\OrderdetailType.php:75</note>
      </notes>
      <segment>
        <source>orderdetails.edit.supplierpartnr</source>
        <target>Order number</target>
      </segment>
    </unit>
    <unit id="CimWRtu" name="orderdetails.edit.supplier">
      <notes>
        <note category="file-source" priority="1">Part-DB1\src\Form\Part\OrderdetailType.php:81</note>
        <note priority="1">Part-DB1\src\Form\Part\OrderdetailType.php:84</note>
      </notes>
      <segment>
        <source>orderdetails.edit.supplier</source>
        <target>Supplier</target>
      </segment>
    </unit>
    <unit id="qfScBBj" name="orderdetails.edit.url">
      <notes>
        <note category="file-source" priority="1">Part-DB1\src\Form\Part\OrderdetailType.php:87</note>
        <note priority="1">Part-DB1\src\Form\Part\OrderdetailType.php:90</note>
      </notes>
      <segment>
        <source>orderdetails.edit.url</source>
        <target>Link to offer</target>
      </segment>
    </unit>
    <unit id="D_288lV" name="orderdetails.edit.obsolete">
      <notes>
        <note category="file-source" priority="1">Part-DB1\src\Form\Part\OrderdetailType.php:93</note>
        <note priority="1">Part-DB1\src\Form\Part\OrderdetailType.php:96</note>
      </notes>
      <segment>
        <source>orderdetails.edit.obsolete</source>
        <target>No longer available</target>
      </segment>
    </unit>
    <unit id="7r_nI9R" name="orderdetails.edit.supplierpartnr.placeholder">
      <notes>
        <note category="file-source" priority="1">Part-DB1\src\Form\Part\OrderdetailType.php:75</note>
        <note priority="1">Part-DB1\src\Form\Part\OrderdetailType.php:78</note>
      </notes>
      <segment>
        <source>orderdetails.edit.supplierpartnr.placeholder</source>
        <target>e.g. BC 547</target>
      </segment>
    </unit>
    <unit id="HZwLFnu" name="part.edit.name">
      <notes>
        <note category="file-source" priority="1">Part-DB1\src\Form\Part\PartBaseType.php:101</note>
        <note priority="1">Part-DB1\src\Form\Part\PartBaseType.php:99</note>
      </notes>
      <segment>
        <source>part.edit.name</source>
        <target>Name</target>
      </segment>
    </unit>
    <unit id="9MhdLlK" name="part.edit.description">
      <notes>
        <note category="file-source" priority="1">Part-DB1\src\Form\Part\PartBaseType.php:109</note>
        <note priority="1">Part-DB1\src\Form\Part\PartBaseType.php:107</note>
      </notes>
      <segment>
        <source>part.edit.description</source>
        <target>Description</target>
      </segment>
    </unit>
    <unit id="Xzj9BP8" name="part.edit.mininstock">
      <notes>
        <note category="file-source" priority="1">Part-DB1\src\Form\Part\PartBaseType.php:120</note>
        <note priority="1">Part-DB1\src\Form\Part\PartBaseType.php:118</note>
      </notes>
      <segment>
        <source>part.edit.mininstock</source>
        <target>Minimum stock</target>
      </segment>
    </unit>
    <unit id="1VN9ldj" name="part.edit.category">
      <notes>
        <note category="file-source" priority="1">Part-DB1\src\Form\Part\PartBaseType.php:129</note>
        <note priority="1">Part-DB1\src\Form\Part\PartBaseType.php:127</note>
      </notes>
      <segment>
        <source>part.edit.category</source>
        <target>Category</target>
      </segment>
    </unit>
    <unit id="IROdosg" name="part.edit.footprint">
      <notes>
        <note category="file-source" priority="1">Part-DB1\src\Form\Part\PartBaseType.php:135</note>
        <note priority="1">Part-DB1\src\Form\Part\PartBaseType.php:133</note>
      </notes>
      <segment>
        <source>part.edit.footprint</source>
        <target>Footprint</target>
      </segment>
    </unit>
    <unit id="KHkWjTz" name="part.edit.tags">
      <notes>
        <note category="file-source" priority="1">Part-DB1\src\Form\Part\PartBaseType.php:142</note>
        <note priority="1">Part-DB1\src\Form\Part\PartBaseType.php:140</note>
      </notes>
      <segment>
        <source>part.edit.tags</source>
        <target>Tags</target>
      </segment>
    </unit>
    <unit id="4ok13kM" name="part.edit.manufacturer.label">
      <notes>
        <note category="file-source" priority="1">Part-DB1\src\Form\Part\PartBaseType.php:154</note>
        <note priority="1">Part-DB1\src\Form\Part\PartBaseType.php:152</note>
      </notes>
      <segment>
        <source>part.edit.manufacturer.label</source>
        <target>Manufacturer</target>
      </segment>
    </unit>
    <unit id="0qS9528" name="part.edit.manufacturer_url.label">
      <notes>
        <note category="file-source" priority="1">Part-DB1\src\Form\Part\PartBaseType.php:161</note>
        <note priority="1">Part-DB1\src\Form\Part\PartBaseType.php:159</note>
      </notes>
      <segment>
        <source>part.edit.manufacturer_url.label</source>
        <target>Link to product page</target>
      </segment>
    </unit>
    <unit id="tuRAA_9" name="part.edit.mpn">
      <notes>
        <note category="file-source" priority="1">Part-DB1\src\Form\Part\PartBaseType.php:167</note>
        <note priority="1">Part-DB1\src\Form\Part\PartBaseType.php:165</note>
      </notes>
      <segment>
        <source>part.edit.mpn</source>
        <target>Manufacturer part number</target>
      </segment>
    </unit>
    <unit id="rcE_03k" name="part.edit.manufacturing_status">
      <notes>
        <note category="file-source" priority="1">Part-DB1\src\Form\Part\PartBaseType.php:173</note>
        <note priority="1">Part-DB1\src\Form\Part\PartBaseType.php:171</note>
      </notes>
      <segment>
        <source>part.edit.manufacturing_status</source>
        <target>Manufacturing status</target>
      </segment>
    </unit>
    <unit id="tdUi2VV" name="part.edit.needs_review">
      <notes>
        <note category="file-source" priority="1">Part-DB1\src\Form\Part\PartBaseType.php:181</note>
        <note priority="1">Part-DB1\src\Form\Part\PartBaseType.php:179</note>
      </notes>
      <segment>
        <source>part.edit.needs_review</source>
        <target>Needs review</target>
      </segment>
    </unit>
    <unit id="thxZ5LH" name="part.edit.is_favorite">
      <notes>
        <note category="file-source" priority="1">Part-DB1\src\Form\Part\PartBaseType.php:189</note>
        <note priority="1">Part-DB1\src\Form\Part\PartBaseType.php:187</note>
      </notes>
      <segment>
        <source>part.edit.is_favorite</source>
        <target>Favorite</target>
      </segment>
    </unit>
    <unit id="epWuzE5" name="part.edit.mass">
      <notes>
        <note category="file-source" priority="1">Part-DB1\src\Form\Part\PartBaseType.php:197</note>
        <note priority="1">Part-DB1\src\Form\Part\PartBaseType.php:195</note>
      </notes>
      <segment>
        <source>part.edit.mass</source>
        <target>Mass</target>
      </segment>
    </unit>
    <unit id="kpiGJo0" name="part.edit.partUnit">
      <notes>
        <note category="file-source" priority="1">Part-DB1\src\Form\Part\PartBaseType.php:203</note>
        <note priority="1">Part-DB1\src\Form\Part\PartBaseType.php:201</note>
      </notes>
      <segment>
        <source>part.edit.partUnit</source>
        <target>Measuring unit</target>
      </segment>
    </unit>
    <unit id="LTZRVlq" name="part.edit.comment">
      <notes>
        <note category="file-source" priority="1">Part-DB1\src\Form\Part\PartBaseType.php:212</note>
        <note priority="1">Part-DB1\src\Form\Part\PartBaseType.php:210</note>
      </notes>
      <segment>
        <source>part.edit.comment</source>
        <target>Comment</target>
      </segment>
    </unit>
    <unit id="cIVLqUs" name="part.edit.master_attachment">
      <notes>
        <note category="file-source" priority="1">Part-DB1\src\Form\Part\PartBaseType.php:250</note>
        <note priority="1">Part-DB1\src\Form\Part\PartBaseType.php:246</note>
      </notes>
      <segment>
        <source>part.edit.master_attachment</source>
        <target>Preview image</target>
      </segment>
    </unit>
    <unit id="vZwa6za" name="part.edit.save">
      <notes>
        <note category="file-source" priority="1">Part-DB1\src\Form\Part\PartBaseType.php:295</note>
        <note priority="1">Part-DB1\src\Form\Part\PartBaseType.php:276</note>
        <note priority="1">src\Form\PartType.php:91</note>
      </notes>
      <segment>
        <source>part.edit.save</source>
        <target>Save changes</target>
      </segment>
    </unit>
    <unit id="_GqPyC3" name="part.edit.reset">
      <notes>
        <note category="file-source" priority="1">Part-DB1\src\Form\Part\PartBaseType.php:296</note>
        <note priority="1">Part-DB1\src\Form\Part\PartBaseType.php:277</note>
        <note priority="1">src\Form\PartType.php:92</note>
      </notes>
      <segment>
        <source>part.edit.reset</source>
        <target>Reset changes</target>
      </segment>
    </unit>
    <unit id="wN.sxj3" name="part.edit.name.placeholder">
      <notes>
        <note category="file-source" priority="1">Part-DB1\src\Form\Part\PartBaseType.php:105</note>
        <note priority="1">Part-DB1\src\Form\Part\PartBaseType.php:103</note>
      </notes>
      <segment>
        <source>part.edit.name.placeholder</source>
        <target>e.g. BC547</target>
      </segment>
    </unit>
    <unit id="rMHwTBI" name="part.edit.description.placeholder">
      <notes>
        <note category="file-source" priority="1">Part-DB1\src\Form\Part\PartBaseType.php:115</note>
        <note priority="1">Part-DB1\src\Form\Part\PartBaseType.php:113</note>
      </notes>
      <segment>
        <source>part.edit.description.placeholder</source>
        <target>e.g. NPN 45V, 0,1A, 0,5W</target>
      </segment>
    </unit>
    <unit id=".V3Lfkf" name="part.editmininstock.placeholder">
      <notes>
        <note category="file-source" priority="1">Part-DB1\src\Form\Part\PartBaseType.php:123</note>
        <note priority="1">Part-DB1\src\Form\Part\PartBaseType.php:121</note>
      </notes>
      <segment>
        <source>part.editmininstock.placeholder</source>
        <target>e.g. 1</target>
      </segment>
    </unit>
    <unit id="6QS4K7r" name="part_lot.edit.description">
      <notes>
        <note category="file-source" priority="1">Part-DB1\src\Form\Part\PartLotType.php:69</note>
        <note priority="1">Part-DB1\src\Form\Part\PartLotType.php:69</note>
      </notes>
      <segment>
        <source>part_lot.edit.description</source>
        <target>Description</target>
      </segment>
    </unit>
    <unit id="IwPHYB0" name="part_lot.edit.location">
      <notes>
        <note category="file-source" priority="1">Part-DB1\src\Form\Part\PartLotType.php:78</note>
        <note priority="1">Part-DB1\src\Form\Part\PartLotType.php:78</note>
      </notes>
      <segment>
        <source>part_lot.edit.location</source>
        <target>Storage location</target>
      </segment>
    </unit>
    <unit id="VEybZz7" name="part_lot.edit.amount">
      <notes>
        <note category="file-source" priority="1">Part-DB1\src\Form\Part\PartLotType.php:89</note>
        <note priority="1">Part-DB1\src\Form\Part\PartLotType.php:89</note>
      </notes>
      <segment>
        <source>part_lot.edit.amount</source>
        <target>Amount</target>
      </segment>
    </unit>
    <unit id="OPwK3Lq" name="part_lot.edit.instock_unknown">
      <notes>
        <note category="file-source" priority="1">Part-DB1\src\Form\Part\PartLotType.php:98</note>
        <note priority="1">Part-DB1\src\Form\Part\PartLotType.php:97</note>
      </notes>
      <segment>
        <source>part_lot.edit.instock_unknown</source>
        <target>Amount unknown</target>
      </segment>
    </unit>
    <unit id="uHBgsns" name="part_lot.edit.needs_refill">
      <notes>
        <note category="file-source" priority="1">Part-DB1\src\Form\Part\PartLotType.php:109</note>
        <note priority="1">Part-DB1\src\Form\Part\PartLotType.php:108</note>
      </notes>
      <segment>
        <source>part_lot.edit.needs_refill</source>
        <target>Needs refill</target>
      </segment>
    </unit>
    <unit id="xorQnlc" name="part_lot.edit.expiration_date">
      <notes>
        <note category="file-source" priority="1">Part-DB1\src\Form\Part\PartLotType.php:120</note>
        <note priority="1">Part-DB1\src\Form\Part\PartLotType.php:119</note>
      </notes>
      <segment>
        <source>part_lot.edit.expiration_date</source>
        <target>Expiration date</target>
      </segment>
    </unit>
    <unit id="OjwY78X" name="part_lot.edit.comment">
      <notes>
        <note category="file-source" priority="1">Part-DB1\src\Form\Part\PartLotType.php:128</note>
        <note priority="1">Part-DB1\src\Form\Part\PartLotType.php:125</note>
      </notes>
      <segment>
        <source>part_lot.edit.comment</source>
        <target>Comment</target>
      </segment>
    </unit>
    <unit id=".8YTKod" name="perm.group.other">
      <notes>
        <note category="file-source" priority="1">Part-DB1\src\Form\Permissions\PermissionsType.php:99</note>
        <note priority="1">Part-DB1\src\Form\Permissions\PermissionsType.php:99</note>
      </notes>
      <segment>
        <source>perm.group.other</source>
        <target>Miscellaneous</target>
      </segment>
    </unit>
    <unit id="wPnvtWt" name="tfa_google.enable">
      <notes>
        <note category="file-source" priority="1">Part-DB1\src\Form\TFAGoogleSettingsType.php:97</note>
        <note priority="1">Part-DB1\src\Form\TFAGoogleSettingsType.php:97</note>
      </notes>
      <segment>
        <source>tfa_google.enable</source>
        <target>Enable authenticator app</target>
      </segment>
    </unit>
    <unit id="g7Bwb96" name="tfa_google.disable">
      <notes>
        <note category="file-source" priority="1">Part-DB1\src\Form\TFAGoogleSettingsType.php:101</note>
        <note priority="1">Part-DB1\src\Form\TFAGoogleSettingsType.php:101</note>
      </notes>
      <segment>
        <source>tfa_google.disable</source>
        <target>Deactivate authenticator app</target>
      </segment>
    </unit>
    <unit id="j7YxSXm" name="google_confirmation">
      <notes>
        <note category="file-source" priority="1">Part-DB1\src\Form\TFAGoogleSettingsType.php:74</note>
        <note priority="1">Part-DB1\src\Form\TFAGoogleSettingsType.php:74</note>
      </notes>
      <segment>
        <source>google_confirmation</source>
        <target>Confirmation code</target>
      </segment>
    </unit>
    <unit id="Lq0fGXJ" name="user.timezone.label">
      <notes>
        <note category="file-source" priority="1">Part-DB1\src\Form\UserSettingsType.php:108</note>
        <note priority="1">Part-DB1\src\Form\UserSettingsType.php:108</note>
        <note priority="1">src\Form\UserSettingsType.php:46</note>
      </notes>
      <segment>
        <source>user.timezone.label</source>
        <target>Timezone</target>
      </segment>
    </unit>
    <unit id="uGQ16Yq" name="user.currency.label">
      <notes>
        <note category="file-source" priority="1">Part-DB1\src\Form\UserSettingsType.php:133</note>
        <note priority="1">Part-DB1\src\Form\UserSettingsType.php:132</note>
      </notes>
      <segment>
        <source>user.currency.label</source>
        <target>Preferred currency</target>
      </segment>
    </unit>
    <unit id="FX3KkuQ" name="save">
      <notes>
        <note category="file-source" priority="1">Part-DB1\src\Form\UserSettingsType.php:140</note>
        <note priority="1">Part-DB1\src\Form\UserSettingsType.php:139</note>
        <note priority="1">src\Form\UserSettingsType.php:53</note>
      </notes>
      <segment>
        <source>save</source>
        <target>Apply changes</target>
      </segment>
    </unit>
    <unit id="Ab4wu0o" name="reset">
      <notes>
        <note category="file-source" priority="1">Part-DB1\src\Form\UserSettingsType.php:141</note>
        <note priority="1">Part-DB1\src\Form\UserSettingsType.php:140</note>
        <note priority="1">src\Form\UserSettingsType.php:54</note>
      </notes>
      <segment>
        <source>reset</source>
        <target>Discard changes</target>
      </segment>
    </unit>
    <unit id="lx12TjD" name="user_settings.language.placeholder">
      <notes>
        <note category="file-source" priority="1">Part-DB1\src\Form\UserSettingsType.php:104</note>
        <note priority="1">Part-DB1\src\Form\UserSettingsType.php:104</note>
        <note priority="1">src\Form\UserSettingsType.php:45</note>
      </notes>
      <segment>
        <source>user_settings.language.placeholder</source>
        <target>Serverwide language</target>
      </segment>
    </unit>
    <unit id="JROUC8Y" name="user_settings.timezone.placeholder">
      <notes>
        <note category="file-source" priority="1">Part-DB1\src\Form\UserSettingsType.php:115</note>
        <note priority="1">Part-DB1\src\Form\UserSettingsType.php:115</note>
        <note priority="1">src\Form\UserSettingsType.php:48</note>
      </notes>
      <segment>
        <source>user_settings.timezone.placeholder</source>
        <target>Serverwide Timezone</target>
      </segment>
    </unit>
    <unit id="ExjMUEE" name="attachment.label">
      <notes>
        <note category="file-source" priority="1">Part-DB1\src\Services\ElementTypeNameGenerator.php:79</note>
        <note priority="1">Part-DB1\src\Services\ElementTypeNameGenerator.php:79</note>
      </notes>
      <segment>
        <source>attachment.label</source>
        <target>Attachment</target>
      </segment>
    </unit>
    <unit id="ASJkLeb" name="attachment_type.label">
      <notes>
        <note category="file-source" priority="1">Part-DB1\src\Services\ElementTypeNameGenerator.php:81</note>
        <note priority="1">Part-DB1\src\Services\ElementTypeNameGenerator.php:81</note>
      </notes>
      <segment>
        <source>attachment_type.label</source>
        <target>Attachment type</target>
      </segment>
    </unit>
    <unit id="uR5eAkv" name="device.label">
      <notes>
        <note category="file-source" priority="1">Part-DB1\src\Services\ElementTypeNameGenerator.php:82</note>
        <note priority="1">Part-DB1\src\Services\ElementTypeNameGenerator.php:82</note>
      </notes>
      <segment>
        <source>device.label</source>
        <target>Project</target>
      </segment>
    </unit>
    <unit id="QPnDbnv" name="measurement_unit.label">
      <notes>
        <note category="file-source" priority="1">Part-DB1\src\Services\ElementTypeNameGenerator.php:85</note>
        <note priority="1">Part-DB1\src\Services\ElementTypeNameGenerator.php:85</note>
      </notes>
      <segment>
        <source>measurement_unit.label</source>
        <target>Measurement unit</target>
      </segment>
    </unit>
    <unit id="5lJftbn" name="currency.label">
      <notes>
        <note category="file-source" priority="1">Part-DB1\src\Services\ElementTypeNameGenerator.php:90</note>
        <note priority="1">Part-DB1\src\Services\ElementTypeNameGenerator.php:90</note>
      </notes>
      <segment>
        <source>currency.label</source>
        <target>Currency</target>
      </segment>
    </unit>
    <unit id="zD9yfVF" name="orderdetail.label">
      <notes>
        <note category="file-source" priority="1">Part-DB1\src\Services\ElementTypeNameGenerator.php:91</note>
        <note priority="1">Part-DB1\src\Services\ElementTypeNameGenerator.php:91</note>
      </notes>
      <segment>
        <source>orderdetail.label</source>
        <target>Order detail</target>
      </segment>
    </unit>
    <unit id="7_5mSa9" name="pricedetail.label">
      <notes>
        <note category="file-source" priority="1">Part-DB1\src\Services\ElementTypeNameGenerator.php:92</note>
        <note priority="1">Part-DB1\src\Services\ElementTypeNameGenerator.php:92</note>
      </notes>
      <segment>
        <source>pricedetail.label</source>
        <target>Price detail</target>
      </segment>
    </unit>
    <unit id="S4Z.EZY" name="user.label">
      <notes>
        <note category="file-source" priority="1">Part-DB1\src\Services\ElementTypeNameGenerator.php:94</note>
        <note priority="1">Part-DB1\src\Services\ElementTypeNameGenerator.php:94</note>
      </notes>
      <segment>
        <source>user.label</source>
        <target>User</target>
      </segment>
    </unit>
    <unit id="CxpVbHB" name="parameter.label">
      <notes>
        <note category="file-source" priority="1">Part-DB1\src\Services\ElementTypeNameGenerator.php:95</note>
      </notes>
      <segment>
        <source>parameter.label</source>
        <target>Parameter</target>
      </segment>
    </unit>
    <unit id="0koS1dD" name="label_profile.label">
      <notes>
        <note category="file-source" priority="1">Part-DB1\src\Services\ElementTypeNameGenerator.php:96</note>
      </notes>
      <segment>
        <source>label_profile.label</source>
        <target>Label profile</target>
      </segment>
    </unit>
    <unit id=".nBJJBz" name="log.element_deleted.old_name.unknown">
      <notes>
        <note category="file-source" priority="1">Part-DB1\src\Services\LogSystem\LogEntryExtraFormatter.php:176</note>
        <note priority="1">Part-DB1\src\Services\LogSystem\LogEntryExtraFormatter.php:161</note>
        <note priority="1">new</note>
      </notes>
      <segment>
        <source>log.element_deleted.old_name.unknown</source>
        <target>Unknown</target>
      </segment>
    </unit>
    <unit id="jYAc6_i" name="markdown.loading">
      <notes>
        <note category="file-source" priority="1">Part-DB1\src\Services\MarkdownParser.php:73</note>
        <note priority="1">Part-DB1\src\Services\MarkdownParser.php:73</note>
      </notes>
      <segment>
        <source>markdown.loading</source>
        <target>Loading markdown. If this message does not disappear, try to reload the page.</target>
      </segment>
    </unit>
    <unit id="JVlktlG" name="pw_reset.email.subject">
      <notes>
        <note category="file-source" priority="1">Part-DB1\src\Services\PasswordResetManager.php:98</note>
        <note priority="1">Part-DB1\src\Services\PasswordResetManager.php:98</note>
      </notes>
      <segment>
        <source>pw_reset.email.subject</source>
        <target>Password reset for your Part-DB account</target>
      </segment>
    </unit>
    <unit id="_D86R1w" name="tree.tools.tools">
      <notes>
        <note category="file-source" priority="1">Part-DB1\src\Services\Trees\ToolsTreeBuilder.php:108</note>
      </notes>
      <segment>
        <source>tree.tools.tools</source>
        <target>Tools</target>
      </segment>
    </unit>
    <unit id="sgHHET2" name="tree.tools.edit">
      <notes>
        <note category="file-source" priority="1">Part-DB1\src\Services\Trees\ToolsTreeBuilder.php:109</note>
        <note priority="1">Part-DB1\src\Services\Trees\ToolsTreeBuilder.php:107</note>
        <note priority="1">src\Services\ToolsTreeBuilder.php:74</note>
      </notes>
      <segment>
        <source>tree.tools.edit</source>
        <target>Edit</target>
      </segment>
    </unit>
    <unit id="RRgi9vd" name="tree.tools.show">
      <notes>
        <note category="file-source" priority="1">Part-DB1\src\Services\Trees\ToolsTreeBuilder.php:110</note>
        <note priority="1">Part-DB1\src\Services\Trees\ToolsTreeBuilder.php:108</note>
        <note priority="1">src\Services\ToolsTreeBuilder.php:81</note>
      </notes>
      <segment>
        <source>tree.tools.show</source>
        <target>Show</target>
      </segment>
    </unit>
    <unit id="nQkvo2A" name="tree.tools.system">
      <notes>
        <note category="file-source" priority="1">Part-DB1\src\Services\Trees\ToolsTreeBuilder.php:111</note>
        <note priority="1">Part-DB1\src\Services\Trees\ToolsTreeBuilder.php:109</note>
      </notes>
      <segment>
        <source>tree.tools.system</source>
        <target>System</target>
      </segment>
    </unit>
    <unit id="Cd_wFWS" name="tree.tools.tools.label_dialog">
      <notes>
        <note category="file-source" priority="1">Part-DB1\src\Services\Trees\ToolsTreeBuilder.php:123</note>
      </notes>
      <segment>
        <source>tree.tools.tools.label_dialog</source>
        <target>Label generator</target>
      </segment>
    </unit>
    <unit id="fVHzYVj" name="tree.tools.tools.label_scanner">
      <notes>
        <note category="file-source" priority="1">Part-DB1\src\Services\Trees\ToolsTreeBuilder.php:130</note>
      </notes>
      <segment>
        <source>tree.tools.tools.label_scanner</source>
        <target>Scanner</target>
      </segment>
    </unit>
    <unit id="Umzi6EP" name="tree.tools.edit.attachment_types">
      <notes>
        <note category="file-source" priority="1">Part-DB1\src\Services\Trees\ToolsTreeBuilder.php:149</note>
        <note priority="1">Part-DB1\src\Services\Trees\ToolsTreeBuilder.php:126</note>
        <note priority="1">src\Services\ToolsTreeBuilder.php:62</note>
      </notes>
      <segment>
        <source>tree.tools.edit.attachment_types</source>
        <target>Attachment types</target>
      </segment>
    </unit>
    <unit id="IWpzGV5" name="tree.tools.edit.categories">
      <notes>
        <note category="file-source" priority="1">Part-DB1\src\Services\Trees\ToolsTreeBuilder.php:155</note>
        <note priority="1">Part-DB1\src\Services\Trees\ToolsTreeBuilder.php:132</note>
        <note priority="1">src\Services\ToolsTreeBuilder.php:64</note>
      </notes>
      <segment>
        <source>tree.tools.edit.categories</source>
        <target>Categories</target>
      </segment>
    </unit>
    <unit id="b2pLmAq" name="tree.tools.edit.devices">
      <notes>
        <note category="file-source" priority="1">Part-DB1\src\Services\Trees\ToolsTreeBuilder.php:161</note>
        <note priority="1">Part-DB1\src\Services\Trees\ToolsTreeBuilder.php:138</note>
        <note priority="1">src\Services\ToolsTreeBuilder.php:66</note>
      </notes>
      <segment>
        <source>tree.tools.edit.devices</source>
        <target>Devices</target>
      </segment>
    </unit>
    <unit id="BFfweU_" name="tree.tools.edit.suppliers">
      <notes>
        <note category="file-source" priority="1">Part-DB1\src\Services\Trees\ToolsTreeBuilder.php:167</note>
        <note priority="1">Part-DB1\src\Services\Trees\ToolsTreeBuilder.php:144</note>
        <note priority="1">src\Services\ToolsTreeBuilder.php:68</note>
      </notes>
      <segment>
        <source>tree.tools.edit.suppliers</source>
        <target>Suppliers</target>
      </segment>
    </unit>
    <unit id="bkM5GtE" name="tree.tools.edit.manufacturer">
      <notes>
        <note category="file-source" priority="1">Part-DB1\src\Services\Trees\ToolsTreeBuilder.php:173</note>
        <note priority="1">Part-DB1\src\Services\Trees\ToolsTreeBuilder.php:150</note>
        <note priority="1">src\Services\ToolsTreeBuilder.php:70</note>
      </notes>
      <segment>
        <source>tree.tools.edit.manufacturer</source>
        <target>Manufacturers</target>
      </segment>
    </unit>
    <unit id="0uWeEo4" name="tree.tools.edit.storelocation">
      <notes>
        <note category="file-source" priority="1">Part-DB1\src\Services\Trees\ToolsTreeBuilder.php:179</note>
        <note priority="1">Part-DB1\src\Services\Trees\ToolsTreeBuilder.php:156</note>
      </notes>
      <segment>
        <source>tree.tools.edit.storelocation</source>
        <target>Storage locations</target>
      </segment>
    </unit>
    <unit id="AQHSEDZ" name="tree.tools.edit.footprint">
      <notes>
        <note category="file-source" priority="1">Part-DB1\src\Services\Trees\ToolsTreeBuilder.php:185</note>
        <note priority="1">Part-DB1\src\Services\Trees\ToolsTreeBuilder.php:162</note>
      </notes>
      <segment>
        <source>tree.tools.edit.footprint</source>
        <target>Footprints</target>
      </segment>
    </unit>
    <unit id="RBBr5gI" name="tree.tools.edit.currency">
      <notes>
        <note category="file-source" priority="1">Part-DB1\src\Services\Trees\ToolsTreeBuilder.php:191</note>
        <note priority="1">Part-DB1\src\Services\Trees\ToolsTreeBuilder.php:168</note>
      </notes>
      <segment>
        <source>tree.tools.edit.currency</source>
        <target>Currencies</target>
      </segment>
    </unit>
    <unit id="624h27t" name="tree.tools.edit.measurement_unit">
      <notes>
        <note category="file-source" priority="1">Part-DB1\src\Services\Trees\ToolsTreeBuilder.php:197</note>
        <note priority="1">Part-DB1\src\Services\Trees\ToolsTreeBuilder.php:174</note>
      </notes>
      <segment>
        <source>tree.tools.edit.measurement_unit</source>
        <target>Measurement Unit</target>
      </segment>
    </unit>
    <unit id="YAalchf" name="tree.tools.edit.label_profile">
      <notes>
        <note category="file-source" priority="1">Part-DB1\src\Services\Trees\ToolsTreeBuilder.php:203</note>
      </notes>
      <segment>
        <source>tree.tools.edit.label_profile</source>
        <target>Label profiles</target>
      </segment>
    </unit>
    <unit id="CBX7i_1" name="tree.tools.edit.part">
      <notes>
        <note category="file-source" priority="1">Part-DB1\src\Services\Trees\ToolsTreeBuilder.php:209</note>
        <note priority="1">Part-DB1\src\Services\Trees\ToolsTreeBuilder.php:180</note>
      </notes>
      <segment>
        <source>tree.tools.edit.part</source>
        <target>Part</target>
      </segment>
    </unit>
    <unit id="cMe4sAM" name="tree.tools.show.all_parts">
      <notes>
        <note category="file-source" priority="1">Part-DB1\src\Services\Trees\ToolsTreeBuilder.php:226</note>
        <note priority="1">Part-DB1\src\Services\Trees\ToolsTreeBuilder.php:197</note>
        <note priority="1">src\Services\ToolsTreeBuilder.php:77</note>
      </notes>
      <segment>
        <source>tree.tools.show.all_parts</source>
        <target>Show all parts</target>
      </segment>
    </unit>
    <unit id="aGy9QbC" name="tree.tools.show.all_attachments">
      <notes>
        <note category="file-source" priority="1">Part-DB1\src\Services\Trees\ToolsTreeBuilder.php:232</note>
        <note priority="1">Part-DB1\src\Services\Trees\ToolsTreeBuilder.php:203</note>
      </notes>
      <segment>
        <source>tree.tools.show.all_attachments</source>
        <target>Attachments</target>
      </segment>
    </unit>
    <unit id="4_7bZqX" name="tree.tools.show.statistics">
      <notes>
        <note category="file-source" priority="1">Part-DB1\src\Services\Trees\ToolsTreeBuilder.php:239</note>
        <note priority="1">Part-DB1\src\Services\Trees\ToolsTreeBuilder.php:210</note>
        <note priority="1">new</note>
      </notes>
      <segment>
        <source>tree.tools.show.statistics</source>
        <target>Statistics</target>
      </segment>
    </unit>
    <unit id="D1it4FK" name="tree.tools.system.users">
      <notes>
        <note category="file-source" priority="1">Part-DB1\src\Services\Trees\ToolsTreeBuilder.php:258</note>
        <note priority="1">Part-DB1\src\Services\Trees\ToolsTreeBuilder.php:229</note>
      </notes>
      <segment>
        <source>tree.tools.system.users</source>
        <target>Users</target>
      </segment>
    </unit>
    <unit id="7rI.aP2" name="tree.tools.system.groups">
      <notes>
        <note category="file-source" priority="1">Part-DB1\src\Services\Trees\ToolsTreeBuilder.php:264</note>
        <note priority="1">Part-DB1\src\Services\Trees\ToolsTreeBuilder.php:235</note>
      </notes>
      <segment>
        <source>tree.tools.system.groups</source>
        <target>Groups</target>
      </segment>
    </unit>
    <unit id="uwNvMFE" name="tree.tools.system.event_log">
      <notes>
        <note category="file-source" priority="1">Part-DB1\src\Services\Trees\ToolsTreeBuilder.php:271</note>
        <note priority="1">Part-DB1\src\Services\Trees\ToolsTreeBuilder.php:242</note>
        <note priority="1">new</note>
      </notes>
      <segment>
        <source>tree.tools.system.event_log</source>
        <target>Event log</target>
      </segment>
    </unit>
    <unit id="Y7FfSJt" name="entity.tree.new">
      <notes>
        <note category="file-source" priority="1">Part-DB1\src\Services\Trees\TreeViewGenerator.php:95</note>
        <note priority="1">Part-DB1\src\Services\Trees\TreeViewGenerator.php:95</note>
        <note priority="1">src\Services\TreeBuilder.php:124</note>
      </notes>
      <segment>
        <source>entity.tree.new</source>
        <target>New Element</target>
      </segment>
    </unit>
    <unit id="3Vc5_D2" name="attachment.external_file">
      <notes>
        <note priority="1">Part-DB1\templates\Parts\info\_attachments_info.html.twig:34</note>
        <note category="state" priority="1">obsolete</note>
      </notes>
      <segment>
        <source>attachment.external_file</source>
        <target>External file</target>
      </segment>
    </unit>
    <unit id="gexfRxf" name="attachment.edit">
      <notes>
        <note priority="1">Part-DB1\templates\Parts\info\_attachments_info.html.twig:62</note>
        <note category="state" priority="1">obsolete</note>
      </notes>
      <segment>
        <source>attachment.edit</source>
        <target>Edit</target>
      </segment>
    </unit>
    <unit id="iqU5ScK" name="barcode.scan">
      <notes>
        <note priority="1">Part-DB1\templates\_navbar.html.twig:27</note>
        <note priority="1">templates\base.html.twig:88</note>
        <note category="state" priority="1">obsolete</note>
      </notes>
      <segment>
        <source>barcode.scan</source>
        <target>Scan Barcode</target>
      </segment>
    </unit>
    <unit id="HhQjrkN" name="user.theme.label">
      <notes>
        <note priority="1">Part-DB1\src\Form\UserSettingsType.php:119</note>
        <note priority="1">src\Form\UserSettingsType.php:49</note>
        <note category="state" priority="1">obsolete</note>
      </notes>
      <segment>
        <source>user.theme.label</source>
        <target>Theme</target>
      </segment>
    </unit>
    <unit id="Dpfk52." name="user_settings.theme.placeholder">
      <notes>
        <note priority="1">Part-DB1\src\Form\UserSettingsType.php:129</note>
        <note priority="1">src\Form\UserSettingsType.php:50</note>
        <note category="state" priority="1">obsolete</note>
      </notes>
      <segment>
        <source>user_settings.theme.placeholder</source>
        <target>Serverwide Theme</target>
      </segment>
    </unit>
    <unit id="CPJxiHz" name="M">
      <notes>
        <note priority="1">Part-DB1\src\Form\Type\SIUnitType.php:141</note>
        <note category="state" priority="1">obsolete</note>
      </notes>
      <segment>
        <source>M</source>
        <target>M</target>
      </segment>
    </unit>
    <unit id="glTDKak" name="k">
      <notes>
        <note priority="1">Part-DB1\src\Form\Type\SIUnitType.php:141</note>
        <note category="state" priority="1">obsolete</note>
      </notes>
      <segment>
        <source>k</source>
        <target>k</target>
      </segment>
    </unit>
    <unit id="47DEQpj" name="">
      <segment>
        <source></source>
        <target> </target>
      </segment>
    </unit>
    <unit id="YsZqel3" name="m">
      <notes>
        <note priority="1">Part-DB1\src\Form\Type\SIUnitType.php:141</note>
        <note category="state" priority="1">obsolete</note>
      </notes>
      <segment>
        <source>m</source>
        <target>m</target>
      </segment>
    </unit>
    <unit id="WgcvG_T" name="µ">
      <notes>
        <note priority="1">Part-DB1\src\Form\Type\SIUnitType.php:141</note>
        <note category="state" priority="1">obsolete</note>
      </notes>
      <segment>
        <source>µ</source>
        <target>µ</target>
      </segment>
    </unit>
    <unit id="oHq_Mt5" name="log.user_login.ip">
      <notes>
        <note priority="1">Part-DB1\src\Services\LogSystem\LogEntryExtraFormatter.php:100</note>
        <note priority="1">new</note>
        <note category="state" priority="1">obsolete</note>
      </notes>
      <segment>
        <source>log.user_login.ip</source>
        <target>IP</target>
      </segment>
    </unit>
    <unit id="JEAFg3_" name="log.undo_mode.undo">
      <notes>
        <note priority="1">Part-DB1\src\Services\LogSystem\LogEntryExtraFormatter.php:128</note>
        <note priority="1">Part-DB1\src\Services\LogSystem\LogEntryExtraFormatter.php:150</note>
        <note priority="1">Part-DB1\src\Services\LogSystem\LogEntryExtraFormatter.php:169</note>
        <note priority="1">Part-DB1\src\Services\LogSystem\LogEntryExtraFormatter.php:207</note>
        <note priority="1">new</note>
        <note category="state" priority="1">obsolete</note>
      </notes>
      <segment>
        <source>log.undo_mode.undo</source>
        <target>Change undone</target>
      </segment>
    </unit>
    <unit id="w9Ow4hB" name="log.undo_mode.revert">
      <notes>
        <note priority="1">Part-DB1\src\Services\LogSystem\LogEntryExtraFormatter.php:130</note>
        <note priority="1">Part-DB1\src\Services\LogSystem\LogEntryExtraFormatter.php:152</note>
        <note priority="1">Part-DB1\src\Services\LogSystem\LogEntryExtraFormatter.php:171</note>
        <note priority="1">Part-DB1\src\Services\LogSystem\LogEntryExtraFormatter.php:209</note>
        <note priority="1">new</note>
        <note category="state" priority="1">obsolete</note>
      </notes>
      <segment>
        <source>log.undo_mode.revert</source>
        <target>Element reverted</target>
      </segment>
    </unit>
    <unit id="q6AoFKP" name="log.element_created.original_instock">
      <notes>
        <note priority="1">Part-DB1\src\Services\LogSystem\LogEntryExtraFormatter.php:139</note>
        <note priority="1">new</note>
        <note category="state" priority="1">obsolete</note>
      </notes>
      <segment>
        <source>log.element_created.original_instock</source>
        <target>Old instock</target>
      </segment>
    </unit>
    <unit id="TutJY7L" name="log.element_deleted.old_name">
      <notes>
        <note priority="1">Part-DB1\src\Services\LogSystem\LogEntryExtraFormatter.php:160</note>
        <note priority="1">new</note>
        <note category="state" priority="1">obsolete</note>
      </notes>
      <segment>
        <source>log.element_deleted.old_name</source>
        <target>Old name</target>
      </segment>
    </unit>
    <unit id="NyTftx6" name="log.element_edited.changed_fields">
      <notes>
        <note priority="1">Part-DB1\src\Services\LogSystem\LogEntryExtraFormatter.php:184</note>
        <note priority="1">new</note>
        <note category="state" priority="1">obsolete</note>
      </notes>
      <segment>
        <source>log.element_edited.changed_fields</source>
        <target>Changed fields</target>
      </segment>
    </unit>
    <unit id="8YQSzN5" name="log.instock_changed.comment">
      <notes>
        <note priority="1">Part-DB1\src\Services\LogSystem\LogEntryExtraFormatter.php:198</note>
        <note priority="1">new</note>
        <note category="state" priority="1">obsolete</note>
      </notes>
      <segment>
        <source>log.instock_changed.comment</source>
        <target>Comment</target>
      </segment>
    </unit>
    <unit id="ar.0VTi" name="log.collection_deleted.deleted">
      <notes>
        <note priority="1">Part-DB1\src\Services\LogSystem\LogEntryExtraFormatter.php:214</note>
        <note priority="1">new</note>
        <note category="state" priority="1">obsolete</note>
      </notes>
      <segment>
        <source>log.collection_deleted.deleted</source>
        <target>Deleted element:</target>
      </segment>
    </unit>
    <unit id="rOLpDSq" name="go.exclamation">
      <notes>
        <note priority="1">templates\base.html.twig:81</note>
        <note priority="1">obsolete</note>
        <note category="state" priority="1">obsolete</note>
      </notes>
      <segment>
        <source>go.exclamation</source>
        <target>Go!</target>
      </segment>
    </unit>
    <unit id="rMCnZt." name="language.english">
      <notes>
        <note priority="1">templates\base.html.twig:109</note>
        <note priority="1">obsolete</note>
        <note category="state" priority="1">obsolete</note>
      </notes>
      <segment>
        <source>language.english</source>
        <target>English</target>
      </segment>
    </unit>
    <unit id="OmHgIys" name="language.german">
      <notes>
        <note priority="1">templates\base.html.twig:112</note>
        <note priority="1">obsolete</note>
        <note category="state" priority="1">obsolete</note>
      </notes>
      <segment>
        <source>language.german</source>
        <target>German</target>
      </segment>
    </unit>
    <unit id="EQgFD4g" name="flash.password_change_needed">
      <notes>
        <note priority="1">obsolete</note>
        <note category="state" priority="1">obsolete</note>
      </notes>
      <segment>
        <source>flash.password_change_needed</source>
        <target>Password change needed!</target>
      </segment>
    </unit>
    <unit id="ya0_S7f" name="attachment.table.type">
      <notes>
        <note priority="1">obsolete</note>
        <note category="state" priority="1">obsolete</note>
      </notes>
      <segment>
        <source>attachment.table.type</source>
        <target>Attachment type</target>
      </segment>
    </unit>
    <unit id="b_m6Jth" name="attachment.table.element">
      <notes>
        <note priority="1">obsolete</note>
        <note category="state" priority="1">obsolete</note>
      </notes>
      <segment>
        <source>attachment.table.element</source>
        <target>Associated element</target>
      </segment>
    </unit>
    <unit id="QRmJnyi" name="attachment.edit.isPicture">
      <notes>
        <note priority="1">obsolete</note>
        <note category="state" priority="1">obsolete</note>
      </notes>
      <segment>
        <source>attachment.edit.isPicture</source>
        <target>Picture?</target>
      </segment>
    </unit>
    <unit id="3lJuQED" name="attachment.edit.is3DModel">
      <notes>
        <note priority="1">obsolete</note>
        <note category="state" priority="1">obsolete</note>
      </notes>
      <segment>
        <source>attachment.edit.is3DModel</source>
        <target>3D model?</target>
      </segment>
    </unit>
    <unit id="ogh2av7" name="attachment.edit.isBuiltin">
      <notes>
        <note priority="1">obsolete</note>
        <note category="state" priority="1">obsolete</note>
      </notes>
      <segment>
        <source>attachment.edit.isBuiltin</source>
        <target>Builtin?</target>
      </segment>
    </unit>
    <unit id="ths2hVl" name="category.edit.default_comment.placeholder">
      <notes>
        <note priority="1">obsolete</note>
        <note category="state" priority="1">obsolete</note>
      </notes>
      <segment>
        <source>category.edit.default_comment.placeholder</source>
        <target>e.g. useful for switching</target>
      </segment>
    </unit>
    <unit id="n13qerD" name="tfa_backup.regenerate_codes">
      <notes>
        <note priority="1">obsolete</note>
        <note category="state" priority="1">obsolete</note>
      </notes>
      <segment>
        <source>tfa_backup.regenerate_codes</source>
        <target>Generate new backup codes</target>
      </segment>
    </unit>
    <unit id="lZvhKYu" name="validator.noneofitschild.self">
      <notes>
        <note priority="1">obsolete</note>
        <note category="state" priority="1">obsolete</note>
      </notes>
      <segment>
        <source>validator.noneofitschild.self</source>
        <target>A element can not be its own parent.</target>
      </segment>
    </unit>
    <unit id="pr07aV4" name="validator.noneofitschild.children">
      <notes>
        <note priority="1">obsolete</note>
        <note category="state" priority="1">obsolete</note>
      </notes>
      <segment>
        <source>validator.noneofitschild.children</source>
        <target>The parent can not be one of the children of itself.</target>
      </segment>
    </unit>
    <unit id="0IF0VIF" name="validator.isSelectable">
      <notes>
        <note priority="1">obsolete</note>
        <note category="state" priority="1">obsolete</note>
      </notes>
      <segment>
        <source>validator.isSelectable</source>
        <target>The element must be selectable.</target>
      </segment>
    </unit>
    <unit id="nd207H6" name="validator.part_lot.location_full.no_increasment">
      <notes>
        <note priority="1">obsolete</note>
        <note category="state" priority="1">obsolete</note>
      </notes>
      <segment>
        <source>validator.part_lot.location_full.no_increasment</source>
        <target>The storage location was marked as full, so you can not increase the instock amount. (New amount max. {{ old_amount }})</target>
      </segment>
    </unit>
    <unit id="R6Ov4Yt" name="validator.part_lot.location_full">
      <notes>
        <note priority="1">obsolete</note>
        <note category="state" priority="1">obsolete</note>
      </notes>
      <segment>
        <source>validator.part_lot.location_full</source>
        <target>The storage location was marked as full, so you can not add a new part to it.</target>
      </segment>
    </unit>
    <unit id="6vIlN5q" name="validator.part_lot.only_existing">
      <notes>
        <note priority="1">obsolete</note>
        <note category="state" priority="1">obsolete</note>
      </notes>
      <segment>
        <source>validator.part_lot.only_existing</source>
        <target>The storage location was marked as "only existing", so you can not add new part to it.</target>
      </segment>
    </unit>
    <unit id="BNQk2e7" name="validator.part_lot.single_part">
      <notes>
        <note priority="1">obsolete</note>
        <note category="state" priority="1">obsolete</note>
      </notes>
      <segment>
        <source>validator.part_lot.single_part</source>
        <target>The storage location was marked as "single part", so you can not add a new part to it.</target>
      </segment>
    </unit>
    <unit id="7yhBzTg" name="m_status.active.help">
      <notes>
        <note priority="1">obsolete</note>
        <note category="state" priority="1">obsolete</note>
      </notes>
      <segment>
        <source>m_status.active.help</source>
        <target>The part is currently and in forseeable future in production</target>
      </segment>
    </unit>
    <unit id="UsEaNqy" name="m_status.announced.help">
      <notes>
        <note priority="1">obsolete</note>
        <note category="state" priority="1">obsolete</note>
      </notes>
      <segment>
        <source>m_status.announced.help</source>
        <target>The part was announced but is not available yet.</target>
      </segment>
    </unit>
    <unit id="huj6JXj" name="m_status.discontinued.help">
      <notes>
        <note priority="1">obsolete</note>
        <note category="state" priority="1">obsolete</note>
      </notes>
      <segment>
        <source>m_status.discontinued.help</source>
        <target>The part is discontinued and not produced anymore.</target>
      </segment>
    </unit>
    <unit id="xytsZcE" name="m_status.eol.help">
      <notes>
        <note priority="1">obsolete</note>
        <note category="state" priority="1">obsolete</note>
      </notes>
      <segment>
        <source>m_status.eol.help</source>
        <target>The product has reached its end-of-life and the production will be stopped soon.</target>
      </segment>
    </unit>
    <unit id="t8VuM2P" name="m_status.nrfnd.help">
      <notes>
        <note priority="1">obsolete</note>
        <note category="state" priority="1">obsolete</note>
      </notes>
      <segment>
        <source>m_status.nrfnd.help</source>
        <target>The part is currently in production but is not recommended for new designs.</target>
      </segment>
    </unit>
    <unit id="8x._AWi" name="m_status.unknown.help">
      <notes>
        <note priority="1">obsolete</note>
        <note category="state" priority="1">obsolete</note>
      </notes>
      <segment>
        <source>m_status.unknown.help</source>
        <target>The manufacturing status of the part is not known.</target>
      </segment>
    </unit>
    <unit id="g4ahva6" name="flash.success">
      <notes>
        <note priority="1">obsolete</note>
        <note category="state" priority="1">obsolete</note>
      </notes>
      <segment>
        <source>flash.success</source>
        <target>Success</target>
      </segment>
    </unit>
    <unit id="NehzWgk" name="flash.error">
      <notes>
        <note priority="1">obsolete</note>
        <note category="state" priority="1">obsolete</note>
      </notes>
      <segment>
        <source>flash.error</source>
        <target>Error</target>
      </segment>
    </unit>
    <unit id="h8vhq_r" name="flash.warning">
      <notes>
        <note priority="1">obsolete</note>
        <note category="state" priority="1">obsolete</note>
      </notes>
      <segment>
        <source>flash.warning</source>
        <target>Warning</target>
      </segment>
    </unit>
    <unit id="m5p2YEz" name="flash.notice">
      <notes>
        <note priority="1">obsolete</note>
        <note category="state" priority="1">obsolete</note>
      </notes>
      <segment>
        <source>flash.notice</source>
        <target>Notice</target>
      </segment>
    </unit>
    <unit id="YA5xZMy" name="flash.info">
      <notes>
        <note priority="1">obsolete</note>
        <note category="state" priority="1">obsolete</note>
      </notes>
      <segment>
        <source>flash.info</source>
        <target>Info</target>
      </segment>
    </unit>
    <unit id="hYFfpL7" name="validator.noLockout">
      <notes>
        <note priority="1">obsolete</note>
        <note category="state" priority="1">obsolete</note>
      </notes>
      <segment>
        <source>validator.noLockout</source>
        <target>You can not withdraw yourself the "change permission" permission, to prevent that you lockout yourself accidentally.</target>
      </segment>
    </unit>
    <unit id="dxkuAbb" name="attachment_type.edit.filetype_filter">
      <notes>
        <note priority="1">obsolete</note>
        <note category="state" priority="1">obsolete</note>
      </notes>
      <segment>
        <source>attachment_type.edit.filetype_filter</source>
        <target>Allowed file extensions.</target>
      </segment>
    </unit>
    <unit id="1KMaa2P" name="attachment_type.edit.filetype_filter.help">
      <notes>
        <note priority="1">obsolete</note>
        <note category="state" priority="1">obsolete</note>
      </notes>
      <segment>
        <source>attachment_type.edit.filetype_filter.help</source>
        <target>You can specify a comma separated list of file extension or mimetypes, which an uploaded file must have when assigned to this attachment type. To allow all supported image files you can use image/*.</target>
      </segment>
    </unit>
    <unit id="wkNc9Pm" name="attachment_type.edit.filetype_filter.placeholder">
      <notes>
        <note priority="1">obsolete</note>
        <note category="state" priority="1">obsolete</note>
      </notes>
      <segment>
        <source>attachment_type.edit.filetype_filter.placeholder</source>
        <target>e.g. .txt, application/pdf, image/*</target>
      </segment>
    </unit>
    <unit id="nEC2Xzw" name="part.name.placeholder">
      <notes>
        <note priority="1">src\Form\PartType.php:63</note>
        <note priority="1">obsolete</note>
        <note category="state" priority="1">obsolete</note>
      </notes>
      <segment>
        <source>part.name.placeholder</source>
        <target>e.g. BC547</target>
      </segment>
    </unit>
    <unit id="SDbrzIT" name="entity.edit.not_selectable">
      <notes>
        <note priority="1">obsolete</note>
        <note category="state" priority="1">obsolete</note>
      </notes>
      <segment>
        <source>entity.edit.not_selectable</source>
        <target>Not selectable</target>
      </segment>
    </unit>
    <unit id="5aUSkZz" name="entity.edit.not_selectable.help">
      <notes>
        <note priority="1">obsolete</note>
        <note category="state" priority="1">obsolete</note>
      </notes>
      <segment>
        <source>entity.edit.not_selectable.help</source>
        <target>If this option is activated, this element can not be assigned to a part property. Useful if this element is just used for grouping.</target>
      </segment>
    </unit>
    <unit id="en0DwC3" name="bbcode.hint">
      <notes>
        <note priority="1">obsolete</note>
        <note category="state" priority="1">obsolete</note>
      </notes>
      <segment>
        <source>bbcode.hint</source>
        <target>You can use BBCode here (e.g. [b]Bold[/b])</target>
      </segment>
    </unit>
    <unit id="Q5hCjzL" name="entity.create">
      <notes>
        <note priority="1">obsolete</note>
        <note category="state" priority="1">obsolete</note>
      </notes>
      <segment>
        <source>entity.create</source>
        <target>Create element</target>
      </segment>
    </unit>
    <unit id="bBoYWyf" name="entity.edit.save">
      <notes>
        <note priority="1">obsolete</note>
        <note category="state" priority="1">obsolete</note>
      </notes>
      <segment>
        <source>entity.edit.save</source>
        <target>Save</target>
      </segment>
    </unit>
    <unit id="HeL2lAW" name="category.edit.disable_footprints">
      <notes>
        <note priority="1">obsolete</note>
        <note category="state" priority="1">obsolete</note>
      </notes>
      <segment>
        <source>category.edit.disable_footprints</source>
        <target>Disable footprints</target>
      </segment>
    </unit>
    <unit id="lpS1zKs" name="category.edit.disable_footprints.help">
      <notes>
        <note priority="1">obsolete</note>
        <note category="state" priority="1">obsolete</note>
      </notes>
      <segment>
        <source>category.edit.disable_footprints.help</source>
        <target>If this option is activated, the footprint property is disabled for all parts with this category.</target>
      </segment>
    </unit>
    <unit id="1w_nFL7" name="category.edit.disable_manufacturers">
      <notes>
        <note priority="1">obsolete</note>
        <note category="state" priority="1">obsolete</note>
      </notes>
      <segment>
        <source>category.edit.disable_manufacturers</source>
        <target>Disable manufacturers</target>
      </segment>
    </unit>
    <unit id="tNK6Sfl" name="category.edit.disable_manufacturers.help">
      <notes>
        <note priority="1">obsolete</note>
        <note category="state" priority="1">obsolete</note>
      </notes>
      <segment>
        <source>category.edit.disable_manufacturers.help</source>
        <target>If this option is activated, the manufacturer property is disabled for all parts with this category.</target>
      </segment>
    </unit>
    <unit id="HOZICfA" name="category.edit.disable_autodatasheets">
      <notes>
        <note priority="1">obsolete</note>
        <note category="state" priority="1">obsolete</note>
      </notes>
      <segment>
        <source>category.edit.disable_autodatasheets</source>
        <target>Disable automatic datasheet links</target>
      </segment>
    </unit>
    <unit id="5HWLQAL" name="category.edit.disable_autodatasheets.help">
      <notes>
        <note priority="1">obsolete</note>
        <note category="state" priority="1">obsolete</note>
      </notes>
      <segment>
        <source>category.edit.disable_autodatasheets.help</source>
        <target>If this option is activated, no automatic links to datasheets are created for parts with this category.</target>
      </segment>
    </unit>
    <unit id="lfFBz4D" name="category.edit.disable_properties">
      <notes>
        <note priority="1">obsolete</note>
        <note category="state" priority="1">obsolete</note>
      </notes>
      <segment>
        <source>category.edit.disable_properties</source>
        <target>Disable properties</target>
      </segment>
    </unit>
    <unit id="gu7SqNR" name="category.edit.disable_properties.help">
      <notes>
        <note priority="1">obsolete</note>
        <note category="state" priority="1">obsolete</note>
      </notes>
      <segment>
        <source>category.edit.disable_properties.help</source>
        <target>If this option is activated, the part properties are disabled for parts with this category.</target>
      </segment>
    </unit>
    <unit id="0FP6XeT" name="category.edit.partname_hint">
      <notes>
        <note priority="1">obsolete</note>
        <note category="state" priority="1">obsolete</note>
      </notes>
      <segment>
        <source>category.edit.partname_hint</source>
        <target>Part name hint</target>
      </segment>
    </unit>
    <unit id="BG4G_f9" name="category.edit.partname_hint.placeholder">
      <notes>
        <note priority="1">obsolete</note>
        <note category="state" priority="1">obsolete</note>
      </notes>
      <segment>
        <source>category.edit.partname_hint.placeholder</source>
        <target>e.g. 100nF</target>
      </segment>
    </unit>
    <unit id="LbTbeDm" name="category.edit.partname_regex">
      <notes>
        <note priority="1">obsolete</note>
        <note category="state" priority="1">obsolete</note>
      </notes>
      <segment>
        <source>category.edit.partname_regex</source>
        <target>Name filter</target>
      </segment>
    </unit>
    <unit id="UH78POJ" name="category.edit.default_description">
      <notes>
        <note priority="1">obsolete</note>
        <note category="state" priority="1">obsolete</note>
      </notes>
      <segment>
        <source>category.edit.default_description</source>
        <target>Default description</target>
      </segment>
    </unit>
    <unit id="8hlqVRs" name="category.edit.default_description.placeholder">
      <notes>
        <note priority="1">obsolete</note>
        <note category="state" priority="1">obsolete</note>
      </notes>
      <segment>
        <source>category.edit.default_description.placeholder</source>
        <target>e.g. Capacitor, 10mm x 10mm, SMD</target>
      </segment>
    </unit>
    <unit id="QMPrbSY" name="category.edit.default_comment">
      <notes>
        <note priority="1">obsolete</note>
        <note category="state" priority="1">obsolete</note>
      </notes>
      <segment>
        <source>category.edit.default_comment</source>
        <target>Default comment</target>
      </segment>
    </unit>
    <unit id="KN33Vgx" name="company.edit.address">
      <notes>
        <note priority="1">obsolete</note>
        <note category="state" priority="1">obsolete</note>
      </notes>
      <segment>
        <source>company.edit.address</source>
        <target>Address</target>
      </segment>
    </unit>
    <unit id="AMjZLA3" name="company.edit.address.placeholder">
      <notes>
        <note priority="1">obsolete</note>
        <note category="state" priority="1">obsolete</note>
      </notes>
      <segment>
        <source>company.edit.address.placeholder</source>
        <target>e.g. Examplestreet 314
Exampletown</target>
      </segment>
    </unit>
    <unit id="WoyE_3B" name="company.edit.phone_number">
      <notes>
        <note priority="1">obsolete</note>
        <note category="state" priority="1">obsolete</note>
      </notes>
      <segment>
        <source>company.edit.phone_number</source>
        <target>Phone number</target>
      </segment>
    </unit>
    <unit id="VSMS9Jw" name="company.edit.phone_number.placeholder">
      <notes>
        <note priority="1">obsolete</note>
        <note category="state" priority="1">obsolete</note>
      </notes>
      <segment>
        <source>company.edit.phone_number.placeholder</source>
        <target>+49 12345 6789</target>
      </segment>
    </unit>
    <unit id="khUB2so" name="company.edit.fax_number">
      <notes>
        <note priority="1">obsolete</note>
        <note category="state" priority="1">obsolete</note>
      </notes>
      <segment>
        <source>company.edit.fax_number</source>
        <target>Fax number</target>
      </segment>
    </unit>
    <unit id="63TXMfg" name="company.edit.email">
      <notes>
        <note priority="1">obsolete</note>
        <note category="state" priority="1">obsolete</note>
      </notes>
      <segment>
        <source>company.edit.email</source>
        <target>Email</target>
      </segment>
    </unit>
    <unit id="vTq5HxO" name="company.edit.email.placeholder">
      <notes>
        <note priority="1">obsolete</note>
        <note category="state" priority="1">obsolete</note>
      </notes>
      <segment>
        <source>company.edit.email.placeholder</source>
        <target>e.g. contact@foo.bar</target>
      </segment>
    </unit>
    <unit id="jv3fl1U" name="company.edit.website">
      <notes>
        <note priority="1">obsolete</note>
        <note category="state" priority="1">obsolete</note>
      </notes>
      <segment>
        <source>company.edit.website</source>
        <target>Website</target>
      </segment>
    </unit>
    <unit id="fCwuIQc" name="company.edit.website.placeholder">
      <notes>
        <note priority="1">obsolete</note>
        <note category="state" priority="1">obsolete</note>
      </notes>
      <segment>
        <source>company.edit.website.placeholder</source>
        <target>https://www.foo.bar</target>
      </segment>
    </unit>
    <unit id="l4BUu.S" name="company.edit.auto_product_url">
      <notes>
        <note priority="1">obsolete</note>
        <note category="state" priority="1">obsolete</note>
      </notes>
      <segment>
        <source>company.edit.auto_product_url</source>
        <target>Product URL</target>
      </segment>
    </unit>
    <unit id="UaJhZGe" name="company.edit.auto_product_url.help">
      <notes>
        <note priority="1">obsolete</note>
        <note category="state" priority="1">obsolete</note>
      </notes>
      <segment>
        <source>company.edit.auto_product_url.help</source>
        <target>This field is used to determine an link to the part on the company page. %PARTNUMBER% will be replaced with the order number.</target>
      </segment>
    </unit>
    <unit id="22S3ulf" name="company.edit.auto_product_url.placeholder">
      <notes>
        <note priority="1">obsolete</note>
        <note category="state" priority="1">obsolete</note>
      </notes>
      <segment>
        <source>company.edit.auto_product_url.placeholder</source>
        <target>https://foo.bar/product/%PARTNUMBER%</target>
      </segment>
    </unit>
    <unit id="NZUfSAR" name="currency.edit.iso_code">
      <notes>
        <note priority="1">obsolete</note>
        <note category="state" priority="1">obsolete</note>
      </notes>
      <segment>
        <source>currency.edit.iso_code</source>
        <target>ISO code</target>
      </segment>
    </unit>
    <unit id="9YIkqmF" name="currency.edit.exchange_rate">
      <notes>
        <note priority="1">obsolete</note>
        <note category="state" priority="1">obsolete</note>
      </notes>
      <segment>
        <source>currency.edit.exchange_rate</source>
        <target>Exchange rate</target>
      </segment>
    </unit>
    <unit id="n496LjY" name="footprint.edit.3d_model">
      <notes>
        <note priority="1">obsolete</note>
        <note category="state" priority="1">obsolete</note>
      </notes>
      <segment>
        <source>footprint.edit.3d_model</source>
        <target>3D model</target>
      </segment>
    </unit>
    <unit id="bxMaU3Y" name="mass_creation.lines">
      <notes>
        <note priority="1">obsolete</note>
        <note category="state" priority="1">obsolete</note>
      </notes>
      <segment>
        <source>mass_creation.lines</source>
        <target>Input</target>
      </segment>
    </unit>
    <unit id="nIwyuSG" name="mass_creation.lines.placeholder">
      <notes>
        <note priority="1">obsolete</note>
        <note category="state" priority="1">obsolete</note>
      </notes>
      <segment>
        <source>mass_creation.lines.placeholder</source>
        <target>Element 1
Element 2
Element 3</target>
      </segment>
    </unit>
    <unit id="yOi8.bI" name="entity.mass_creation.btn">
      <notes>
        <note priority="1">obsolete</note>
        <note category="state" priority="1">obsolete</note>
      </notes>
      <segment>
        <source>entity.mass_creation.btn</source>
        <target>Create</target>
      </segment>
    </unit>
    <unit id="oqwo_n5" name="measurement_unit.edit.is_integer">
      <notes>
        <note priority="1">obsolete</note>
        <note category="state" priority="1">obsolete</note>
      </notes>
      <segment>
        <source>measurement_unit.edit.is_integer</source>
        <target>Is integer</target>
      </segment>
    </unit>
    <unit id="ks8LoMb" name="measurement_unit.edit.is_integer.help">
      <notes>
        <note priority="1">obsolete</note>
        <note category="state" priority="1">obsolete</note>
      </notes>
      <segment>
        <source>measurement_unit.edit.is_integer.help</source>
        <target>If this option is activated, all values with this unit will be rounded to whole numbers.</target>
      </segment>
    </unit>
    <unit id=".TAAW6t" name="measurement_unit.edit.use_si_prefix">
      <notes>
        <note priority="1">obsolete</note>
        <note category="state" priority="1">obsolete</note>
      </notes>
      <segment>
        <source>measurement_unit.edit.use_si_prefix</source>
        <target>Use SI prefix</target>
      </segment>
    </unit>
    <unit id="EZh.nn7" name="measurement_unit.edit.use_si_prefix.help">
      <notes>
        <note priority="1">obsolete</note>
        <note category="state" priority="1">obsolete</note>
      </notes>
      <segment>
        <source>measurement_unit.edit.use_si_prefix.help</source>
        <target>If this option is activated, values are outputted with SI prefixes (e.g. 1,2kg instead of 1200g)</target>
      </segment>
    </unit>
    <unit id="zha3lRe" name="measurement_unit.edit.unit_symbol">
      <notes>
        <note priority="1">obsolete</note>
        <note category="state" priority="1">obsolete</note>
      </notes>
      <segment>
        <source>measurement_unit.edit.unit_symbol</source>
        <target>Unit symbol</target>
      </segment>
    </unit>
    <unit id="AxSvu9V" name="measurement_unit.edit.unit_symbol.placeholder">
      <notes>
        <note priority="1">obsolete</note>
        <note category="state" priority="1">obsolete</note>
      </notes>
      <segment>
        <source>measurement_unit.edit.unit_symbol.placeholder</source>
        <target>e.g. m</target>
      </segment>
    </unit>
    <unit id="L68lNgx" name="storelocation.edit.is_full.label">
      <notes>
        <note priority="1">obsolete</note>
        <note category="state" priority="1">obsolete</note>
      </notes>
      <segment>
        <source>storelocation.edit.is_full.label</source>
        <target>Storelocation full</target>
      </segment>
    </unit>
    <unit id="dsw_ivP" name="storelocation.edit.is_full.help">
      <notes>
        <note priority="1">obsolete</note>
        <note category="state" priority="1">obsolete</note>
      </notes>
      <segment>
        <source>storelocation.edit.is_full.help</source>
        <target>If this option is selected, it is neither possible to add new parts to this storelocation or to increase the amount of existing parts.</target>
      </segment>
    </unit>
    <unit id="jenFqgq" name="storelocation.limit_to_existing.label">
      <notes>
        <note priority="1">obsolete</note>
        <note category="state" priority="1">obsolete</note>
      </notes>
      <segment>
        <source>storelocation.limit_to_existing.label</source>
        <target>Limit to existing parts</target>
      </segment>
    </unit>
    <unit id="ftawtbm" name="storelocation.limit_to_existing.help">
      <notes>
        <note priority="1">obsolete</note>
        <note category="state" priority="1">obsolete</note>
      </notes>
      <segment>
        <source>storelocation.limit_to_existing.help</source>
        <target>If this option is activated, it is not possible to add new parts to this storelocation, but the amount of existing parts can be increased.</target>
      </segment>
    </unit>
    <unit id="1DWk7ny" name="storelocation.only_single_part.label">
      <notes>
        <note priority="1">obsolete</note>
        <note category="state" priority="1">obsolete</note>
      </notes>
      <segment>
        <source>storelocation.only_single_part.label</source>
        <target>Only single part</target>
      </segment>
    </unit>
    <unit id="np0unjZ" name="storelocation.only_single_part.help">
      <notes>
        <note priority="1">obsolete</note>
        <note category="state" priority="1">obsolete</note>
      </notes>
      <segment>
        <source>storelocation.only_single_part.help</source>
        <target>If this option is activated, only a single part (with every amount) can be assigned to this store location. Useful for small SMD boxes or feeders.</target>
      </segment>
    </unit>
    <unit id="AE1UiRe" name="storelocation.storage_type.label">
      <notes>
        <note priority="1">obsolete</note>
        <note category="state" priority="1">obsolete</note>
      </notes>
      <segment>
        <source>storelocation.storage_type.label</source>
        <target>Storage type</target>
      </segment>
    </unit>
    <unit id="3UBRYaM" name="storelocation.storage_type.help">
      <notes>
        <note priority="1">obsolete</note>
        <note category="state" priority="1">obsolete</note>
      </notes>
      <segment>
        <source>storelocation.storage_type.help</source>
        <target>You can select a measurement unit here, which a part must have to be able to be assigned to this storage location</target>
      </segment>
    </unit>
    <unit id="xBJM0.O" name="supplier.edit.default_currency">
      <notes>
        <note priority="1">obsolete</note>
        <note category="state" priority="1">obsolete</note>
      </notes>
      <segment>
        <source>supplier.edit.default_currency</source>
        <target>Default currency</target>
      </segment>
    </unit>
    <unit id="9o2s0eF" name="supplier.shipping_costs.label">
      <notes>
        <note priority="1">obsolete</note>
        <note category="state" priority="1">obsolete</note>
      </notes>
      <segment>
        <source>supplier.shipping_costs.label</source>
        <target>Shipping Costs</target>
      </segment>
    </unit>
    <unit id="sG3lwwH" name="user.username.placeholder">
      <notes>
        <note priority="1">obsolete</note>
        <note category="state" priority="1">obsolete</note>
      </notes>
      <segment>
        <source>user.username.placeholder</source>
        <target>e.g. j.doe</target>
      </segment>
    </unit>
    <unit id="birjZUl" name="user.firstName.placeholder">
      <notes>
        <note priority="1">obsolete</note>
        <note category="state" priority="1">obsolete</note>
      </notes>
      <segment>
        <source>user.firstName.placeholder</source>
        <target>e.g John</target>
      </segment>
    </unit>
    <unit id="Z9pc7NJ" name="user.lastName.placeholder">
      <notes>
        <note priority="1">obsolete</note>
        <note category="state" priority="1">obsolete</note>
      </notes>
      <segment>
        <source>user.lastName.placeholder</source>
        <target>e.g. Doe</target>
      </segment>
    </unit>
    <unit id="VLB.yla" name="user.email.placeholder">
      <notes>
        <note priority="1">obsolete</note>
        <note category="state" priority="1">obsolete</note>
      </notes>
      <segment>
        <source>user.email.placeholder</source>
        <target>j.doe@ecorp.com</target>
      </segment>
    </unit>
    <unit id="UjUjKNF" name="user.department.placeholder">
      <notes>
        <note priority="1">obsolete</note>
        <note category="state" priority="1">obsolete</note>
      </notes>
      <segment>
        <source>user.department.placeholder</source>
        <target>e.g. Development</target>
      </segment>
    </unit>
    <unit id="C65DPNY" name="user.settings.pw_new.label">
      <notes>
        <note priority="1">obsolete</note>
        <note category="state" priority="1">obsolete</note>
      </notes>
      <segment>
        <source>user.settings.pw_new.label</source>
        <target>New password</target>
      </segment>
    </unit>
    <unit id="isiBSF3" name="user.settings.pw_confirm.label">
      <notes>
        <note priority="1">obsolete</note>
        <note category="state" priority="1">obsolete</note>
      </notes>
      <segment>
        <source>user.settings.pw_confirm.label</source>
        <target>Confirm new password</target>
      </segment>
    </unit>
    <unit id="coDk7Mi" name="user.edit.needs_pw_change">
      <notes>
        <note priority="1">obsolete</note>
        <note category="state" priority="1">obsolete</note>
      </notes>
      <segment>
        <source>user.edit.needs_pw_change</source>
        <target>User needs to change password</target>
      </segment>
    </unit>
    <unit id="aU6FQLf" name="user.edit.user_disabled">
      <notes>
        <note priority="1">obsolete</note>
        <note category="state" priority="1">obsolete</note>
      </notes>
      <segment>
        <source>user.edit.user_disabled</source>
        <target>User disabled (no login possible)</target>
      </segment>
    </unit>
    <unit id="zPJhxi6" name="user.create">
      <notes>
        <note priority="1">obsolete</note>
        <note category="state" priority="1">obsolete</note>
      </notes>
      <segment>
        <source>user.create</source>
        <target>Create user</target>
      </segment>
    </unit>
    <unit id="SxI0Jji" name="user.edit.save">
      <notes>
        <note priority="1">obsolete</note>
        <note category="state" priority="1">obsolete</note>
      </notes>
      <segment>
        <source>user.edit.save</source>
        <target>Save</target>
      </segment>
    </unit>
    <unit id="oGnU8Jt" name="entity.edit.reset">
      <notes>
        <note priority="1">obsolete</note>
        <note category="state" priority="1">obsolete</note>
      </notes>
      <segment>
        <source>entity.edit.reset</source>
        <target>Discard changes</target>
      </segment>
    </unit>
    <unit id="eG9UnaY" name="part.withdraw.caption:">
      <notes>
        <note priority="1">templates\Parts\show_part_info.html.twig:161</note>
        <note priority="1">obsolete</note>
        <note category="state" priority="1">obsolete</note>
      </notes>
      <segment>
        <source>part.withdraw.caption:</source>
        <target>Withdraw parts:</target>
      </segment>
    </unit>
    <unit id="7TiUzGF" name="part.withdraw.btn">
      <notes>
        <note priority="1">templates\Parts\show_part_info.html.twig:166</note>
        <note priority="1">obsolete</note>
        <note category="state" priority="1">obsolete</note>
      </notes>
      <segment>
        <source>part.withdraw.btn</source>
        <target>Withdraw</target>
      </segment>
    </unit>
    <unit id="RVKdVNt" name="part.withdraw.comment:">
      <notes>
        <note priority="1">templates\Parts\show_part_info.html.twig:171</note>
        <note priority="1">obsolete</note>
        <note category="state" priority="1">obsolete</note>
      </notes>
      <segment>
        <source>part.withdraw.comment:</source>
        <target>Comment/Purpose</target>
      </segment>
    </unit>
    <unit id="kXcojTi" name="part.add.caption">
      <notes>
        <note priority="1">templates\Parts\show_part_info.html.twig:189</note>
        <note priority="1">obsolete</note>
        <note category="state" priority="1">obsolete</note>
      </notes>
      <segment>
        <source>part.add.caption</source>
        <target>Add parts</target>
      </segment>
    </unit>
    <unit id="rYoCVp9" name="part.add.btn">
      <notes>
        <note priority="1">templates\Parts\show_part_info.html.twig:194</note>
        <note priority="1">obsolete</note>
        <note category="state" priority="1">obsolete</note>
      </notes>
      <segment>
        <source>part.add.btn</source>
        <target>Add</target>
      </segment>
    </unit>
    <unit id="4CUEJg5" name="part.add.comment">
      <notes>
        <note priority="1">templates\Parts\show_part_info.html.twig:199</note>
        <note priority="1">obsolete</note>
        <note category="state" priority="1">obsolete</note>
      </notes>
      <segment>
        <source>part.add.comment</source>
        <target>Comment/Purpose</target>
      </segment>
    </unit>
    <unit id="zIFsIyd" name="admin.comment">
      <notes>
        <note priority="1">templates\AdminPages\CompanyAdminBase.html.twig:15</note>
        <note priority="1">obsolete</note>
        <note category="state" priority="1">obsolete</note>
      </notes>
      <segment>
        <source>admin.comment</source>
        <target>Comment</target>
      </segment>
    </unit>
    <unit id="74zmrRr" name="manufacturer_url.label">
      <notes>
        <note priority="1">src\Form\PartType.php:83</note>
        <note priority="1">obsolete</note>
        <note category="state" priority="1">obsolete</note>
      </notes>
      <segment>
        <source>manufacturer_url.label</source>
        <target>Manufacturer link</target>
      </segment>
    </unit>
    <unit id="8QVpbd0" name="part.description.placeholder">
      <notes>
        <note priority="1">src\Form\PartType.php:66</note>
        <note priority="1">obsolete</note>
        <note category="state" priority="1">obsolete</note>
      </notes>
      <segment>
        <source>part.description.placeholder</source>
        <target>e.g. NPN 45V 0,1A 0,5W</target>
      </segment>
    </unit>
    <unit id="w_lfSsB" name="part.instock.placeholder">
      <notes>
        <note priority="1">src\Form\PartType.php:69</note>
        <note priority="1">obsolete</note>
        <note category="state" priority="1">obsolete</note>
      </notes>
      <segment>
        <source>part.instock.placeholder</source>
        <target>e.g. 10</target>
      </segment>
    </unit>
    <unit id="58zdDWF" name="part.mininstock.placeholder">
      <notes>
        <note priority="1">src\Form\PartType.php:72</note>
        <note priority="1">obsolete</note>
        <note category="state" priority="1">obsolete</note>
      </notes>
      <segment>
        <source>part.mininstock.placeholder</source>
        <target>e.g. 5</target>
      </segment>
    </unit>
    <unit id="gAFUu2a" name="homepage.basedOn">
      <notes>
        <note priority="1">obsolete</note>
        <note category="state" priority="1">obsolete</note>
      </notes>
      <segment>
        <source>homepage.basedOn</source>
        <target>Based on work of</target>
      </segment>
    </unit>
    <unit id="PlY3xmo" name="homepage.others">
      <notes>
        <note priority="1">obsolete</note>
        <note category="state" priority="1">obsolete</note>
      </notes>
      <segment>
        <source>homepage.others</source>
        <target>and others</target>
      </segment>
    </unit>
    <unit id="cpRdMwo" name="part.order.price_per">
      <notes>
        <note priority="1">obsolete</note>
        <note category="state" priority="1">obsolete</note>
      </notes>
      <segment>
        <source>part.order.price_per</source>
        <target>Price per</target>
      </segment>
    </unit>
    <unit id="1n22zD9" name="part.withdraw.caption">
      <notes>
        <note priority="1">obsolete</note>
        <note category="state" priority="1">obsolete</note>
      </notes>
      <segment>
        <source>part.withdraw.caption</source>
        <target>Withdraw parts</target>
      </segment>
    </unit>
    <unit id="pVVBLyB" name="datatable.datatable.lengthMenu">
      <notes>
        <note priority="1">obsolete</note>
        <note category="state" priority="1">obsolete</note>
      </notes>
      <segment>
        <source>datatable.datatable.lengthMenu</source>
        <target>_MENU_</target>
      </segment>
    </unit>
    <unit id="P.GFwjI" name="perm.group.parts">
      <notes>
        <note priority="1">obsolete</note>
        <note category="state" priority="1">obsolete</note>
      </notes>
      <segment>
        <source>perm.group.parts</source>
        <target>Parts</target>
      </segment>
    </unit>
    <unit id="WLb5wES" name="perm.group.structures">
      <notes>
        <note priority="1">obsolete</note>
        <note category="state" priority="1">obsolete</note>
      </notes>
      <segment>
        <source>perm.group.structures</source>
        <target>Data structures</target>
      </segment>
    </unit>
    <unit id="ziA7M4Z" name="perm.group.system">
      <notes>
        <note priority="1">obsolete</note>
        <note category="state" priority="1">obsolete</note>
      </notes>
      <segment>
        <source>perm.group.system</source>
        <target>System</target>
      </segment>
    </unit>
    <unit id="qPM1wy5" name="perm.parts">
      <notes>
        <note priority="1">obsolete</note>
        <note category="state" priority="1">obsolete</note>
      </notes>
      <segment>
        <source>perm.parts</source>
        <target>Parts</target>
      </segment>
    </unit>
    <unit id="eeUmOBN" name="perm.read">
      <notes>
        <note priority="1">obsolete</note>
        <note category="state" priority="1">obsolete</note>
      </notes>
      <segment>
        <source>perm.read</source>
        <target>View</target>
      </segment>
    </unit>
    <unit id="lMypPBw" name="perm.edit">
      <notes>
        <note priority="1">obsolete</note>
        <note category="state" priority="1">obsolete</note>
      </notes>
      <segment>
        <source>perm.edit</source>
        <target>Edit</target>
      </segment>
    </unit>
    <unit id="d8mILUm" name="perm.create">
      <notes>
        <note priority="1">obsolete</note>
        <note category="state" priority="1">obsolete</note>
      </notes>
      <segment>
        <source>perm.create</source>
        <target>Create</target>
      </segment>
    </unit>
    <unit id="cPI6oKn" name="perm.part.move">
      <notes>
        <note priority="1">obsolete</note>
        <note category="state" priority="1">obsolete</note>
      </notes>
      <segment>
        <source>perm.part.move</source>
        <target>Change category</target>
      </segment>
    </unit>
    <unit id="oCKKcDZ" name="perm.delete">
      <notes>
        <note priority="1">obsolete</note>
        <note category="state" priority="1">obsolete</note>
      </notes>
      <segment>
        <source>perm.delete</source>
        <target>Delete</target>
      </segment>
    </unit>
    <unit id="blHcQm6" name="perm.part.search">
      <notes>
        <note priority="1">obsolete</note>
        <note category="state" priority="1">obsolete</note>
      </notes>
      <segment>
        <source>perm.part.search</source>
        <target>Search</target>
      </segment>
    </unit>
    <unit id="YaLEthp" name="perm.part.all_parts">
      <notes>
        <note priority="1">obsolete</note>
        <note category="state" priority="1">obsolete</note>
      </notes>
      <segment>
        <source>perm.part.all_parts</source>
        <target>List all parts</target>
      </segment>
    </unit>
    <unit id="QTbFLlT" name="perm.part.no_price_parts">
      <notes>
        <note priority="1">obsolete</note>
        <note category="state" priority="1">obsolete</note>
      </notes>
      <segment>
        <source>perm.part.no_price_parts</source>
        <target>List parts without price infos</target>
      </segment>
    </unit>
    <unit id="ym76SPS" name="perm.part.obsolete_parts">
      <notes>
        <note priority="1">obsolete</note>
        <note category="state" priority="1">obsolete</note>
      </notes>
      <segment>
        <source>perm.part.obsolete_parts</source>
        <target>List obsolete parts</target>
      </segment>
    </unit>
    <unit id="juT_zEM" name="perm.part.unknown_instock_parts">
      <notes>
        <note priority="1">obsolete</note>
        <note category="state" priority="1">obsolete</note>
      </notes>
      <segment>
        <source>perm.part.unknown_instock_parts</source>
        <target>Show parts with unknown instock</target>
      </segment>
    </unit>
    <unit id="NiOXKwC" name="perm.part.change_favorite">
      <notes>
        <note priority="1">obsolete</note>
        <note category="state" priority="1">obsolete</note>
      </notes>
      <segment>
        <source>perm.part.change_favorite</source>
        <target>Change favorite status</target>
      </segment>
    </unit>
    <unit id="TXG_vef" name="perm.part.show_favorite">
      <notes>
        <note priority="1">obsolete</note>
        <note category="state" priority="1">obsolete</note>
      </notes>
      <segment>
        <source>perm.part.show_favorite</source>
        <target>List favorite parts</target>
      </segment>
    </unit>
    <unit id="GMNxlDb" name="perm.part.show_last_edit_parts">
      <notes>
        <note priority="1">obsolete</note>
        <note category="state" priority="1">obsolete</note>
      </notes>
      <segment>
        <source>perm.part.show_last_edit_parts</source>
        <target>Show last edited/added parts</target>
      </segment>
    </unit>
    <unit id="7C4wYps" name="perm.part.show_users">
      <notes>
        <note priority="1">obsolete</note>
        <note category="state" priority="1">obsolete</note>
      </notes>
      <segment>
        <source>perm.part.show_users</source>
        <target>Show last modifying user</target>
      </segment>
    </unit>
    <unit id="IOXC4wr" name="perm.part.show_history">
      <notes>
        <note priority="1">obsolete</note>
        <note category="state" priority="1">obsolete</note>
      </notes>
      <segment>
        <source>perm.part.show_history</source>
        <target>Show history</target>
      </segment>
    </unit>
    <unit id="JnfedoQ" name="perm.part.name">
      <notes>
        <note priority="1">obsolete</note>
        <note category="state" priority="1">obsolete</note>
      </notes>
      <segment>
        <source>perm.part.name</source>
        <target>Name</target>
      </segment>
    </unit>
    <unit id="5a.KkeU" name="perm.part.description">
      <notes>
        <note priority="1">obsolete</note>
        <note category="state" priority="1">obsolete</note>
      </notes>
      <segment>
        <source>perm.part.description</source>
        <target>Description</target>
      </segment>
    </unit>
    <unit id="zLUHVDn" name="perm.part.instock">
      <notes>
        <note priority="1">obsolete</note>
        <note category="state" priority="1">obsolete</note>
      </notes>
      <segment>
        <source>perm.part.instock</source>
        <target>Instock</target>
      </segment>
    </unit>
    <unit id="0woqdF9" name="perm.part.mininstock">
      <notes>
        <note priority="1">obsolete</note>
        <note category="state" priority="1">obsolete</note>
      </notes>
      <segment>
        <source>perm.part.mininstock</source>
        <target>Minimum instock</target>
      </segment>
    </unit>
    <unit id="IXHxTEP" name="perm.part.comment">
      <notes>
        <note priority="1">obsolete</note>
        <note category="state" priority="1">obsolete</note>
      </notes>
      <segment>
        <source>perm.part.comment</source>
        <target>Comment</target>
      </segment>
    </unit>
    <unit id="B_OF7Kn" name="perm.part.storelocation">
      <notes>
        <note priority="1">obsolete</note>
        <note category="state" priority="1">obsolete</note>
      </notes>
      <segment>
        <source>perm.part.storelocation</source>
        <target>Storelocation</target>
      </segment>
    </unit>
    <unit id="yPQiYsi" name="perm.part.manufacturer">
      <notes>
        <note priority="1">obsolete</note>
        <note category="state" priority="1">obsolete</note>
      </notes>
      <segment>
        <source>perm.part.manufacturer</source>
        <target>Manufacturer</target>
      </segment>
    </unit>
    <unit id="L2pl0H1" name="perm.part.orderdetails">
      <notes>
        <note priority="1">obsolete</note>
        <note category="state" priority="1">obsolete</note>
      </notes>
      <segment>
        <source>perm.part.orderdetails</source>
        <target>Order informations</target>
      </segment>
    </unit>
    <unit id="4CedmDv" name="perm.part.prices">
      <notes>
        <note priority="1">obsolete</note>
        <note category="state" priority="1">obsolete</note>
      </notes>
      <segment>
        <source>perm.part.prices</source>
        <target>Prices</target>
      </segment>
    </unit>
    <unit id="3.LGmWy" name="perm.part.attachments">
      <notes>
        <note priority="1">obsolete</note>
        <note category="state" priority="1">obsolete</note>
      </notes>
      <segment>
        <source>perm.part.attachments</source>
        <target>File attachments</target>
      </segment>
    </unit>
    <unit id="VkclZwf" name="perm.part.order">
      <notes>
        <note priority="1">obsolete</note>
        <note category="state" priority="1">obsolete</note>
      </notes>
      <segment>
        <source>perm.part.order</source>
        <target>Orders</target>
      </segment>
    </unit>
    <unit id="XPba.S5" name="perm.storelocations">
      <notes>
        <note priority="1">obsolete</note>
        <note category="state" priority="1">obsolete</note>
      </notes>
      <segment>
        <source>perm.storelocations</source>
        <target>Storelocations</target>
      </segment>
    </unit>
    <unit id="1MkJQeq" name="perm.move">
      <notes>
        <note priority="1">obsolete</note>
        <note category="state" priority="1">obsolete</note>
      </notes>
      <segment>
        <source>perm.move</source>
        <target>Move</target>
      </segment>
    </unit>
    <unit id="IRFIEMr" name="perm.list_parts">
      <notes>
        <note priority="1">obsolete</note>
        <note category="state" priority="1">obsolete</note>
      </notes>
      <segment>
        <source>perm.list_parts</source>
        <target>List parts</target>
      </segment>
    </unit>
    <unit id="h6Bzdt0" name="perm.part.footprints">
      <notes>
        <note priority="1">obsolete</note>
        <note category="state" priority="1">obsolete</note>
      </notes>
      <segment>
        <source>perm.part.footprints</source>
        <target>Footprints</target>
      </segment>
    </unit>
    <unit id="f6E.ER4" name="perm.part.categories">
      <notes>
        <note priority="1">obsolete</note>
        <note category="state" priority="1">obsolete</note>
      </notes>
      <segment>
        <source>perm.part.categories</source>
        <target>Categories</target>
      </segment>
    </unit>
    <unit id="yYWackl" name="perm.part.supplier">
      <notes>
        <note priority="1">obsolete</note>
        <note category="state" priority="1">obsolete</note>
      </notes>
      <segment>
        <source>perm.part.supplier</source>
        <target>Suppliers</target>
      </segment>
    </unit>
    <unit id="_dwi_1Y" name="perm.part.manufacturers">
      <notes>
        <note priority="1">obsolete</note>
        <note category="state" priority="1">obsolete</note>
      </notes>
      <segment>
        <source>perm.part.manufacturers</source>
        <target>Manufacturers</target>
      </segment>
    </unit>
    <unit id="5_k9ofl" name="perm.part.devices">
      <notes>
        <note priority="1">obsolete</note>
        <note category="state" priority="1">obsolete</note>
      </notes>
      <segment>
        <source>perm.part.devices</source>
        <target>Devices</target>
      </segment>
    </unit>
    <unit id="hgZrqP_" name="perm.part.attachment_types">
      <notes>
        <note priority="1">obsolete</note>
        <note category="state" priority="1">obsolete</note>
      </notes>
      <segment>
        <source>perm.part.attachment_types</source>
        <target>Attachment types</target>
      </segment>
    </unit>
    <unit id="BEdSmOu" name="perm.tools.import">
      <notes>
        <note priority="1">obsolete</note>
        <note category="state" priority="1">obsolete</note>
      </notes>
      <segment>
        <source>perm.tools.import</source>
        <target>Import</target>
      </segment>
    </unit>
    <unit id="PEyfknN" name="perm.tools.labels">
      <notes>
        <note priority="1">obsolete</note>
        <note category="state" priority="1">obsolete</note>
      </notes>
      <segment>
        <source>perm.tools.labels</source>
        <target>Labels</target>
      </segment>
    </unit>
    <unit id="fWusD07" name="perm.tools.calculator">
      <notes>
        <note priority="1">obsolete</note>
        <note category="state" priority="1">obsolete</note>
      </notes>
      <segment>
        <source>perm.tools.calculator</source>
        <target>Resistor calculator</target>
      </segment>
    </unit>
    <unit id="ripLPj1" name="perm.tools.footprints">
      <notes>
        <note priority="1">obsolete</note>
        <note category="state" priority="1">obsolete</note>
      </notes>
      <segment>
        <source>perm.tools.footprints</source>
        <target>Footprints</target>
      </segment>
    </unit>
    <unit id="1bNm4cw" name="perm.tools.ic_logos">
      <notes>
        <note priority="1">obsolete</note>
        <note category="state" priority="1">obsolete</note>
      </notes>
      <segment>
        <source>perm.tools.ic_logos</source>
        <target>IC logos</target>
      </segment>
    </unit>
    <unit id="soh_cnt" name="perm.tools.statistics">
      <notes>
        <note priority="1">obsolete</note>
        <note category="state" priority="1">obsolete</note>
      </notes>
      <segment>
        <source>perm.tools.statistics</source>
        <target>Statistics</target>
      </segment>
    </unit>
    <unit id="2r3a5MK" name="perm.edit_permissions">
      <notes>
        <note priority="1">obsolete</note>
        <note category="state" priority="1">obsolete</note>
      </notes>
      <segment>
        <source>perm.edit_permissions</source>
        <target>Edit permissions</target>
      </segment>
    </unit>
    <unit id="dURrIXD" name="perm.users.edit_user_name">
      <notes>
        <note priority="1">obsolete</note>
        <note category="state" priority="1">obsolete</note>
      </notes>
      <segment>
        <source>perm.users.edit_user_name</source>
        <target>Edit user name</target>
      </segment>
    </unit>
    <unit id="w4ujxml" name="perm.users.edit_change_group">
      <notes>
        <note priority="1">obsolete</note>
        <note category="state" priority="1">obsolete</note>
      </notes>
      <segment>
        <source>perm.users.edit_change_group</source>
        <target>Change group</target>
      </segment>
    </unit>
    <unit id="BBOEDsQ" name="perm.users.edit_infos">
      <notes>
        <note priority="1">obsolete</note>
        <note category="state" priority="1">obsolete</note>
      </notes>
      <segment>
        <source>perm.users.edit_infos</source>
        <target>Edit infos</target>
      </segment>
    </unit>
    <unit id="Q1NDQfs" name="perm.users.edit_permissions">
      <notes>
        <note priority="1">obsolete</note>
        <note category="state" priority="1">obsolete</note>
      </notes>
      <segment>
        <source>perm.users.edit_permissions</source>
        <target>Edit permissions</target>
      </segment>
    </unit>
    <unit id="d6eo3tF" name="perm.users.set_password">
      <notes>
        <note priority="1">obsolete</note>
        <note category="state" priority="1">obsolete</note>
      </notes>
      <segment>
        <source>perm.users.set_password</source>
        <target>Set password</target>
      </segment>
    </unit>
    <unit id="tJ6RatH" name="perm.users.change_user_settings">
      <notes>
        <note priority="1">obsolete</note>
        <note category="state" priority="1">obsolete</note>
      </notes>
      <segment>
        <source>perm.users.change_user_settings</source>
        <target>Change user settings</target>
      </segment>
    </unit>
    <unit id="X58DtVF" name="perm.database.see_status">
      <notes>
        <note priority="1">obsolete</note>
        <note category="state" priority="1">obsolete</note>
      </notes>
      <segment>
        <source>perm.database.see_status</source>
        <target>Show status</target>
      </segment>
    </unit>
    <unit id="1KSFyeg" name="perm.database.update_db">
      <notes>
        <note priority="1">obsolete</note>
        <note category="state" priority="1">obsolete</note>
      </notes>
      <segment>
        <source>perm.database.update_db</source>
        <target>Update DB</target>
      </segment>
    </unit>
    <unit id="7FNNcYZ" name="perm.database.read_db_settings">
      <notes>
        <note priority="1">obsolete</note>
        <note category="state" priority="1">obsolete</note>
      </notes>
      <segment>
        <source>perm.database.read_db_settings</source>
        <target>Read DB settings</target>
      </segment>
    </unit>
    <unit id="ppPTck0" name="perm.database.write_db_settings">
      <notes>
        <note priority="1">obsolete</note>
        <note category="state" priority="1">obsolete</note>
      </notes>
      <segment>
        <source>perm.database.write_db_settings</source>
        <target>Write DB settings</target>
      </segment>
    </unit>
    <unit id="h1iQLeD" name="perm.config.read_config">
      <notes>
        <note priority="1">obsolete</note>
        <note category="state" priority="1">obsolete</note>
      </notes>
      <segment>
        <source>perm.config.read_config</source>
        <target>Read config</target>
      </segment>
    </unit>
    <unit id="xnOnBUH" name="perm.config.edit_config">
      <notes>
        <note priority="1">obsolete</note>
        <note category="state" priority="1">obsolete</note>
      </notes>
      <segment>
        <source>perm.config.edit_config</source>
        <target>Edit config</target>
      </segment>
    </unit>
    <unit id="soLL1gr" name="perm.config.server_info">
      <notes>
        <note priority="1">obsolete</note>
        <note category="state" priority="1">obsolete</note>
      </notes>
      <segment>
        <source>perm.config.server_info</source>
        <target>Server info</target>
      </segment>
    </unit>
    <unit id="P5OVHh2" name="perm.config.use_debug">
      <notes>
        <note priority="1">obsolete</note>
        <note category="state" priority="1">obsolete</note>
      </notes>
      <segment>
        <source>perm.config.use_debug</source>
        <target>Use debug tools</target>
      </segment>
    </unit>
    <unit id="WsTnNCU" name="perm.show_logs">
      <notes>
        <note priority="1">obsolete</note>
        <note category="state" priority="1">obsolete</note>
      </notes>
      <segment>
        <source>perm.show_logs</source>
        <target>Show logs</target>
      </segment>
    </unit>
    <unit id="zvV9XS2" name="perm.delete_logs">
      <notes>
        <note priority="1">obsolete</note>
        <note category="state" priority="1">obsolete</note>
      </notes>
      <segment>
        <source>perm.delete_logs</source>
        <target>Delete logs</target>
      </segment>
    </unit>
    <unit id="aU9OJs5" name="perm.self.edit_infos">
      <notes>
        <note priority="1">obsolete</note>
        <note category="state" priority="1">obsolete</note>
      </notes>
      <segment>
        <source>perm.self.edit_infos</source>
        <target>Edit infos</target>
      </segment>
    </unit>
    <unit id="tn675bY" name="perm.self.edit_username">
      <notes>
        <note priority="1">obsolete</note>
        <note category="state" priority="1">obsolete</note>
      </notes>
      <segment>
        <source>perm.self.edit_username</source>
        <target>Edit username</target>
      </segment>
    </unit>
    <unit id="ON0SOmi" name="perm.self.show_permissions">
      <notes>
        <note priority="1">obsolete</note>
        <note category="state" priority="1">obsolete</note>
      </notes>
      <segment>
        <source>perm.self.show_permissions</source>
        <target>View permissions</target>
      </segment>
    </unit>
    <unit id="7pWmKCP" name="perm.self.show_logs">
      <notes>
        <note priority="1">obsolete</note>
        <note category="state" priority="1">obsolete</note>
      </notes>
      <segment>
        <source>perm.self.show_logs</source>
        <target>Show own log entries</target>
      </segment>
    </unit>
    <unit id="zgTB8dK" name="perm.self.create_labels">
      <notes>
        <note priority="1">obsolete</note>
        <note category="state" priority="1">obsolete</note>
      </notes>
      <segment>
        <source>perm.self.create_labels</source>
        <target>Create labels</target>
      </segment>
    </unit>
    <unit id="grMFlqb" name="perm.self.edit_options">
      <notes>
        <note priority="1">obsolete</note>
        <note category="state" priority="1">obsolete</note>
      </notes>
      <segment>
        <source>perm.self.edit_options</source>
        <target>Edit options</target>
      </segment>
    </unit>
    <unit id="aWY5kzX" name="perm.self.delete_profiles">
      <notes>
        <note priority="1">obsolete</note>
        <note category="state" priority="1">obsolete</note>
      </notes>
      <segment>
        <source>perm.self.delete_profiles</source>
        <target>Delete profiles</target>
      </segment>
    </unit>
    <unit id="Qh9_teh" name="perm.self.edit_profiles">
      <notes>
        <note priority="1">obsolete</note>
        <note category="state" priority="1">obsolete</note>
      </notes>
      <segment>
        <source>perm.self.edit_profiles</source>
        <target>Edit profiles</target>
      </segment>
    </unit>
    <unit id="riADuzS" name="perm.part.tools">
      <notes>
        <note priority="1">obsolete</note>
        <note category="state" priority="1">obsolete</note>
      </notes>
      <segment>
        <source>perm.part.tools</source>
        <target>Tools</target>
      </segment>
    </unit>
    <unit id="1TJffiQ" name="perm.groups">
      <notes>
        <note priority="1">obsolete</note>
        <note category="state" priority="1">obsolete</note>
      </notes>
      <segment>
        <source>perm.groups</source>
        <target>Groups</target>
      </segment>
    </unit>
    <unit id="Ot4Pe7g" name="perm.users">
      <notes>
        <note priority="1">obsolete</note>
        <note category="state" priority="1">obsolete</note>
      </notes>
      <segment>
        <source>perm.users</source>
        <target>Users</target>
      </segment>
    </unit>
    <unit id="hcV.ILa" name="perm.database">
      <notes>
        <note priority="1">obsolete</note>
        <note category="state" priority="1">obsolete</note>
      </notes>
      <segment>
        <source>perm.database</source>
        <target>Database</target>
      </segment>
    </unit>
    <unit id="9XMk.TY" name="perm.config">
      <notes>
        <note priority="1">obsolete</note>
        <note category="state" priority="1">obsolete</note>
      </notes>
      <segment>
        <source>perm.config</source>
        <target>Configuration</target>
      </segment>
    </unit>
    <unit id="YLLSA2T" name="perm.system">
      <notes>
        <note priority="1">obsolete</note>
        <note category="state" priority="1">obsolete</note>
      </notes>
      <segment>
        <source>perm.system</source>
        <target>System</target>
      </segment>
    </unit>
    <unit id="0CRVznf" name="perm.device_parts">
      <notes>
        <note priority="1">obsolete</note>
        <note category="state" priority="1">obsolete</note>
      </notes>
      <segment>
        <source>perm.device_parts</source>
        <target>Device parts</target>
      </segment>
    </unit>
    <unit id="LG3jpJo" name="perm.self">
      <notes>
        <note priority="1">obsolete</note>
        <note category="state" priority="1">obsolete</note>
      </notes>
      <segment>
        <source>perm.self</source>
        <target>Own user</target>
      </segment>
    </unit>
    <unit id="VoHEScr" name="perm.labels">
      <notes>
        <note priority="1">obsolete</note>
        <note category="state" priority="1">obsolete</note>
      </notes>
      <segment>
        <source>perm.labels</source>
        <target>Labels</target>
      </segment>
    </unit>
    <unit id="zf2PGmg" name="perm.part.category">
      <notes>
        <note priority="1">obsolete</note>
        <note category="state" priority="1">obsolete</note>
      </notes>
      <segment>
        <source>perm.part.category</source>
        <target>Category</target>
      </segment>
    </unit>
    <unit id="Ngq0_8b" name="perm.part.minamount">
      <notes>
        <note priority="1">obsolete</note>
        <note category="state" priority="1">obsolete</note>
      </notes>
      <segment>
        <source>perm.part.minamount</source>
        <target>Minimum amount</target>
      </segment>
    </unit>
    <unit id="vZwyFdD" name="perm.part.footprint">
      <notes>
        <note priority="1">obsolete</note>
        <note category="state" priority="1">obsolete</note>
      </notes>
      <segment>
        <source>perm.part.footprint</source>
        <target>Footprint</target>
      </segment>
    </unit>
    <unit id="cdrtuto" name="perm.part.mpn">
      <notes>
        <note priority="1">obsolete</note>
        <note category="state" priority="1">obsolete</note>
      </notes>
      <segment>
        <source>perm.part.mpn</source>
        <target>MPN</target>
      </segment>
    </unit>
    <unit id="CjAJxQj" name="perm.part.status">
      <notes>
        <note priority="1">obsolete</note>
        <note category="state" priority="1">obsolete</note>
      </notes>
      <segment>
        <source>perm.part.status</source>
        <target>Manufacturing status</target>
      </segment>
    </unit>
    <unit id="8vcZLOf" name="perm.part.tags">
      <notes>
        <note priority="1">obsolete</note>
        <note category="state" priority="1">obsolete</note>
      </notes>
      <segment>
        <source>perm.part.tags</source>
        <target>Tags</target>
      </segment>
    </unit>
    <unit id="5PcGRLN" name="perm.part.unit">
      <notes>
        <note priority="1">obsolete</note>
        <note category="state" priority="1">obsolete</note>
      </notes>
      <segment>
        <source>perm.part.unit</source>
        <target>Part unit</target>
      </segment>
    </unit>
    <unit id="64iRHQF" name="perm.part.mass">
      <notes>
        <note priority="1">obsolete</note>
        <note category="state" priority="1">obsolete</note>
      </notes>
      <segment>
        <source>perm.part.mass</source>
        <target>Mass</target>
      </segment>
    </unit>
    <unit id="IWWN6u0" name="perm.part.lots">
      <notes>
        <note priority="1">obsolete</note>
        <note category="state" priority="1">obsolete</note>
      </notes>
      <segment>
        <source>perm.part.lots</source>
        <target>Part lots</target>
      </segment>
    </unit>
    <unit id="cnJtmGW" name="perm.show_users">
      <notes>
        <note priority="1">obsolete</note>
        <note category="state" priority="1">obsolete</note>
      </notes>
      <segment>
        <source>perm.show_users</source>
        <target>Show last modifying user</target>
      </segment>
    </unit>
    <unit id="nThiSBd" name="perm.currencies">
      <notes>
        <note priority="1">obsolete</note>
        <note category="state" priority="1">obsolete</note>
      </notes>
      <segment>
        <source>perm.currencies</source>
        <target>Currencies</target>
      </segment>
    </unit>
    <unit id="Pa4k4ZQ" name="perm.measurement_units">
      <notes>
        <note priority="1">obsolete</note>
        <note category="state" priority="1">obsolete</note>
      </notes>
      <segment>
        <source>perm.measurement_units</source>
        <target>Measurement unit</target>
      </segment>
    </unit>
    <unit id="ZrVNh2o" name="user.settings.pw_old.label">
      <notes>
        <note priority="1">obsolete</note>
        <note category="state" priority="1">obsolete</note>
      </notes>
      <segment>
        <source>user.settings.pw_old.label</source>
        <target>Old password</target>
      </segment>
    </unit>
    <unit id="Ed3ydow" name="pw_reset.submit">
      <notes>
        <note priority="1">obsolete</note>
        <note category="state" priority="1">obsolete</note>
      </notes>
      <segment>
        <source>pw_reset.submit</source>
        <target>Reset password</target>
      </segment>
    </unit>
    <unit id="E8uyrqE" name="u2f_two_factor">
      <notes>
        <note priority="1">obsolete</note>
        <note category="state" priority="1">obsolete</note>
      </notes>
      <segment>
        <source>u2f_two_factor</source>
        <target>Security key (U2F)</target>
      </segment>
    </unit>
    <unit id="u976KVD" name="google">
      <notes>
        <note priority="1">obsolete</note>
        <note category="state" priority="1">obsolete</note>
      </notes>
      <segment>
        <source>google</source>
        <target>Google</target>
      </segment>
    </unit>
    <unit id="RAX6xpX" name="tfa.provider.webauthn_two_factor_provider">
<<<<<<< HEAD
      <segment>
=======
      <segment state="translated">
>>>>>>> 8c25446d
        <source>tfa.provider.webauthn_two_factor_provider</source>
        <target>Security key</target>
      </segment>
    </unit>
    <unit id="XTe6pUU" name="tfa.provider.google">
      <notes>
        <note priority="1">obsolete</note>
        <note category="state" priority="1">obsolete</note>
      </notes>
      <segment>
        <source>tfa.provider.google</source>
        <target>Authenticator app</target>
      </segment>
    </unit>
    <unit id="iGSYnmL" name="Login successful">
      <notes>
        <note priority="1">obsolete</note>
        <note category="state" priority="1">obsolete</note>
      </notes>
      <segment>
        <source>Login successful</source>
        <target>Login successful</target>
      </segment>
    </unit>
    <unit id="r7Q.Vrm" name="log.type.exception">
      <notes>
        <note priority="1">obsolete</note>
        <note category="state" priority="1">obsolete</note>
      </notes>
      <segment>
        <source>log.type.exception</source>
        <target>Unhandled exception (obsolete)</target>
      </segment>
    </unit>
    <unit id="l5qNskF" name="log.type.user_login">
      <notes>
        <note priority="1">obsolete</note>
        <note category="state" priority="1">obsolete</note>
      </notes>
      <segment>
        <source>log.type.user_login</source>
        <target>User login</target>
      </segment>
    </unit>
    <unit id="6suiYvP" name="log.type.user_logout">
      <notes>
        <note priority="1">obsolete</note>
        <note category="state" priority="1">obsolete</note>
      </notes>
      <segment>
        <source>log.type.user_logout</source>
        <target>User logout</target>
      </segment>
    </unit>
    <unit id="Jjl8edA" name="log.type.unknown">
      <notes>
        <note priority="1">obsolete</note>
        <note category="state" priority="1">obsolete</note>
      </notes>
      <segment>
        <source>log.type.unknown</source>
        <target>Unknown</target>
      </segment>
    </unit>
    <unit id="n8VtTfW" name="log.type.element_created">
      <notes>
        <note priority="1">obsolete</note>
        <note category="state" priority="1">obsolete</note>
      </notes>
      <segment>
        <source>log.type.element_created</source>
        <target>Element created</target>
      </segment>
    </unit>
    <unit id="O9Iw2cd" name="log.type.element_edited">
      <notes>
        <note priority="1">obsolete</note>
        <note category="state" priority="1">obsolete</note>
      </notes>
      <segment>
        <source>log.type.element_edited</source>
        <target>Element edited</target>
      </segment>
    </unit>
    <unit id="WQkp3yE" name="log.type.element_deleted">
      <notes>
        <note priority="1">obsolete</note>
        <note category="state" priority="1">obsolete</note>
      </notes>
      <segment>
        <source>log.type.element_deleted</source>
        <target>Element deleted</target>
      </segment>
    </unit>
    <unit id="pjRvOZm" name="log.type.database_updated">
      <notes>
        <note priority="1">obsolete</note>
        <note category="state" priority="1">obsolete</note>
      </notes>
      <segment>
        <source>log.type.database_updated</source>
        <target>Database updated</target>
      </segment>
    </unit>
    <unit id="j0QJLb_" name="perm.revert_elements">
      <notes>
        <note category="state" priority="1">obsolete</note>
      </notes>
      <segment>
        <source>perm.revert_elements</source>
        <target>Revert element</target>
      </segment>
    </unit>
    <unit id="xernTe5" name="perm.show_history">
      <notes>
        <note category="state" priority="1">obsolete</note>
      </notes>
      <segment>
        <source>perm.show_history</source>
        <target>Show history</target>
      </segment>
    </unit>
    <unit id="Ay52w3." name="perm.tools.lastActivity">
      <notes>
        <note category="state" priority="1">obsolete</note>
      </notes>
      <segment>
        <source>perm.tools.lastActivity</source>
        <target>Show last activity</target>
      </segment>
    </unit>
    <unit id="m3PTL2e" name="perm.tools.timeTravel">
      <notes>
        <note category="state" priority="1">obsolete</note>
      </notes>
      <segment>
        <source>perm.tools.timeTravel</source>
        <target>Show old element versions (time travel)</target>
      </segment>
    </unit>
    <unit id="AiBoPxF" name="log.type.">
      <notes>
        <note category="state" priority="1">obsolete</note>
      </notes>
      <segment>
        <source>log.type.</source>
        <target>__log.type.</target>
      </segment>
    </unit>
    <unit id="WjnV7iC" name="tfa_u2f.key_added_successful">
      <notes>
        <note category="state" priority="1">obsolete</note>
      </notes>
      <segment>
        <source>tfa_u2f.key_added_successful</source>
        <target>Security key added successfully.</target>
      </segment>
    </unit>
    <unit id="47ienTP" name="Username">
      <notes>
        <note category="state" priority="1">obsolete</note>
      </notes>
      <segment>
        <source>Username</source>
        <target>Username</target>
      </segment>
    </unit>
    <unit id="dVu9PKe" name="log.type.security.google_disabled">
      <notes>
        <note category="state" priority="1">obsolete</note>
      </notes>
      <segment>
        <source>log.type.security.google_disabled</source>
        <target>Authenticator App disabled</target>
      </segment>
    </unit>
    <unit id="HfccXTr" name="log.type.security.u2f_removed">
      <notes>
        <note category="state" priority="1">obsolete</note>
      </notes>
      <segment>
        <source>log.type.security.u2f_removed</source>
        <target>Security key removed</target>
      </segment>
    </unit>
    <unit id="zl1WXuM" name="log.type.security.u2f_added">
      <notes>
        <note category="state" priority="1">obsolete</note>
      </notes>
      <segment>
        <source>log.type.security.u2f_added</source>
        <target>Security key added</target>
      </segment>
    </unit>
    <unit id="9_jzHX6" name="log.type.security.backup_keys_reset">
      <notes>
        <note category="state" priority="1">obsolete</note>
      </notes>
      <segment>
        <source>log.type.security.backup_keys_reset</source>
        <target>Backup keys regenerated</target>
      </segment>
    </unit>
    <unit id="h6zwXNp" name="log.type.security.google_enabled">
      <notes>
        <note category="state" priority="1">obsolete</note>
      </notes>
      <segment>
        <source>log.type.security.google_enabled</source>
        <target>Authenticator App enabled</target>
      </segment>
    </unit>
    <unit id="XbsoHIr" name="log.type.security.password_changed">
      <notes>
        <note category="state" priority="1">obsolete</note>
      </notes>
      <segment>
        <source>log.type.security.password_changed</source>
        <target>Password changed</target>
      </segment>
    </unit>
    <unit id="2q0_b3P" name="log.type.security.trusted_device_reset">
      <notes>
        <note category="state" priority="1">obsolete</note>
      </notes>
      <segment>
        <source>log.type.security.trusted_device_reset</source>
        <target>Trusted devices resetted</target>
      </segment>
    </unit>
    <unit id="n8flY2e" name="log.type.collection_element_deleted">
      <notes>
        <note category="state" priority="1">obsolete</note>
      </notes>
      <segment>
        <source>log.type.collection_element_deleted</source>
        <target>Element of Collection deleted</target>
      </segment>
    </unit>
    <unit id="yNm8PCN" name="log.type.security.password_reset">
      <notes>
        <note category="state" priority="1">obsolete</note>
      </notes>
      <segment>
        <source>log.type.security.password_reset</source>
        <target>Password reset</target>
      </segment>
    </unit>
    <unit id="CsjgnTI" name="log.type.security.2fa_admin_reset">
      <notes>
        <note category="state" priority="1">obsolete</note>
      </notes>
      <segment>
        <source>log.type.security.2fa_admin_reset</source>
        <target>Two Factor Reset by Administrator</target>
      </segment>
    </unit>
    <unit id="bJ.EAvM" name="log.type.user_not_allowed">
      <notes>
        <note category="state" priority="1">obsolete</note>
      </notes>
      <segment>
        <source>log.type.user_not_allowed</source>
        <target>Unauthorized access attempt</target>
      </segment>
    </unit>
    <unit id="Z28oTau" name="log.database_updated.success">
      <notes>
        <note category="state" priority="1">obsolete</note>
      </notes>
      <segment>
        <source>log.database_updated.success</source>
        <target>Success</target>
      </segment>
    </unit>
    <unit id="8jpgdV8" name="label_options.barcode_type.2D">
      <notes>
        <note category="state" priority="1">obsolete</note>
      </notes>
      <segment>
        <source>label_options.barcode_type.2D</source>
        <target>2D</target>
      </segment>
    </unit>
    <unit id="O7.UnHb" name="label_options.barcode_type.1D">
      <notes>
        <note category="state" priority="1">obsolete</note>
      </notes>
      <segment>
        <source>label_options.barcode_type.1D</source>
        <target>1D</target>
      </segment>
    </unit>
    <unit id="QMdRP48" name="perm.part.parameters">
      <notes>
        <note category="state" priority="1">obsolete</note>
      </notes>
      <segment>
        <source>perm.part.parameters</source>
        <target>Parameters</target>
      </segment>
    </unit>
    <unit id="_a9gfQw" name="perm.attachment_show_private">
      <notes>
        <note category="state" priority="1">obsolete</note>
      </notes>
      <segment>
        <source>perm.attachment_show_private</source>
        <target>View private attachments</target>
      </segment>
    </unit>
    <unit id="fcUq9AR" name="perm.tools.label_scanner">
      <notes>
        <note category="state" priority="1">obsolete</note>
      </notes>
      <segment>
        <source>perm.tools.label_scanner</source>
        <target>Label scanner</target>
      </segment>
    </unit>
    <unit id="QSODEfC" name="perm.self.read_profiles">
      <notes>
        <note category="state" priority="1">obsolete</note>
      </notes>
      <segment>
        <source>perm.self.read_profiles</source>
        <target>Read profiles</target>
      </segment>
    </unit>
    <unit id="9ItKgrD" name="perm.self.create_profiles">
      <notes>
        <note category="state" priority="1">obsolete</note>
      </notes>
      <segment>
        <source>perm.self.create_profiles</source>
        <target>Create profiles</target>
      </segment>
    </unit>
    <unit id="j6yqWSf" name="perm.labels.use_twig">
      <notes>
        <note category="state" priority="1">obsolete</note>
      </notes>
      <segment>
        <source>perm.labels.use_twig</source>
        <target>Use twig mode</target>
      </segment>
    </unit>
    <unit id="f_MQ1uL" name="label_profile.showInDropdown">
      <segment>
        <source>label_profile.showInDropdown</source>
        <target>Show in quick select</target>
      </segment>
    </unit>
    <unit id="qrHwUh3" name="group.edit.enforce_2fa">
      <segment>
        <source>group.edit.enforce_2fa</source>
        <target>Enforce Two-factor authentication (2FA)</target>
      </segment>
    </unit>
    <unit id="btZApXD" name="group.edit.enforce_2fa.help">
      <segment>
        <source>group.edit.enforce_2fa.help</source>
        <target>If this option is enabled, every direct member of this group, has to configure at least one second-factor for authentication. Recommended for administrative groups with much permissions.</target>
      </segment>
    </unit>
    <unit id="i7QKlzx" name="selectpicker.empty">
      <segment>
        <source>selectpicker.empty</source>
        <target>Nothing selected</target>
      </segment>
    </unit>
    <unit id="TPI_1p0" name="selectpicker.nothing_selected">
      <segment>
        <source>selectpicker.nothing_selected</source>
        <target>Nothing selected</target>
      </segment>
    </unit>
    <unit id="D6I2Q6C" name="entity.delete.must_not_contain_parts">
      <segment>
        <source>entity.delete.must_not_contain_parts</source>
        <target>Element "%PATH%" still contains parts! You have to move the parts, to be able to delete this element.</target>
      </segment>
    </unit>
    <unit id="hu8Y98Q" name="entity.delete.must_not_contain_attachments">
      <segment>
        <source>entity.delete.must_not_contain_attachments</source>
        <target>Attachment type still contains attachments. Change their type, to be able to delete this attachment type.</target>
      </segment>
    </unit>
    <unit id="OewVQB8" name="entity.delete.must_not_contain_prices">
      <segment>
        <source>entity.delete.must_not_contain_prices</source>
        <target>Currency still contains pricedetails. You have to change their currency to be able to delete this element.</target>
      </segment>
    </unit>
    <unit id="L93n2S_" name="entity.delete.must_not_contain_users">
      <segment>
        <source>entity.delete.must_not_contain_users</source>
        <target>Users still uses this group! Change their group, to be able to delete this group.</target>
      </segment>
    </unit>
    <unit id="72lMzIQ" name="part.table.edit">
      <segment>
        <source>part.table.edit</source>
        <target>Edit</target>
      </segment>
    </unit>
    <unit id="AGwzXa0" name="part.table.edit.title">
      <segment>
        <source>part.table.edit.title</source>
        <target>Edit part</target>
      </segment>
    </unit>
    <unit id="uAVyHXQ" name="part_list.action.action.title">
      <segment>
        <source>part_list.action.action.title</source>
        <target>Select action</target>
      </segment>
    </unit>
    <unit id="bAPfHqL" name="part_list.action.action.group.favorite">
      <segment>
        <source>part_list.action.action.group.favorite</source>
        <target>Favorite status</target>
      </segment>
    </unit>
    <unit id="P5wWUv3" name="part_list.action.action.favorite">
      <segment>
        <source>part_list.action.action.favorite</source>
        <target>Favorite</target>
      </segment>
    </unit>
    <unit id="sfOQX5T" name="part_list.action.action.unfavorite">
      <segment>
        <source>part_list.action.action.unfavorite</source>
        <target>Unfavorite</target>
      </segment>
    </unit>
    <unit id="xJa8HMi" name="part_list.action.action.group.change_field">
      <segment>
        <source>part_list.action.action.group.change_field</source>
        <target>Change field</target>
      </segment>
    </unit>
    <unit id="vzWZTcS" name="part_list.action.action.change_category">
      <segment>
        <source>part_list.action.action.change_category</source>
        <target>Change category</target>
      </segment>
    </unit>
    <unit id="o0usAp." name="part_list.action.action.change_footprint">
      <segment>
        <source>part_list.action.action.change_footprint</source>
        <target>Change footprint</target>
      </segment>
    </unit>
    <unit id="5KmoqAw" name="part_list.action.action.change_manufacturer">
      <segment>
        <source>part_list.action.action.change_manufacturer</source>
        <target>Change manufacturer</target>
      </segment>
    </unit>
    <unit id="3i7xim8" name="part_list.action.action.change_unit">
      <segment>
        <source>part_list.action.action.change_unit</source>
        <target>Change part unit</target>
      </segment>
    </unit>
    <unit id="CjaC2GZ" name="part_list.action.action.delete">
      <segment>
        <source>part_list.action.action.delete</source>
        <target>Delete</target>
      </segment>
    </unit>
    <unit id="TdvpOc5" name="part_list.action.submit">
      <segment>
        <source>part_list.action.submit</source>
        <target>Submit</target>
      </segment>
    </unit>
    <unit id="qKDo_nI" name="part_list.action.part_count">
      <segment>
        <source>part_list.action.part_count</source>
        <target>%count% parts selected!</target>
      </segment>
    </unit>
    <unit id="ssOogP5" name="company.edit.quick.website">
      <segment>
        <source>company.edit.quick.website</source>
        <target>Open website</target>
      </segment>
    </unit>
    <unit id="5hU5mZK" name="company.edit.quick.email">
      <segment>
        <source>company.edit.quick.email</source>
        <target>Send email</target>
      </segment>
    </unit>
    <unit id="cVAsYfX" name="company.edit.quick.phone">
      <segment>
        <source>company.edit.quick.phone</source>
        <target>Call phone</target>
      </segment>
    </unit>
    <unit id="6YTFx7Y" name="company.edit.quick.fax">
      <segment>
        <source>company.edit.quick.fax</source>
        <target>Send fax</target>
      </segment>
    </unit>
    <unit id="PKJDzwq" name="company.fax_number.placeholder">
      <segment>
        <source>company.fax_number.placeholder</source>
        <target>e.g. +49 1234 567890</target>
      </segment>
    </unit>
    <unit id="tB_XJLr" name="part.edit.save_and_clone">
      <segment>
        <source>part.edit.save_and_clone</source>
        <target>Save and clone</target>
      </segment>
    </unit>
    <unit id="zpqGCO8" name="validator.file_ext_not_allowed">
      <segment>
        <source>validator.file_ext_not_allowed</source>
        <target>File extension not allowed for this attachment type.</target>
      </segment>
    </unit>
    <unit id="Wqa3lsL" name="tools.reel_calc.title">
      <segment>
        <source>tools.reel_calc.title</source>
        <target>SMD Reel calculator</target>
      </segment>
    </unit>
    <unit id="mdO7lU4" name="tools.reel_calc.inner_dia">
      <segment>
        <source>tools.reel_calc.inner_dia</source>
        <target>Inner diameter</target>
      </segment>
    </unit>
    <unit id="y9vRCcc" name="tools.reel_calc.outer_dia">
      <segment>
        <source>tools.reel_calc.outer_dia</source>
        <target>Outer diameter</target>
      </segment>
    </unit>
    <unit id="BjeRVFq" name="tools.reel_calc.tape_thick">
      <segment>
        <source>tools.reel_calc.tape_thick</source>
        <target>Tape thickness</target>
      </segment>
    </unit>
    <unit id="ip4Wa3T" name="tools.reel_calc.part_distance">
      <segment>
        <source>tools.reel_calc.part_distance</source>
        <target>Part distance</target>
      </segment>
    </unit>
    <unit id="Ysn3sXm" name="tools.reel_calc.update">
      <segment>
        <source>tools.reel_calc.update</source>
        <target>Update</target>
      </segment>
    </unit>
    <unit id="epp3lk7" name="tools.reel_calc.parts_per_meter">
      <segment>
        <source>tools.reel_calc.parts_per_meter</source>
        <target>Parts per meter</target>
      </segment>
    </unit>
    <unit id="3R0ANJW" name="tools.reel_calc.result_length">
      <segment>
        <source>tools.reel_calc.result_length</source>
        <target>Tape length</target>
      </segment>
    </unit>
    <unit id="SvtCM.I" name="tools.reel_calc.result_amount">
      <segment>
        <source>tools.reel_calc.result_amount</source>
        <target>Approx. parts count</target>
      </segment>
    </unit>
    <unit id="wwAQjbO" name="tools.reel_calc.outer_greater_inner_error">
      <segment>
        <source>tools.reel_calc.outer_greater_inner_error</source>
        <target>Error: Outer diameter must be greater than inner diameter!</target>
      </segment>
    </unit>
    <unit id="t3mMhMS" name="tools.reel_calc.missing_values.error">
      <segment>
        <source>tools.reel_calc.missing_values.error</source>
        <target>Please fill in all values!</target>
      </segment>
    </unit>
    <unit id="k.OEkUU" name="tools.reel_calc.load_preset">
      <segment>
        <source>tools.reel_calc.load_preset</source>
        <target>Load preset</target>
      </segment>
    </unit>
    <unit id="xIL4yg1" name="tools.reel_calc.explanation">
      <segment>
        <source>tools.reel_calc.explanation</source>
        <target>This calculator gives you an estimation, how many parts are remaining on an SMD reel. Measure the noted the dimensions on the reel (or use some of the presets) and click "Update" to get an result.</target>
      </segment>
    </unit>
    <unit id="E1xAigo" name="perm.tools.reel_calculator">
      <segment>
        <source>perm.tools.reel_calculator</source>
        <target>SMD Reel calculator</target>
      </segment>
    </unit>
    <unit id="Q_6JPEr" name="tree.tools.tools.reel_calculator">
      <segment>
        <source>tree.tools.tools.reel_calculator</source>
        <target>SMD Reel calculator</target>
      </segment>
    </unit>
    <unit id="7FpEp24" name="user.pw_change_needed.flash">
      <segment>
        <source>user.pw_change_needed.flash</source>
        <target>Your password needs to be changed! Please set a new password.</target>
      </segment>
    </unit>
    <unit id="uEMvuw8" name="tree.root_node.text">
      <segment>
        <source>tree.root_node.text</source>
        <target>Root node</target>
      </segment>
    </unit>
    <unit id="EieqscF" name="part_list.action.select_null">
      <segment>
        <source>part_list.action.select_null</source>
        <target>No elements existing!</target>
      </segment>
    </unit>
    <unit id="4IH1qgL" name="part_list.action.delete-title">
      <segment>
        <source>part_list.action.delete-title</source>
        <target>Do you really want to delete these parts?</target>
      </segment>
    </unit>
    <unit id="te3YmqA" name="part_list.action.delete-message">
      <segment>
        <source>part_list.action.delete-message</source>
        <target>These parts and any associated information (like attachments, price information, etc.) will be deleted. This can not be undone!</target>
      </segment>
    </unit>
    <unit id="xd6OiPE" name="part.table.actions.success">
      <segment>
        <source>part.table.actions.success</source>
        <target>Actions finished successfully.</target>
      </segment>
    </unit>
    <unit id="_3l6FO_" name="attachment.edit.delete.confirm">
      <segment>
        <source>attachment.edit.delete.confirm</source>
        <target>Do you really want to delete this attachment?</target>
      </segment>
    </unit>
    <unit id="JtGEdQP" name="filter.text_constraint.value.operator.EQ">
      <segment>
        <source>filter.text_constraint.value.operator.EQ</source>
        <target>Is</target>
      </segment>
    </unit>
    <unit id="9RAGNGw" name="filter.text_constraint.value.operator.NEQ">
      <segment>
        <source>filter.text_constraint.value.operator.NEQ</source>
        <target>Is not</target>
      </segment>
    </unit>
    <unit id="N1AQsNF" name="filter.text_constraint.value.operator.STARTS">
      <segment>
        <source>filter.text_constraint.value.operator.STARTS</source>
        <target>Starts with</target>
      </segment>
    </unit>
    <unit id="3Rr21xj" name="filter.text_constraint.value.operator.CONTAINS">
      <segment>
        <source>filter.text_constraint.value.operator.CONTAINS</source>
        <target>Contains</target>
      </segment>
    </unit>
    <unit id="S_U21kw" name="filter.text_constraint.value.operator.ENDS">
      <segment>
        <source>filter.text_constraint.value.operator.ENDS</source>
        <target>Ends with</target>
      </segment>
    </unit>
    <unit id="l2ojG4Z" name="filter.text_constraint.value.operator.LIKE">
      <segment>
        <source>filter.text_constraint.value.operator.LIKE</source>
        <target>LIKE pattern</target>
      </segment>
    </unit>
    <unit id="hAcin33" name="filter.text_constraint.value.operator.REGEX">
      <segment>
        <source>filter.text_constraint.value.operator.REGEX</source>
        <target>Regular expression</target>
      </segment>
    </unit>
    <unit id="hWtqvI3" name="filter.number_constraint.value.operator.BETWEEN">
      <segment>
        <source>filter.number_constraint.value.operator.BETWEEN</source>
        <target>Between</target>
      </segment>
    </unit>
    <unit id="Pho_nY5" name="filter.number_constraint.AND">
      <segment>
        <source>filter.number_constraint.AND</source>
        <target>and</target>
      </segment>
    </unit>
    <unit id="NOmRxFG" name="filter.entity_constraint.operator.EQ">
      <segment>
        <source>filter.entity_constraint.operator.EQ</source>
        <target>Is (excluding children)</target>
      </segment>
    </unit>
    <unit id="7zxBnzb" name="filter.entity_constraint.operator.NEQ">
      <segment>
        <source>filter.entity_constraint.operator.NEQ</source>
        <target>Is not (excluding children)</target>
      </segment>
    </unit>
    <unit id="oX1nk5D" name="filter.entity_constraint.operator.INCLUDING_CHILDREN">
      <segment>
        <source>filter.entity_constraint.operator.INCLUDING_CHILDREN</source>
        <target>Is (including children)</target>
      </segment>
    </unit>
    <unit id="AS9s6LU" name="filter.entity_constraint.operator.EXCLUDING_CHILDREN">
      <segment>
        <source>filter.entity_constraint.operator.EXCLUDING_CHILDREN</source>
        <target>Is not (excluding children)</target>
      </segment>
    </unit>
    <unit id="7.bq.cZ" name="part.filter.dbId">
      <segment>
        <source>part.filter.dbId</source>
        <target>Database ID</target>
      </segment>
    </unit>
    <unit id="RphtSCZ" name="filter.tags_constraint.operator.ANY">
      <segment>
        <source>filter.tags_constraint.operator.ANY</source>
        <target>Any of the tags</target>
      </segment>
    </unit>
    <unit id="So3q9VW" name="filter.tags_constraint.operator.ALL">
      <segment>
        <source>filter.tags_constraint.operator.ALL</source>
        <target>All of the tags</target>
      </segment>
    </unit>
    <unit id="mqkIc_4" name="filter.tags_constraint.operator.NONE">
      <segment>
        <source>filter.tags_constraint.operator.NONE</source>
        <target>None of the tags</target>
      </segment>
    </unit>
    <unit id="wgXINWq" name="part.filter.lot_count">
      <segment>
        <source>part.filter.lot_count</source>
        <target>Number of lots</target>
      </segment>
    </unit>
    <unit id="tjfJAIq" name="part.filter.attachments_count">
      <segment>
        <source>part.filter.attachments_count</source>
        <target>Number of attachments</target>
      </segment>
    </unit>
    <unit id="6Bt9ZhB" name="part.filter.orderdetails_count">
      <segment>
        <source>part.filter.orderdetails_count</source>
        <target>Number of orderdetails</target>
      </segment>
    </unit>
    <unit id="QnS490v" name="part.filter.lotExpirationDate">
      <segment>
        <source>part.filter.lotExpirationDate</source>
        <target>Lot expiration date</target>
      </segment>
    </unit>
    <unit id="fIZmzas" name="part.filter.lotNeedsRefill">
      <segment>
        <source>part.filter.lotNeedsRefill</source>
        <target>Any lot needs refill</target>
      </segment>
    </unit>
    <unit id="_ERegGt" name="part.filter.lotUnknwonAmount">
      <segment>
        <source>part.filter.lotUnknwonAmount</source>
        <target>Any lot has unknown amount</target>
      </segment>
    </unit>
    <unit id="lRKoTj_" name="part.filter.attachmentName">
      <segment>
        <source>part.filter.attachmentName</source>
        <target>Attachment name</target>
      </segment>
    </unit>
    <unit id=".gg9fsx" name="filter.choice_constraint.operator.ANY">
      <segment>
        <source>filter.choice_constraint.operator.ANY</source>
        <target>Any of</target>
      </segment>
    </unit>
    <unit id="dbzWAHM" name="filter.choice_constraint.operator.NONE">
      <segment>
        <source>filter.choice_constraint.operator.NONE</source>
        <target>None of</target>
      </segment>
    </unit>
    <unit id="ZnYcxRf" name="part.filter.amount_sum">
      <segment>
        <source>part.filter.amount_sum</source>
        <target>Total amount</target>
      </segment>
    </unit>
    <unit id="FGuEete" name="filter.submit">
      <segment>
        <source>filter.submit</source>
        <target>Update</target>
      </segment>
    </unit>
    <unit id="4jJXUNM" name="filter.discard">
      <segment>
        <source>filter.discard</source>
        <target>Discard changes</target>
      </segment>
    </unit>
    <unit id="uVrP0no" name="filter.clear_filters">
      <segment>
        <source>filter.clear_filters</source>
        <target>Clear all filters</target>
      </segment>
    </unit>
    <unit id="Rd0n9wc" name="filter.title">
      <segment>
        <source>filter.title</source>
        <target>Filter</target>
      </segment>
    </unit>
    <unit id="kTizqBM" name="filter.parameter_value_constraint.operator.=">
      <segment>
        <source>filter.parameter_value_constraint.operator.=</source>
        <target>Typ. Value =</target>
      </segment>
    </unit>
    <unit id="2Nf2h2a" name="filter.parameter_value_constraint.operator.!=">
      <segment>
        <source>filter.parameter_value_constraint.operator.!=</source>
        <target>Typ. Value !=</target>
      </segment>
    </unit>
    <unit id="0fmepxx" name="filter.parameter_value_constraint.operator.&lt;">
      <segment>
        <source>filter.parameter_value_constraint.operator.&lt;</source>
        <target><![CDATA[Typ. Value <]]></target>
      </segment>
    </unit>
    <unit id="ubkcT6U" name="filter.parameter_value_constraint.operator.&gt;">
      <segment>
        <source>filter.parameter_value_constraint.operator.&gt;</source>
        <target><![CDATA[Typ. Value >]]></target>
      </segment>
    </unit>
    <unit id="O4x0opb" name="filter.parameter_value_constraint.operator.&lt;=">
      <segment>
        <source>filter.parameter_value_constraint.operator.&lt;=</source>
        <target><![CDATA[Typ. Value <=]]></target>
      </segment>
    </unit>
    <unit id="ituiTs9" name="filter.parameter_value_constraint.operator.&gt;=">
      <segment>
        <source>filter.parameter_value_constraint.operator.&gt;=</source>
        <target><![CDATA[Typ. Value >=]]></target>
      </segment>
    </unit>
    <unit id="Y8B3A9X" name="filter.parameter_value_constraint.operator.BETWEEN">
      <segment>
        <source>filter.parameter_value_constraint.operator.BETWEEN</source>
        <target>Typ. Value is between</target>
      </segment>
    </unit>
    <unit id="FqUoIEy" name="filter.parameter_value_constraint.operator.IN_RANGE">
      <segment>
        <source>filter.parameter_value_constraint.operator.IN_RANGE</source>
        <target>In Value range</target>
      </segment>
    </unit>
    <unit id="v_1AWPE" name="filter.parameter_value_constraint.operator.NOT_IN_RANGE">
      <segment>
        <source>filter.parameter_value_constraint.operator.NOT_IN_RANGE</source>
        <target>Not in Value range</target>
      </segment>
    </unit>
    <unit id="X4hI3kL" name="filter.parameter_value_constraint.operator.GREATER_THAN_RANGE">
      <segment>
        <source>filter.parameter_value_constraint.operator.GREATER_THAN_RANGE</source>
        <target>Greater than Value range</target>
      </segment>
    </unit>
    <unit id="yQO92R2" name="filter.parameter_value_constraint.operator.GREATER_EQUAL_RANGE">
      <segment>
        <source>filter.parameter_value_constraint.operator.GREATER_EQUAL_RANGE</source>
        <target>Greater equal than Value range</target>
      </segment>
    </unit>
    <unit id="h8zJtL5" name="filter.parameter_value_constraint.operator.LESS_THAN_RANGE">
      <segment>
        <source>filter.parameter_value_constraint.operator.LESS_THAN_RANGE</source>
        <target>Less than Value range</target>
      </segment>
    </unit>
    <unit id="sxSjUOg" name="filter.parameter_value_constraint.operator.LESS_EQUAL_RANGE">
      <segment>
        <source>filter.parameter_value_constraint.operator.LESS_EQUAL_RANGE</source>
        <target>Less equal than Value range</target>
      </segment>
    </unit>
    <unit id="fqRL5fp" name="filter.parameter_value_constraint.operator.RANGE_IN_RANGE">
      <segment>
        <source>filter.parameter_value_constraint.operator.RANGE_IN_RANGE</source>
        <target>Range is completly in Value range</target>
      </segment>
    </unit>
    <unit id="PJgHP5E" name="filter.parameter_value_constraint.operator.RANGE_INTERSECT_RANGE">
      <segment>
        <source>filter.parameter_value_constraint.operator.RANGE_INTERSECT_RANGE</source>
        <target>Range intersects Value range</target>
      </segment>
    </unit>
    <unit id="5Svrc5E" name="filter.text_constraint.value">
      <segment>
        <source>filter.text_constraint.value</source>
        <target>No value set</target>
      </segment>
    </unit>
    <unit id="EIwFuHJ" name="filter.number_constraint.value1">
      <segment>
        <source>filter.number_constraint.value1</source>
        <target>No value set</target>
      </segment>
    </unit>
    <unit id="nb9L_bM" name="filter.number_constraint.value2">
      <segment>
        <source>filter.number_constraint.value2</source>
        <target>Maximum value</target>
      </segment>
    </unit>
    <unit id="Chr6I.s" name="filter.datetime_constraint.value1">
      <segment>
        <source>filter.datetime_constraint.value1</source>
        <target>No datetime set</target>
      </segment>
    </unit>
    <unit id="OX2SbVT" name="filter.datetime_constraint.value2">
      <segment>
        <source>filter.datetime_constraint.value2</source>
        <target>Maximum datetime</target>
      </segment>
    </unit>
    <unit id="HsxzALM" name="filter.constraint.add">
      <segment>
        <source>filter.constraint.add</source>
        <target>Add constraint</target>
      </segment>
    </unit>
    <unit id=".CuxL5L" name="part.filter.parameters_count">
      <segment>
        <source>part.filter.parameters_count</source>
        <target>Number of parameters</target>
      </segment>
    </unit>
    <unit id="Dn0SKIi" name="part.filter.lotDescription">
      <segment>
        <source>part.filter.lotDescription</source>
        <target>Lot description</target>
      </segment>
    </unit>
    <unit id="W1rWF5g" name="parts_list.search.searching_for">
      <segment>
        <source>parts_list.search.searching_for</source>
        <target><![CDATA[Searching parts with keyword <b>%keyword%</b>]]></target>
      </segment>
    </unit>
    <unit id="lkQ2zTi" name="parts_list.search_options.caption">
      <segment>
        <source>parts_list.search_options.caption</source>
        <target>Enabled search options</target>
      </segment>
    </unit>
    <unit id="biszSr8" name="attachment.table.element_type">
      <segment>
        <source>attachment.table.element_type</source>
        <target>Associated element type</target>
      </segment>
    </unit>
    <unit id="nUZamS5" name="log.level.debug">
      <segment>
        <source>log.level.debug</source>
        <target>Debug</target>
      </segment>
    </unit>
    <unit id="ZPxm2Ee" name="log.level.info">
      <segment>
        <source>log.level.info</source>
        <target>Info</target>
      </segment>
    </unit>
    <unit id="NVXjDhG" name="log.level.notice">
      <segment>
        <source>log.level.notice</source>
        <target>Notice</target>
      </segment>
    </unit>
    <unit id="9ObjWuR" name="log.level.warning">
      <segment>
        <source>log.level.warning</source>
        <target>Warning</target>
      </segment>
    </unit>
    <unit id="WxMwuLP" name="log.level.error">
      <segment>
        <source>log.level.error</source>
        <target>Error</target>
      </segment>
    </unit>
    <unit id="idch78J" name="log.level.critical">
      <segment>
        <source>log.level.critical</source>
        <target>Critical</target>
      </segment>
    </unit>
    <unit id="jehoQTd" name="log.level.alert">
      <segment>
        <source>log.level.alert</source>
        <target>Alert</target>
      </segment>
    </unit>
    <unit id="XvKEDM0" name="log.level.emergency">
      <segment>
        <source>log.level.emergency</source>
        <target>Emergency</target>
      </segment>
    </unit>
    <unit id="sEvRe10" name="log.type.security">
      <segment>
        <source>log.type.security</source>
        <target>Security related event</target>
      </segment>
    </unit>
    <unit id="gJDmvym" name="log.type.instock_changed">
      <segment>
        <source>log.type.instock_changed</source>
        <target>[LEGACY] Instock changed</target>
      </segment>
    </unit>
    <unit id="4Od2HUk" name="device_part.label">
      <segment>
        <source>device_part.label</source>
        <target>Device part</target>
      </segment>
    </unit>
    <unit id="lJZCHHM" name="log.target_id">
      <segment>
        <source>log.target_id</source>
        <target>Target element ID</target>
      </segment>
    </unit>
    <unit id="dU7EyhM" name="entity.info.parts_count_recursive">
<<<<<<< HEAD
      <segment>
=======
      <segment state="translated">
>>>>>>> 8c25446d
        <source>entity.info.parts_count_recursive</source>
        <target>Number of parts with this element or its subelements</target>
      </segment>
    </unit>
    <unit id="_hKlKv." name="tools.server_infos.title">
<<<<<<< HEAD
      <segment>
=======
      <segment state="translated">
>>>>>>> 8c25446d
        <source>tools.server_infos.title</source>
        <target>Server Infos</target>
      </segment>
    </unit>
    <unit id="NvclBUL" name="permission.preset.read_only">
<<<<<<< HEAD
      <segment>
=======
      <segment state="translated">
>>>>>>> 8c25446d
        <source>permission.preset.read_only</source>
        <target>Read-Only</target>
      </segment>
    </unit>
    <unit id="HD3j3BW" name="permission.preset.read_only.desc">
<<<<<<< HEAD
      <segment>
=======
      <segment state="translated">
>>>>>>> 8c25446d
        <source>permission.preset.read_only.desc</source>
        <target>Only allow read operations on data</target>
      </segment>
    </unit>
    <unit id="Ge20aJg" name="permission.preset.all_inherit">
<<<<<<< HEAD
      <segment>
=======
      <segment state="translated">
>>>>>>> 8c25446d
        <source>permission.preset.all_inherit</source>
        <target>Inherit all</target>
      </segment>
    </unit>
    <unit id="DJpsLcr" name="permission.preset.all_inherit.desc">
<<<<<<< HEAD
      <segment>
=======
      <segment state="translated">
>>>>>>> 8c25446d
        <source>permission.preset.all_inherit.desc</source>
        <target>Set all permissions to Inherit</target>
      </segment>
    </unit>
    <unit id="lzjvvzm" name="permission.preset.all_forbid">
<<<<<<< HEAD
      <segment>
=======
      <segment state="translated">
>>>>>>> 8c25446d
        <source>permission.preset.all_forbid</source>
        <target>Forbid all</target>
      </segment>
    </unit>
    <unit id="QqQDTyH" name="permission.preset.all_forbid.desc">
<<<<<<< HEAD
      <segment>
=======
      <segment state="translated">
>>>>>>> 8c25446d
        <source>permission.preset.all_forbid.desc</source>
        <target>Set all permissions to Forbid</target>
      </segment>
    </unit>
    <unit id="DV2fh6l" name="permission.preset.all_allow">
<<<<<<< HEAD
      <segment>
=======
      <segment state="translated">
>>>>>>> 8c25446d
        <source>permission.preset.all_allow</source>
        <target>Allow all</target>
      </segment>
    </unit>
    <unit id="_m.Pbza" name="permission.preset.all_allow.desc">
<<<<<<< HEAD
      <segment>
=======
      <segment state="translated">
>>>>>>> 8c25446d
        <source>permission.preset.all_allow.desc</source>
        <target>Set all permissions to allow</target>
      </segment>
    </unit>
    <unit id="VIDdo5K" name="perm.server_infos">
<<<<<<< HEAD
      <segment>
=======
      <segment state="translated">
>>>>>>> 8c25446d
        <source>perm.server_infos</source>
        <target>Server infos</target>
      </segment>
    </unit>
    <unit id="d6SOlzR" name="permission.preset.editor">
<<<<<<< HEAD
      <segment>
=======
      <segment state="translated">
>>>>>>> 8c25446d
        <source>permission.preset.editor</source>
        <target>Editor</target>
      </segment>
    </unit>
    <unit id="8KYl_wh" name="permission.preset.editor.desc">
<<<<<<< HEAD
      <segment>
=======
      <segment state="translated">
>>>>>>> 8c25446d
        <source>permission.preset.editor.desc</source>
        <target>Allow to change parts and data structures</target>
      </segment>
    </unit>
    <unit id="dYudjp." name="permission.preset.admin">
<<<<<<< HEAD
      <segment>
=======
      <segment state="translated">
>>>>>>> 8c25446d
        <source>permission.preset.admin</source>
        <target>Admin</target>
      </segment>
    </unit>
    <unit id="0o2M0uj" name="permission.preset.admin.desc">
<<<<<<< HEAD
      <segment>
=======
      <segment state="translated">
>>>>>>> 8c25446d
        <source>permission.preset.admin.desc</source>
        <target>Allow administrative actions</target>
      </segment>
    </unit>
    <unit id="SnAIVQf" name="permission.preset.button">
<<<<<<< HEAD
      <segment>
=======
      <segment state="translated">
>>>>>>> 8c25446d
        <source>permission.preset.button</source>
        <target>Apply preset</target>
      </segment>
    </unit>
    <unit id="6q4uHDx" name="perm.attachments.show_private">
<<<<<<< HEAD
      <segment>
=======
      <segment state="translated">
>>>>>>> 8c25446d
        <source>perm.attachments.show_private</source>
        <target>Show private attachments</target>
      </segment>
    </unit>
    <unit id="NL9t5hy" name="perm.attachments.list_attachments">
<<<<<<< HEAD
      <segment>
=======
      <segment state="translated">
>>>>>>> 8c25446d
        <source>perm.attachments.list_attachments</source>
        <target>Show list of all attachments</target>
      </segment>
    </unit>
    <unit id="PYh9dNP" name="user.edit.permission_success">
<<<<<<< HEAD
      <segment>
=======
      <segment state="translated">
>>>>>>> 8c25446d
        <source>user.edit.permission_success</source>
        <target>Permission preset applied successfully. Check if the new permissions fit your needs.</target>
      </segment>
    </unit>
    <unit id="cP8VNKS" name="perm.group.data">
<<<<<<< HEAD
      <segment>
=======
      <segment state="translated">
>>>>>>> 8c25446d
        <source>perm.group.data</source>
        <target>Data</target>
      </segment>
    </unit>
    <unit id="AAoGo_X" name="part_list.action.action.group.needs_review">
<<<<<<< HEAD
      <segment>
=======
      <segment state="translated">
>>>>>>> 8c25446d
        <source>part_list.action.action.group.needs_review</source>
        <target>Needs Review</target>
      </segment>
    </unit>
    <unit id="hcvOTrH" name="part_list.action.action.set_needs_review">
<<<<<<< HEAD
      <segment>
=======
      <segment state="translated">
>>>>>>> 8c25446d
        <source>part_list.action.action.set_needs_review</source>
        <target>Set Needs Review Status</target>
      </segment>
    </unit>
    <unit id="E1AQubV" name="part_list.action.action.unset_needs_review">
<<<<<<< HEAD
      <segment>
=======
      <segment state="translated">
>>>>>>> 8c25446d
        <source>part_list.action.action.unset_needs_review</source>
        <target>Unset Needs Review Status</target>
      </segment>
    </unit>
    <unit id="DNEEkTy" name="part.edit.ipn">
<<<<<<< HEAD
      <segment>
=======
      <segment state="translated">
>>>>>>> 8c25446d
        <source>part.edit.ipn</source>
        <target>Internal Part Number (IPN)</target>
      </segment>
    </unit>
    <unit id="bT6yxOA" name="part.ipn.not_defined">
<<<<<<< HEAD
      <segment>
=======
      <segment state="translated">
>>>>>>> 8c25446d
        <source>part.ipn.not_defined</source>
        <target>Not defined</target>
      </segment>
    </unit>
    <unit id="SHo2Ejq" name="part.table.ipn">
<<<<<<< HEAD
      <segment>
=======
      <segment state="translated">
>>>>>>> 8c25446d
        <source>part.table.ipn</source>
        <target>IPN</target>
      </segment>
    </unit>
    <unit id="1HcqCmo" name="currency.edit.update_rate">
<<<<<<< HEAD
      <segment>
=======
      <segment state="translated">
>>>>>>> 8c25446d
        <source>currency.edit.update_rate</source>
        <target>Retrieve exchange rate</target>
      </segment>
    </unit>
    <unit id="jSf6Wmz" name="currency.edit.exchange_rate_update.unsupported_currency">
<<<<<<< HEAD
      <segment>
=======
      <segment state="translated">
>>>>>>> 8c25446d
        <source>currency.edit.exchange_rate_update.unsupported_currency</source>
        <target>The currency is unsupported by the exchange rate provider. Check your exchange rate provider configuration.</target>
      </segment>
    </unit>
    <unit id="D481NZD" name="currency.edit.exchange_rate_update.generic_error">
<<<<<<< HEAD
      <segment>
=======
      <segment state="translated">
>>>>>>> 8c25446d
        <source>currency.edit.exchange_rate_update.generic_error</source>
        <target>Unable to retrieve the exchange rate. Check your exchange rate provider configuration.</target>
      </segment>
    </unit>
    <unit id="E_M7mZ5" name="currency.edit.exchange_rate_updated.success">
<<<<<<< HEAD
      <segment>
=======
      <segment state="translated">
>>>>>>> 8c25446d
        <source>currency.edit.exchange_rate_updated.success</source>
        <target>Retrieved the exchange rate successfully.</target>
      </segment>
    </unit>
  </file>
</xliff><|MERGE_RESOLUTION|>--- conflicted
+++ resolved
@@ -8693,11 +8693,7 @@
       </segment>
     </unit>
     <unit id="RAX6xpX" name="tfa.provider.webauthn_two_factor_provider">
-<<<<<<< HEAD
-      <segment>
-=======
       <segment state="translated">
->>>>>>> 8c25446d
         <source>tfa.provider.webauthn_two_factor_provider</source>
         <target>Security key</target>
       </segment>
@@ -9772,301 +9768,181 @@
       </segment>
     </unit>
     <unit id="dU7EyhM" name="entity.info.parts_count_recursive">
-<<<<<<< HEAD
-      <segment>
-=======
       <segment state="translated">
->>>>>>> 8c25446d
         <source>entity.info.parts_count_recursive</source>
         <target>Number of parts with this element or its subelements</target>
       </segment>
     </unit>
     <unit id="_hKlKv." name="tools.server_infos.title">
-<<<<<<< HEAD
-      <segment>
-=======
       <segment state="translated">
->>>>>>> 8c25446d
         <source>tools.server_infos.title</source>
         <target>Server Infos</target>
       </segment>
     </unit>
     <unit id="NvclBUL" name="permission.preset.read_only">
-<<<<<<< HEAD
-      <segment>
-=======
       <segment state="translated">
->>>>>>> 8c25446d
         <source>permission.preset.read_only</source>
         <target>Read-Only</target>
       </segment>
     </unit>
     <unit id="HD3j3BW" name="permission.preset.read_only.desc">
-<<<<<<< HEAD
-      <segment>
-=======
       <segment state="translated">
->>>>>>> 8c25446d
         <source>permission.preset.read_only.desc</source>
         <target>Only allow read operations on data</target>
       </segment>
     </unit>
     <unit id="Ge20aJg" name="permission.preset.all_inherit">
-<<<<<<< HEAD
-      <segment>
-=======
       <segment state="translated">
->>>>>>> 8c25446d
         <source>permission.preset.all_inherit</source>
         <target>Inherit all</target>
       </segment>
     </unit>
     <unit id="DJpsLcr" name="permission.preset.all_inherit.desc">
-<<<<<<< HEAD
-      <segment>
-=======
       <segment state="translated">
->>>>>>> 8c25446d
         <source>permission.preset.all_inherit.desc</source>
         <target>Set all permissions to Inherit</target>
       </segment>
     </unit>
     <unit id="lzjvvzm" name="permission.preset.all_forbid">
-<<<<<<< HEAD
-      <segment>
-=======
       <segment state="translated">
->>>>>>> 8c25446d
         <source>permission.preset.all_forbid</source>
         <target>Forbid all</target>
       </segment>
     </unit>
     <unit id="QqQDTyH" name="permission.preset.all_forbid.desc">
-<<<<<<< HEAD
-      <segment>
-=======
       <segment state="translated">
->>>>>>> 8c25446d
         <source>permission.preset.all_forbid.desc</source>
         <target>Set all permissions to Forbid</target>
       </segment>
     </unit>
     <unit id="DV2fh6l" name="permission.preset.all_allow">
-<<<<<<< HEAD
-      <segment>
-=======
       <segment state="translated">
->>>>>>> 8c25446d
         <source>permission.preset.all_allow</source>
         <target>Allow all</target>
       </segment>
     </unit>
     <unit id="_m.Pbza" name="permission.preset.all_allow.desc">
-<<<<<<< HEAD
-      <segment>
-=======
       <segment state="translated">
->>>>>>> 8c25446d
         <source>permission.preset.all_allow.desc</source>
         <target>Set all permissions to allow</target>
       </segment>
     </unit>
     <unit id="VIDdo5K" name="perm.server_infos">
-<<<<<<< HEAD
-      <segment>
-=======
       <segment state="translated">
->>>>>>> 8c25446d
         <source>perm.server_infos</source>
         <target>Server infos</target>
       </segment>
     </unit>
     <unit id="d6SOlzR" name="permission.preset.editor">
-<<<<<<< HEAD
-      <segment>
-=======
       <segment state="translated">
->>>>>>> 8c25446d
         <source>permission.preset.editor</source>
         <target>Editor</target>
       </segment>
     </unit>
     <unit id="8KYl_wh" name="permission.preset.editor.desc">
-<<<<<<< HEAD
-      <segment>
-=======
       <segment state="translated">
->>>>>>> 8c25446d
         <source>permission.preset.editor.desc</source>
         <target>Allow to change parts and data structures</target>
       </segment>
     </unit>
     <unit id="dYudjp." name="permission.preset.admin">
-<<<<<<< HEAD
-      <segment>
-=======
       <segment state="translated">
->>>>>>> 8c25446d
         <source>permission.preset.admin</source>
         <target>Admin</target>
       </segment>
     </unit>
     <unit id="0o2M0uj" name="permission.preset.admin.desc">
-<<<<<<< HEAD
-      <segment>
-=======
       <segment state="translated">
->>>>>>> 8c25446d
         <source>permission.preset.admin.desc</source>
         <target>Allow administrative actions</target>
       </segment>
     </unit>
     <unit id="SnAIVQf" name="permission.preset.button">
-<<<<<<< HEAD
-      <segment>
-=======
       <segment state="translated">
->>>>>>> 8c25446d
         <source>permission.preset.button</source>
         <target>Apply preset</target>
       </segment>
     </unit>
     <unit id="6q4uHDx" name="perm.attachments.show_private">
-<<<<<<< HEAD
-      <segment>
-=======
       <segment state="translated">
->>>>>>> 8c25446d
         <source>perm.attachments.show_private</source>
         <target>Show private attachments</target>
       </segment>
     </unit>
     <unit id="NL9t5hy" name="perm.attachments.list_attachments">
-<<<<<<< HEAD
-      <segment>
-=======
       <segment state="translated">
->>>>>>> 8c25446d
         <source>perm.attachments.list_attachments</source>
         <target>Show list of all attachments</target>
       </segment>
     </unit>
     <unit id="PYh9dNP" name="user.edit.permission_success">
-<<<<<<< HEAD
-      <segment>
-=======
       <segment state="translated">
->>>>>>> 8c25446d
         <source>user.edit.permission_success</source>
         <target>Permission preset applied successfully. Check if the new permissions fit your needs.</target>
       </segment>
     </unit>
     <unit id="cP8VNKS" name="perm.group.data">
-<<<<<<< HEAD
-      <segment>
-=======
       <segment state="translated">
->>>>>>> 8c25446d
         <source>perm.group.data</source>
         <target>Data</target>
       </segment>
     </unit>
     <unit id="AAoGo_X" name="part_list.action.action.group.needs_review">
-<<<<<<< HEAD
-      <segment>
-=======
       <segment state="translated">
->>>>>>> 8c25446d
         <source>part_list.action.action.group.needs_review</source>
         <target>Needs Review</target>
       </segment>
     </unit>
     <unit id="hcvOTrH" name="part_list.action.action.set_needs_review">
-<<<<<<< HEAD
-      <segment>
-=======
       <segment state="translated">
->>>>>>> 8c25446d
         <source>part_list.action.action.set_needs_review</source>
         <target>Set Needs Review Status</target>
       </segment>
     </unit>
     <unit id="E1AQubV" name="part_list.action.action.unset_needs_review">
-<<<<<<< HEAD
-      <segment>
-=======
       <segment state="translated">
->>>>>>> 8c25446d
         <source>part_list.action.action.unset_needs_review</source>
         <target>Unset Needs Review Status</target>
       </segment>
     </unit>
     <unit id="DNEEkTy" name="part.edit.ipn">
-<<<<<<< HEAD
-      <segment>
-=======
       <segment state="translated">
->>>>>>> 8c25446d
         <source>part.edit.ipn</source>
         <target>Internal Part Number (IPN)</target>
       </segment>
     </unit>
     <unit id="bT6yxOA" name="part.ipn.not_defined">
-<<<<<<< HEAD
-      <segment>
-=======
       <segment state="translated">
->>>>>>> 8c25446d
         <source>part.ipn.not_defined</source>
         <target>Not defined</target>
       </segment>
     </unit>
     <unit id="SHo2Ejq" name="part.table.ipn">
-<<<<<<< HEAD
-      <segment>
-=======
       <segment state="translated">
->>>>>>> 8c25446d
         <source>part.table.ipn</source>
         <target>IPN</target>
       </segment>
     </unit>
     <unit id="1HcqCmo" name="currency.edit.update_rate">
-<<<<<<< HEAD
-      <segment>
-=======
       <segment state="translated">
->>>>>>> 8c25446d
         <source>currency.edit.update_rate</source>
         <target>Retrieve exchange rate</target>
       </segment>
     </unit>
     <unit id="jSf6Wmz" name="currency.edit.exchange_rate_update.unsupported_currency">
-<<<<<<< HEAD
-      <segment>
-=======
       <segment state="translated">
->>>>>>> 8c25446d
         <source>currency.edit.exchange_rate_update.unsupported_currency</source>
         <target>The currency is unsupported by the exchange rate provider. Check your exchange rate provider configuration.</target>
       </segment>
     </unit>
     <unit id="D481NZD" name="currency.edit.exchange_rate_update.generic_error">
-<<<<<<< HEAD
-      <segment>
-=======
       <segment state="translated">
->>>>>>> 8c25446d
         <source>currency.edit.exchange_rate_update.generic_error</source>
         <target>Unable to retrieve the exchange rate. Check your exchange rate provider configuration.</target>
       </segment>
     </unit>
     <unit id="E_M7mZ5" name="currency.edit.exchange_rate_updated.success">
-<<<<<<< HEAD
-      <segment>
-=======
       <segment state="translated">
->>>>>>> 8c25446d
         <source>currency.edit.exchange_rate_updated.success</source>
         <target>Retrieved the exchange rate successfully.</target>
       </segment>
