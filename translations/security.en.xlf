--- conflicted
+++ resolved
@@ -8,11 +8,7 @@
       </segment>
     </unit>
     <unit id="Dpb9AmY" name="saml.error.cannot_login_local_user_per_saml">
-<<<<<<< HEAD
       <segment state="translated">
-=======
-      <segment>
->>>>>>> cc7d290f
         <source>saml.error.cannot_login_local_user_per_saml</source>
         <target>You can not login as local user via SSO! Use your local user password instead.</target>
       </segment>
