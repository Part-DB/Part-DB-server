--- conflicted
+++ resolved
@@ -9134,8 +9134,6 @@
         <target>取り付け名</target>
       </segment>
     </unit>
-<<<<<<< HEAD
-=======
     <unit id="kd8Db5T" name="assembly.bom.designator">
       <segment>
         <source>assembly.bom.designator</source>
@@ -9148,7 +9146,6 @@
         <target>自由な参照記号（デジグネータ）</target>
       </segment>
     </unit>
->>>>>>> 596a30db
     <unit id="rswC4eS" name="assembly.bom.instockAmount">
       <segment state="translated">
         <source>assembly.bom.instockAmount</source>
@@ -9299,15 +9296,12 @@
         <target>名前</target>
       </segment>
     </unit>
-<<<<<<< HEAD
-=======
     <unit id="jd7dh6G" name="assembly.bom.name.help">
       <segment>
         <source>assembly.bom.name.help</source>
         <target>BOM エントリの人間が読めるタイトル</target>
       </segment>
     </unit>
->>>>>>> 596a30db
     <unit id="nUEs.ld" name="assembly.bom.comment">
       <segment>
         <source>assembly.bom.comment</source>
@@ -9332,8 +9326,6 @@
         <target>必要な数量</target>
       </segment>
     </unit>
-<<<<<<< HEAD
-=======
     <unit id="UJpD7n6" name="assembly.import_bom">
       <segment>
         <source>assembly.import_bom</source>
@@ -9352,7 +9344,6 @@
         <target>識別子</target>
       </segment>
     </unit>
->>>>>>> 596a30db
     <unit id="yes_button" name="assembly.build.yes_button">
       <segment>
         <source>assembly.build.yes_button</source>
@@ -9964,11 +9955,58 @@
         <target>説明</target>
       </segment>
     </unit>
-<<<<<<< HEAD
-    <unit id="a7uOieC" name="datasource.synonym">
-      <segment state="translated">
-        <source>datasource.synonym</source>
-        <target>%name% (あなたの同義語: %synonym%)</target>
+    <unit id="jd7fhvc" name="assembly.bom.table.category">
+      <segment state="translated">
+        <source>assembly.bom.table.category</source>
+        <target>カテゴリ</target>
+      </segment>
+    </unit>
+    <unit id="ab12cd" name="assembly.bom.table.manufacturer">
+      <segment state="translated">
+        <source>assembly.bom.table.manufacturer</source>
+        <target>メーカー</target>
+      </segment>
+    </unit>
+    <unit id="7dk4gTa" name="assembly.bom.table.designator">
+      <segment state="translated">
+        <source>assembly.bom.table.designator</source>
+        <target>参照記号</target>
+      </segment>
+    </unit>
+    <unit id="ef34gh" name="assembly.bom.table.mountnames">
+      <segment state="translated">
+        <source>assembly.bom.table.mountnames</source>
+        <target>実装名</target>
+      </segment>
+    </unit>
+    <unit id="ij56kl" name="assembly.bom.table.storage_location">
+      <segment state="translated">
+        <source>assembly.bom.table.storage_location</source>
+        <target>保管場所</target>
+      </segment>
+    </unit>
+    <unit id="mn78op" name="assembly.bom.table.amount">
+      <segment state="translated">
+        <source>assembly.bom.table.amount</source>
+        <target>数量</target>
+      </segment>
+    </unit>
+    <unit id="uv12wx" name="assembly.bom.table.addedDate">
+      <segment state="translated">
+        <source>assembly.bom.table.addedDate</source>
+        <target>作成日</target>
+      </segment>
+    </unit>
+    <unit id="yz34aa" name="assembly.bom.table.lastModified">
+      <segment state="translated">
+        <source>assembly.bom.table.lastModified</source>
+        <target>最終更新</target>
+      </segment>
+    </unit>
+    <unit id="bb56cc" name="assembly.bom.table.edit">
+      <segment state="translated">
+        <source>assembly.bom.table.edit</source>
+        <target>編集</target>
       </segment>
     </unit>
     <unit id="OXeGz1A" name="category.edit.part_ipn_prefix.placeholder">
@@ -9999,60 +10037,6 @@
       <segment state="translated">
         <source>log.element_edited.changed_fields.partCustomState</source>
         <target>部品のカスタム状態</target>
-=======
-    <unit id="jd7fhvc" name="assembly.bom.table.category">
-      <segment state="translated">
-        <source>assembly.bom.table.category</source>
-        <target>カテゴリ</target>
-      </segment>
-    </unit>
-    <unit id="ab12cd" name="assembly.bom.table.manufacturer">
-      <segment state="translated">
-        <source>assembly.bom.table.manufacturer</source>
-        <target>メーカー</target>
-      </segment>
-    </unit>
-    <unit id="7dk4gTa" name="assembly.bom.table.designator">
-      <segment state="translated">
-        <source>assembly.bom.table.designator</source>
-        <target>参照記号</target>
-      </segment>
-    </unit>
-    <unit id="ef34gh" name="assembly.bom.table.mountnames">
-      <segment state="translated">
-        <source>assembly.bom.table.mountnames</source>
-        <target>実装名</target>
-      </segment>
-    </unit>
-    <unit id="ij56kl" name="assembly.bom.table.storage_location">
-      <segment state="translated">
-        <source>assembly.bom.table.storage_location</source>
-        <target>保管場所</target>
-      </segment>
-    </unit>
-    <unit id="mn78op" name="assembly.bom.table.amount">
-      <segment state="translated">
-        <source>assembly.bom.table.amount</source>
-        <target>数量</target>
-      </segment>
-    </unit>
-    <unit id="uv12wx" name="assembly.bom.table.addedDate">
-      <segment state="translated">
-        <source>assembly.bom.table.addedDate</source>
-        <target>作成日</target>
-      </segment>
-    </unit>
-    <unit id="yz34aa" name="assembly.bom.table.lastModified">
-      <segment state="translated">
-        <source>assembly.bom.table.lastModified</source>
-        <target>最終更新</target>
-      </segment>
-    </unit>
-    <unit id="bb56cc" name="assembly.bom.table.edit">
-      <segment state="translated">
-        <source>assembly.bom.table.edit</source>
-        <target>編集</target>
->>>>>>> 596a30db
       </segment>
     </unit>
   </file>
