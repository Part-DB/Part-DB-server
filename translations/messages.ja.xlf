--- conflicted
+++ resolved
@@ -8972,7 +8972,6 @@
         <target>Part-DBについての質問は、&lt;a href="%href%" class="link-external" target="_blank"&gt;GitHub&lt;/a&gt; にスレッドがあります。</target>
       </segment>
     </unit>
-<<<<<<< HEAD
     <unit id="hIIFtI1" name="assembly.edit.status">
       <segment state="translated">
         <source>assembly.edit.status</source>
@@ -10038,12 +10037,12 @@
       <segment state="translated">
         <source>log.element_edited.changed_fields.partCustomState</source>
         <target>部品のカスタム状態</target>
-=======
+      </segment>
+    </unit>
     <unit id="a7uOieC" name="datasource.synonym">
       <segment state="translated">
         <source>datasource.synonym</source>
         <target>%name% (あなたの同義語: %synonym%)</target>
->>>>>>> 7c24e189
       </segment>
     </unit>
   </file>
