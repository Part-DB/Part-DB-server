<?xml version="1.0" encoding="utf-8"?>
<xliff xmlns="urn:oasis:names:tc:xliff:document:2.0" version="2.0" srcLang="en" trgLang="en">
  <file id="validators.en">
    <unit id="cRbk.cm" name="part.master_attachment.must_be_picture">
      <notes>
        <note category="file-source" priority="1">Part-DB1\src\Entity\Attachments\AttachmentContainingDBElement.php:0</note>
        <note category="file-source" priority="1">Part-DB1\src\Entity\Attachments\AttachmentType.php:0</note>
        <note category="file-source" priority="1">Part-DB1\src\Entity\Base\AbstractCompany.php:0</note>
        <note category="file-source" priority="1">Part-DB1\src\Entity\Base\AbstractPartsContainingDBElement.php:0</note>
        <note category="file-source" priority="1">Part-DB1\src\Entity\Base\AbstractStructuralDBElement.php:0</note>
        <note category="file-source" priority="1">Part-DB1\src\Entity\Devices\Device.php:0</note>
        <note category="file-source" priority="1">Part-DB1\src\Entity\LabelSystem\LabelProfile.php:0</note>
        <note category="file-source" priority="1">Part-DB1\src\Entity\Parts\Category.php:0</note>
        <note category="file-source" priority="1">Part-DB1\src\Entity\Parts\Footprint.php:0</note>
        <note category="file-source" priority="1">Part-DB1\src\Entity\Parts\Manufacturer.php:0</note>
        <note category="file-source" priority="1">Part-DB1\src\Entity\Parts\MeasurementUnit.php:0</note>
        <note category="file-source" priority="1">Part-DB1\src\Entity\Parts\Part.php:0</note>
        <note category="file-source" priority="1">Part-DB1\src\Entity\Parts\Part.php:0</note>
        <note category="file-source" priority="1">Part-DB1\src\Entity\Parts\Storelocation.php:0</note>
        <note category="file-source" priority="1">Part-DB1\src\Entity\Parts\Supplier.php:0</note>
        <note category="file-source" priority="1">Part-DB1\src\Entity\PriceInformations\Currency.php:0</note>
        <note category="file-source" priority="1">Part-DB1\src\Entity\UserSystem\Group.php:0</note>
        <note category="file-source" priority="1">Part-DB1\src\Entity\UserSystem\User.php:0</note>
        <note priority="1">Part-DB1\src\Entity\Attachments\AttachmentType.php:0</note>
        <note priority="1">Part-DB1\src\Entity\Base\AbstractCompany.php:0</note>
        <note priority="1">Part-DB1\src\Entity\Base\AbstractPartsContainingDBElement.php:0</note>
        <note priority="1">Part-DB1\src\Entity\Base\AbstractStructuralDBElement.php:0</note>
        <note priority="1">Part-DB1\src\Entity\Devices\Device.php:0</note>
        <note priority="1">Part-DB1\src\Entity\Parts\Category.php:0</note>
        <note priority="1">Part-DB1\src\Entity\Parts\Footprint.php:0</note>
        <note priority="1">Part-DB1\src\Entity\Parts\Manufacturer.php:0</note>
        <note priority="1">Part-DB1\src\Entity\Parts\MeasurementUnit.php:0</note>
        <note priority="1">Part-DB1\src\Entity\Parts\Part.php:0</note>
        <note priority="1">Part-DB1\src\Entity\Parts\Storelocation.php:0</note>
        <note priority="1">Part-DB1\src\Entity\Parts\Supplier.php:0</note>
        <note priority="1">Part-DB1\src\Entity\PriceInformations\Currency.php:0</note>
        <note priority="1">Part-DB1\src\Entity\UserSystem\Group.php:0</note>
        <note priority="1">Part-DB1\src\Entity\UserSystem\User.php:0</note>
      </notes>
      <segment state="translated">
        <source>part.master_attachment.must_be_picture</source>
        <target>The preview attachment must be a valid picture!</target>
      </segment>
    </unit>
    <unit id="v8HkcJB" name="structural.entity.unique_name">
      <notes>
        <note category="file-source" priority="1">Part-DB1\src\Entity\Attachments\AttachmentType.php:0</note>
        <note category="file-source" priority="1">Part-DB1\src\Entity\Base\AbstractCompany.php:0</note>
        <note category="file-source" priority="1">Part-DB1\src\Entity\Base\AbstractPartsContainingDBElement.php:0</note>
        <note category="file-source" priority="1">Part-DB1\src\Entity\Base\AbstractStructuralDBElement.php:0</note>
        <note category="file-source" priority="1">Part-DB1\src\Entity\Devices\Device.php:0</note>
        <note category="file-source" priority="1">Part-DB1\src\Entity\Parts\Category.php:0</note>
        <note category="file-source" priority="1">Part-DB1\src\Entity\Parts\Footprint.php:0</note>
        <note category="file-source" priority="1">Part-DB1\src\Entity\Parts\Manufacturer.php:0</note>
        <note category="file-source" priority="1">Part-DB1\src\Entity\Parts\MeasurementUnit.php:0</note>
        <note category="file-source" priority="1">Part-DB1\src\Entity\Parts\Storelocation.php:0</note>
        <note category="file-source" priority="1">Part-DB1\src\Entity\Parts\Supplier.php:0</note>
        <note category="file-source" priority="1">Part-DB1\src\Entity\PriceInformations\Currency.php:0</note>
        <note category="file-source" priority="1">Part-DB1\src\Entity\UserSystem\Group.php:0</note>
        <note priority="1">Part-DB1\src\Entity\Attachments\AttachmentType.php:0</note>
        <note priority="1">Part-DB1\src\Entity\Base\AbstractCompany.php:0</note>
        <note priority="1">Part-DB1\src\Entity\Base\AbstractPartsContainingDBElement.php:0</note>
        <note priority="1">Part-DB1\src\Entity\Base\AbstractStructuralDBElement.php:0</note>
        <note priority="1">Part-DB1\src\Entity\Devices\Device.php:0</note>
        <note priority="1">Part-DB1\src\Entity\Parts\Category.php:0</note>
        <note priority="1">Part-DB1\src\Entity\Parts\Footprint.php:0</note>
        <note priority="1">Part-DB1\src\Entity\Parts\Manufacturer.php:0</note>
        <note priority="1">Part-DB1\src\Entity\Parts\MeasurementUnit.php:0</note>
        <note priority="1">Part-DB1\src\Entity\Parts\Storelocation.php:0</note>
        <note priority="1">Part-DB1\src\Entity\Parts\Supplier.php:0</note>
        <note priority="1">Part-DB1\src\Entity\PriceInformations\Currency.php:0</note>
        <note priority="1">Part-DB1\src\Entity\UserSystem\Group.php:0</note>
        <note priority="1">src\Entity\AttachmentType.php:0</note>
        <note priority="1">src\Entity\Category.php:0</note>
        <note priority="1">src\Entity\Company.php:0</note>
        <note priority="1">src\Entity\Device.php:0</note>
        <note priority="1">src\Entity\Footprint.php:0</note>
        <note priority="1">src\Entity\Group.php:0</note>
        <note priority="1">src\Entity\Manufacturer.php:0</note>
        <note priority="1">src\Entity\PartsContainingDBElement.php:0</note>
        <note priority="1">src\Entity\Storelocation.php:0</note>
        <note priority="1">src\Entity\StructuralDBElement.php:0</note>
        <note priority="1">src\Entity\Supplier.php:0</note>
      </notes>
      <segment state="translated">
        <source>structural.entity.unique_name</source>
        <target>An element with this name already exists on this level!</target>
      </segment>
    </unit>
    <unit id="dW7b2B_" name="parameters.validator.min_lesser_typical">
      <notes>
        <note category="file-source" priority="1">Part-DB1\src\Entity\Parameters\AbstractParameter.php:0</note>
        <note category="file-source" priority="1">Part-DB1\src\Entity\Parameters\AttachmentTypeParameter.php:0</note>
        <note category="file-source" priority="1">Part-DB1\src\Entity\Parameters\CategoryParameter.php:0</note>
        <note category="file-source" priority="1">Part-DB1\src\Entity\Parameters\CurrencyParameter.php:0</note>
        <note category="file-source" priority="1">Part-DB1\src\Entity\Parameters\DeviceParameter.php:0</note>
        <note category="file-source" priority="1">Part-DB1\src\Entity\Parameters\FootprintParameter.php:0</note>
        <note category="file-source" priority="1">Part-DB1\src\Entity\Parameters\GroupParameter.php:0</note>
        <note category="file-source" priority="1">Part-DB1\src\Entity\Parameters\ManufacturerParameter.php:0</note>
        <note category="file-source" priority="1">Part-DB1\src\Entity\Parameters\MeasurementUnitParameter.php:0</note>
        <note category="file-source" priority="1">Part-DB1\src\Entity\Parameters\PartParameter.php:0</note>
        <note category="file-source" priority="1">Part-DB1\src\Entity\Parameters\StorelocationParameter.php:0</note>
        <note category="file-source" priority="1">Part-DB1\src\Entity\Parameters\SupplierParameter.php:0</note>
      </notes>
      <segment state="translated">
        <source>parameters.validator.min_lesser_typical</source>
        <target>Value must be lesser or equal the the typical value ({{ compared_value }}).</target>
      </segment>
    </unit>
    <unit id="Yfp2uC5" name="parameters.validator.min_lesser_max">
      <notes>
        <note category="file-source" priority="1">Part-DB1\src\Entity\Parameters\AbstractParameter.php:0</note>
        <note category="file-source" priority="1">Part-DB1\src\Entity\Parameters\AttachmentTypeParameter.php:0</note>
        <note category="file-source" priority="1">Part-DB1\src\Entity\Parameters\CategoryParameter.php:0</note>
        <note category="file-source" priority="1">Part-DB1\src\Entity\Parameters\CurrencyParameter.php:0</note>
        <note category="file-source" priority="1">Part-DB1\src\Entity\Parameters\DeviceParameter.php:0</note>
        <note category="file-source" priority="1">Part-DB1\src\Entity\Parameters\FootprintParameter.php:0</note>
        <note category="file-source" priority="1">Part-DB1\src\Entity\Parameters\GroupParameter.php:0</note>
        <note category="file-source" priority="1">Part-DB1\src\Entity\Parameters\ManufacturerParameter.php:0</note>
        <note category="file-source" priority="1">Part-DB1\src\Entity\Parameters\MeasurementUnitParameter.php:0</note>
        <note category="file-source" priority="1">Part-DB1\src\Entity\Parameters\PartParameter.php:0</note>
        <note category="file-source" priority="1">Part-DB1\src\Entity\Parameters\StorelocationParameter.php:0</note>
        <note category="file-source" priority="1">Part-DB1\src\Entity\Parameters\SupplierParameter.php:0</note>
      </notes>
      <segment state="translated">
        <source>parameters.validator.min_lesser_max</source>
        <target>Value must be lesser than the maximum value ({{ compared_value }}).</target>
      </segment>
    </unit>
    <unit id="P6b.8Ou" name="parameters.validator.max_greater_typical">
      <notes>
        <note category="file-source" priority="1">Part-DB1\src\Entity\Parameters\AbstractParameter.php:0</note>
        <note category="file-source" priority="1">Part-DB1\src\Entity\Parameters\AttachmentTypeParameter.php:0</note>
        <note category="file-source" priority="1">Part-DB1\src\Entity\Parameters\CategoryParameter.php:0</note>
        <note category="file-source" priority="1">Part-DB1\src\Entity\Parameters\CurrencyParameter.php:0</note>
        <note category="file-source" priority="1">Part-DB1\src\Entity\Parameters\DeviceParameter.php:0</note>
        <note category="file-source" priority="1">Part-DB1\src\Entity\Parameters\FootprintParameter.php:0</note>
        <note category="file-source" priority="1">Part-DB1\src\Entity\Parameters\GroupParameter.php:0</note>
        <note category="file-source" priority="1">Part-DB1\src\Entity\Parameters\ManufacturerParameter.php:0</note>
        <note category="file-source" priority="1">Part-DB1\src\Entity\Parameters\MeasurementUnitParameter.php:0</note>
        <note category="file-source" priority="1">Part-DB1\src\Entity\Parameters\PartParameter.php:0</note>
        <note category="file-source" priority="1">Part-DB1\src\Entity\Parameters\StorelocationParameter.php:0</note>
        <note category="file-source" priority="1">Part-DB1\src\Entity\Parameters\SupplierParameter.php:0</note>
      </notes>
      <segment state="translated">
        <source>parameters.validator.max_greater_typical</source>
        <target>Value must be greater or equal than the typical value ({{ compared_value }}).</target>
      </segment>
    </unit>
    <unit id="P41193Y" name="validator.user.username_already_used">
      <notes>
        <note category="file-source" priority="1">Part-DB1\src\Entity\UserSystem\User.php:0</note>
        <note priority="1">Part-DB1\src\Entity\UserSystem\User.php:0</note>
      </notes>
      <segment state="translated">
        <source>validator.user.username_already_used</source>
        <target>A user with this name is already exisiting</target>
      </segment>
    </unit>
    <unit id="EKPQiyf" name="user.invalid_username">
      <notes>
        <note category="file-source" priority="1">Part-DB1\src\Entity\UserSystem\User.php:0</note>
        <note priority="1">Part-DB1\src\Entity\UserSystem\User.php:0</note>
      </notes>
      <segment state="translated">
        <source>user.invalid_username</source>
        <target>The username must contain only letters, numbers, underscores, dots, pluses or minuses and must not begin with an @!</target>
      </segment>
    </unit>
    <unit id="_v.DMg." name="validator.noneofitschild.self">
      <notes>
        <note category="state" priority="1">obsolete</note>
      </notes>
      <segment state="translated">
        <source>validator.noneofitschild.self</source>
        <target>An element can not be its own parent!</target>
      </segment>
    </unit>
    <unit id="W90LyFQ" name="validator.noneofitschild.children">
      <notes>
        <note category="state" priority="1">obsolete</note>
      </notes>
      <segment state="translated">
        <source>validator.noneofitschild.children</source>
        <target>You can not assign children element as parent (This would cause loops)!</target>
      </segment>
    </unit>
    <unit id="GAUS.LK" name="validator.select_valid_category">
      <segment state="translated">
        <source>validator.select_valid_category</source>
        <target>Please select a valid category!</target>
      </segment>
    </unit>
    <unit id="h6qELde" name="validator.part_lot.only_existing">
      <segment state="translated">
        <source>validator.part_lot.only_existing</source>
        <target>Can not add new parts to this location as it is marked as "Only Existing"</target>
      </segment>
    </unit>
    <unit id="Prriyy0" name="validator.part_lot.location_full.no_increase">
      <segment state="translated">
        <source>validator.part_lot.location_full.no_increase</source>
        <target>Location is full. Amount can not be increased (new value must be smaller than {{ old_amount }}).</target>
      </segment>
    </unit>
    <unit id="eeEjB4s" name="validator.part_lot.location_full">
      <segment state="translated">
        <source>validator.part_lot.location_full</source>
        <target>Location is full. Can not add new parts to it.</target>
      </segment>
    </unit>
    <unit id="2yWi8eP" name="validator.part_lot.single_part">
      <segment state="translated">
        <source>validator.part_lot.single_part</source>
        <target>This location can only contain a single part and it is already full!</target>
      </segment>
    </unit>
    <unit id="A.TFhbb" name="validator.attachment.must_not_be_null">
      <segment state="translated">
        <source>validator.attachment.must_not_be_null</source>
        <target>You must select an attachment type!</target>
      </segment>
    </unit>
    <unit id=".lqKoij" name="validator.orderdetail.supplier_must_not_be_null">
      <segment state="translated">
        <source>validator.orderdetail.supplier_must_not_be_null</source>
        <target>You must select an supplier!</target>
      </segment>
    </unit>
    <unit id="bcNZzK." name="validator.measurement_unit.use_si_prefix_needs_unit">
      <segment state="translated">
        <source>validator.measurement_unit.use_si_prefix_needs_unit</source>
        <target>To enable SI prefixes, you have to set a unit symbol!</target>
      </segment>
    </unit>
    <unit id="gZ5FFL1" name="part.ipn.must_be_unique">
      <segment state="translated">
        <source>part.ipn.must_be_unique</source>
        <target>The internal part number must be unique. {{ value }} is already in use!</target>
      </segment>
    </unit>
    <unit id="Zhn4Xq1" name="assembly.ipn.must_be_unique">
      <segment state="translated">
        <source>assembly.ipn.must_be_unique</source>
        <target>The internal part number must be unique. {{ value }} is already in use!</target>
      </segment>
    </unit>
    <unit id="P31Yg.d" name="validator.project.bom_entry.name_or_part_needed">
      <segment state="translated">
        <source>validator.project.bom_entry.name_or_part_needed</source>
        <target>You have to select a part or assembly, or set a name for a non-component Bom entry!</target>
      </segment>
    </unit>
    <unit id="5CEup_N" name="project.bom_entry.name_already_in_bom">
      <segment state="translated">
        <source>project.bom_entry.name_already_in_bom</source>
        <target>There is already an BOM entry with this name!</target>
      </segment>
    </unit>
    <unit id="jB3B50E" name="project.bom_entry.part_already_in_bom">
      <segment state="translated">
        <source>project.bom_entry.part_already_in_bom</source>
        <target>This part already exists in the BOM!</target>
      </segment>
    </unit>
    <unit id="NdkzP1n" name="project.bom_entry.mountnames_quantity_mismatch">
      <segment state="translated">
        <source>project.bom_entry.mountnames_quantity_mismatch</source>
        <target>The number of mountnames has to match the BOMs quantity!</target>
      </segment>
    </unit>
    <unit id="8teRCgR" name="project.bom_entry.can_not_add_own_builds_part">
      <segment state="translated">
        <source>project.bom_entry.can_not_add_own_builds_part</source>
        <target>You can not add a project's own builds part to the BOM.</target>
      </segment>
    </unit>
    <unit id="asBxPxe" name="project.bom_has_to_include_all_subelement_parts">
      <segment state="translated">
        <source>project.bom_has_to_include_all_subelement_parts</source>
        <target>The project BOM has to include all subprojects builds parts. Part %part_name% of project %project_name% missing!</target>
      </segment>
    </unit>
    <unit id="uxaE9Ct" name="project.bom_entry.price_not_allowed_on_parts">
      <segment state="translated">
        <source>project.bom_entry.price_not_allowed_on_parts</source>
        <target>Prices are not allowed on BOM entries associated with a part. Define the price on the part instead.</target>
      </segment>
    </unit>
    <unit id="xZ68Nzl" name="validator.project_build.lot_bigger_than_needed">
      <segment state="translated">
        <source>validator.project_build.lot_bigger_than_needed</source>
        <target>You have selected more quantity to withdraw than needed! Remove unnecessary quantity.</target>
      </segment>
    </unit>
    <unit id="68_.V_X" name="validator.project_build.lot_smaller_than_needed">
      <segment state="translated">
        <source>validator.project_build.lot_smaller_than_needed</source>
        <target>You have selected less quantity to withdraw than needed for the build! Add additional quantity.</target>
      </segment>
    </unit>
    <unit id="yZGS8uZ" name="part.name.must_match_category_regex">
      <segment state="translated">
        <source>part.name.must_match_category_regex</source>
        <target>The part name does not match the regular expression stated by the category: %regex%</target>
      </segment>
    </unit>
    <unit id="Q8wP5Jd" name="validator.attachment.name_not_blank">
      <segment state="translated">
        <source>validator.attachment.name_not_blank</source>
        <target>Set a value here, or upload a file to automatically use its filename as name for the attachment.</target>
      </segment>
    </unit>
    <unit id="DH0IkNR" name="validator.part_lot.owner_must_match_storage_location_owner">
      <segment state="translated">
        <source>validator.part_lot.owner_must_match_storage_location_owner</source>
        <target>The owner of this lot must match the owner of the selected storage location (%owner_name%)!</target>
      </segment>
    </unit>
    <unit id="TzySicw" name="validator.part_lot.owner_must_not_be_anonymous">
      <segment state="translated">
        <source>validator.part_lot.owner_must_not_be_anonymous</source>
        <target>A lot owner must not be the anonymous user!</target>
      </segment>
    </unit>
    <unit id="GthNWUb" name="validator.part_association.must_set_an_value_if_type_is_other">
      <segment state="translated">
        <source>validator.part_association.must_set_an_value_if_type_is_other</source>
        <target>If you set the type to "other", then you have to set a descriptive value for it!</target>
      </segment>
    </unit>
    <unit id="Be4Im81" name="validator.part_association.part_cannot_be_associated_with_itself">
      <segment state="translated">
        <source>validator.part_association.part_cannot_be_associated_with_itself</source>
        <target>A part can not be associated with itself!</target>
      </segment>
    </unit>
    <unit id="q5Ej6Xm" name="validator.part_association.already_exists">
      <segment state="translated">
        <source>validator.part_association.already_exists</source>
        <target>The association with this part already exists!</target>
      </segment>
    </unit>
    <unit id="HbI5bga" name="validator.part_lot.vendor_barcode_must_be_unique">
      <segment state="translated">
        <source>validator.part_lot.vendor_barcode_must_be_unique</source>
        <target>This vendor barcode value was already used in another lot. The barcode must be unique!</target>
      </segment>
    </unit>
    <unit id="ufQJh7E" name="validator.year_2038_bug_on_32bit">
      <segment state="translated">
        <source>validator.year_2038_bug_on_32bit</source>
        <target>Due to technical limitations, it is not possible to select dates after the 2038-01-19 on 32-bit systems!</target>
      </segment>
    </unit>
    <unit id="89nojXY" name="validator.fileSize.invalidFormat">
      <segment state="translated">
        <source>validator.fileSize.invalidFormat</source>
        <target>Invalid file size format. Use an integer number plus K, M, G as suffix for Kilo, Mega or Gigabytes.</target>
      </segment>
    </unit>
    <unit id="iXcU7ce" name="validator.invalid_range">
      <segment state="translated">
        <source>validator.invalid_range</source>
        <target>The given range is not valid!</target>
      </segment>
    </unit>
    <unit id="m4gp2P_" name="validator.google_code.wrong_code">
      <segment state="translated">
        <source>validator.google_code.wrong_code</source>
        <target>Invalid code. Check that your authenticator app is set up correctly and that both the server and authentication device has the time set correctly.</target>
      </segment>
    </unit>
    <unit id="b1ZWoQ5" name="validator.bom_importer.invalid_import_type">
      <segment state="translated">
        <source>validator.bom_importer.invalid_import_type</source>
        <target>Invalid import type!</target>
      </segment>
    </unit>
    <unit id="rbo1XEP" name="validator.bom_importer.invalid_file_extension">
      <segment state="translated">
        <source>validator.bom_importer.invalid_file_extension</source>
        <target>Invalid file extension "%extension%" for import type %importType%". Allowed file extensions: %allowedExtensions%.</target>
      </segment>
    </unit>
    <unit id="qyoCAaP" name="assembly.bom_entry.part_already_in_bom">
      <segment>
        <source>assembly.bom_entry.part_already_in_bom</source>
        <target>This part already exists in the list!</target>
      </segment>
    </unit>
    <unit id="KiW1eoj" name="assembly.bom_entry.assembly_already_in_bom">
      <segment>
        <source>assembly.bom_entry.assembly_already_in_bom</source>
        <target>This assembly already exists as an entry!</target>
      </segment>
    </unit>
    <unit id="j8ATef1" name="assembly.bom_entry.assembly_cycle">
      <segment>
        <source>assembly.bom_entry.assembly_cycle</source>
        <target>A cycle was detected: the assembly "%name%" indirectly references itself.</target>
      </segment>
    </unit>
    <unit id="cEtB87a" name="assembly.bom_entry.invalid_child_entry">
      <segment>
        <source>assembly.bom_entry.invalid_child_entry</source>
        <target>An assembly must not reference a subassembly from its own hierarchy in the BOM entries.</target>
      </segment>
    </unit>
    <unit id="Pi60dJ9" name="assembly.bom_entry.name_already_in_bom">
      <segment>
        <source>assembly.bom_entry.name_already_in_bom</source>
        <target>There is already a part with this name!</target>
      </segment>
    </unit>
    <unit id="KWc.wZ4" name="validator.assembly.bom_entry.name_or_part_needed">
      <segment>
        <source>validator.assembly.bom_entry.name_or_part_needed</source>
        <target>You must select a part or set a name for the entry!</target>
      </segment>
    </unit>
    <unit id="Q42Zh.e" name="validator.assembly.bom_entry.only_part_or_assembly_allowed">
      <segment state="translated">
        <source>validator.assembly.bom_entry.only_part_or_assembly_allowed</source>
        <target>Only one part or assembly may be selected. Please modify your selection!</target>
      </segment>
    </unit>
    <unit id="a1dKro7" name="validator.bom_importer.json_csv.quantity.required">
      <segment>
        <source>validator.bom_importer.json_csv.quantity.required</source>
        <target>you must specify a quantity > 0!</target>
      </segment>
    </unit>
    <unit id="hlBA1Pd" name="validator.bom_importer.json_csv.quantity.float">
      <segment>
        <source>validator.bom_importer.json_csv.quantity.float</source>
        <target>expected as float greater than 0.0</target>
      </segment>
    </unit>
    <unit id="eBCiG.1" name="validator.bom_importer.json_csv.parameter.string.notEmpty">
      <segment>
        <source>validator.bom_importer.json_csv.parameter.string.notEmpty</source>
        <target>expected as non-empty string</target>
      </segment>
    </unit>
    <unit id="aKg7qlT" name="validator.bom_importer.json_csv.parameter.string.notEmpty.null">
      <segment>
        <source>validator.bom_importer.json_csv.parameter.string.notEmpty.null</source>
        <target>als nicht leere Zeichenkette oder null erwartet</target>
      </segment>
    </unit>
    <unit id="g8HPqwx" name="validator.bom_importer.json_csv.parameter.array">
      <segment>
        <source>validator.bom_importer.json_csv.parameter.array</source>
        <target>expectd as array</target>
      </segment>
    </unit>
    <unit id="adLRxnA" name="validator.bom_importer.json_csv.parameter.subproperties">
      <segment>
        <source>validator.bom_importer.json_csv.parameter.subproperties</source>
        <target>must have at least one of the following sub-properties: %propertyString%</target>
      </segment>
    </unit>
    <unit id="kt12PW4" name="validator.bom_importer.json_csv.parameter.notFoundFor">
      <segment>
        <source>validator.bom_importer.json_csv.parameter.notFoundFor</source>
        <target>not found for %value%</target>
      </segment>
    </unit>
    <unit id="bhc3WQf" name="validator.bom_importer.json_csv.parameter.noExactMatch">
      <segment>
        <source>validator.bom_importer.json_csv.parameter.noExactMatch</source>
        <target>does not match exactly. Given for import: %importValue%, found (%foundId%): %foundValue%</target>
      </segment>
    </unit>
    <unit id="Kb1hpq3" name="validator.bom_importer.json_csv.parameter.manufacturerOrCategoryWithSubProperties">
      <segment>
        <source>validator.bom_importer.json_csv.parameter.manufacturerOrCategoryWithSubProperties</source>
        <target>must have either assigned as sub-property: "id" as an integer greater than 0, or "name" as a non-empty string</target>
      </segment>
    </unit>
<<<<<<< HEAD
    <unit id="a1dKro7" name="validator.bom_importer.json_csv.quantity.required">
      <segment>
        <source>validator.bom_importer.json_csv.quantity.required</source>
        <target>you must specify a quantity > 0!</target>
      </segment>
    </unit>
    <unit id="hlBA1Pd" name="validator.bom_importer.json_csv.quantity.float">
      <segment>
        <source>validator.bom_importer.json_csv.quantity.float</source>
        <target>expected as float greater than 0.0</target>
      </segment>
    </unit>
    <unit id="eBCiG.1" name="validator.bom_importer.json_csv.parameter.string.notEmpty">
      <segment>
        <source>validator.bom_importer.json_csv.parameter.string.notEmpty</source>
        <target>expected as non-empty string</target>
      </segment>
    </unit>
    <unit id="aKg7qlT" name="validator.bom_importer.json_csv.parameter.string.notEmpty.null">
      <segment>
        <source>validator.bom_importer.json_csv.parameter.string.notEmpty.null</source>
        <target>als nicht leere Zeichenkette oder null erwartet</target>
      </segment>
    </unit>
    <unit id="g8HPqwx" name="validator.bom_importer.json_csv.parameter.array">
      <segment>
        <source>validator.bom_importer.json_csv.parameter.array</source>
        <target>expectd as array</target>
      </segment>
    </unit>
    <unit id="adLRxnA" name="validator.bom_importer.json_csv.parameter.subproperties">
      <segment>
        <source>validator.bom_importer.json_csv.parameter.subproperties</source>
        <target>must have at least one of the following sub-properties: %propertyString%</target>
      </segment>
    </unit>
    <unit id="kt12PW4" name="validator.bom_importer.json_csv.parameter.notFoundFor">
      <segment>
        <source>validator.bom_importer.json_csv.parameter.notFoundFor</source>
        <target>not found for %value%</target>
      </segment>
    </unit>
    <unit id="bhc3WQf" name="validator.bom_importer.json_csv.parameter.noExactMatch">
      <segment>
        <source>validator.bom_importer.json_csv.parameter.noExactMatch</source>
        <target>does not match exactly. Given for import: %importValue%, found (%foundId%): %foundValue%</target>
      </segment>
    </unit>
    <unit id="Kb1hpq3" name="validator.bom_importer.json_csv.parameter.manufacturerOrCategoryWithSubProperties">
      <segment>
        <source>validator.bom_importer.json_csv.parameter.manufacturerOrCategoryWithSubProperties</source>
        <target>must have either assigned as sub-property: "id" as an integer greater than 0, or "name" as a non-empty string</target>
      </segment>
    </unit>
=======
>>>>>>> 596a30db
  </file>
</xliff><|MERGE_RESOLUTION|>--- conflicted
+++ resolved
@@ -479,62 +479,5 @@
         <target>must have either assigned as sub-property: "id" as an integer greater than 0, or "name" as a non-empty string</target>
       </segment>
     </unit>
-<<<<<<< HEAD
-    <unit id="a1dKro7" name="validator.bom_importer.json_csv.quantity.required">
-      <segment>
-        <source>validator.bom_importer.json_csv.quantity.required</source>
-        <target>you must specify a quantity > 0!</target>
-      </segment>
-    </unit>
-    <unit id="hlBA1Pd" name="validator.bom_importer.json_csv.quantity.float">
-      <segment>
-        <source>validator.bom_importer.json_csv.quantity.float</source>
-        <target>expected as float greater than 0.0</target>
-      </segment>
-    </unit>
-    <unit id="eBCiG.1" name="validator.bom_importer.json_csv.parameter.string.notEmpty">
-      <segment>
-        <source>validator.bom_importer.json_csv.parameter.string.notEmpty</source>
-        <target>expected as non-empty string</target>
-      </segment>
-    </unit>
-    <unit id="aKg7qlT" name="validator.bom_importer.json_csv.parameter.string.notEmpty.null">
-      <segment>
-        <source>validator.bom_importer.json_csv.parameter.string.notEmpty.null</source>
-        <target>als nicht leere Zeichenkette oder null erwartet</target>
-      </segment>
-    </unit>
-    <unit id="g8HPqwx" name="validator.bom_importer.json_csv.parameter.array">
-      <segment>
-        <source>validator.bom_importer.json_csv.parameter.array</source>
-        <target>expectd as array</target>
-      </segment>
-    </unit>
-    <unit id="adLRxnA" name="validator.bom_importer.json_csv.parameter.subproperties">
-      <segment>
-        <source>validator.bom_importer.json_csv.parameter.subproperties</source>
-        <target>must have at least one of the following sub-properties: %propertyString%</target>
-      </segment>
-    </unit>
-    <unit id="kt12PW4" name="validator.bom_importer.json_csv.parameter.notFoundFor">
-      <segment>
-        <source>validator.bom_importer.json_csv.parameter.notFoundFor</source>
-        <target>not found for %value%</target>
-      </segment>
-    </unit>
-    <unit id="bhc3WQf" name="validator.bom_importer.json_csv.parameter.noExactMatch">
-      <segment>
-        <source>validator.bom_importer.json_csv.parameter.noExactMatch</source>
-        <target>does not match exactly. Given for import: %importValue%, found (%foundId%): %foundValue%</target>
-      </segment>
-    </unit>
-    <unit id="Kb1hpq3" name="validator.bom_importer.json_csv.parameter.manufacturerOrCategoryWithSubProperties">
-      <segment>
-        <source>validator.bom_importer.json_csv.parameter.manufacturerOrCategoryWithSubProperties</source>
-        <target>must have either assigned as sub-property: "id" as an integer greater than 0, or "name" as a non-empty string</target>
-      </segment>
-    </unit>
-=======
->>>>>>> 596a30db
   </file>
 </xliff>