--- conflicted
+++ resolved
@@ -748,7 +748,6 @@
         <target>Weet u zeker dat u wilt doorgaan?</target>
       </segment>
     </unit>
-<<<<<<< HEAD
     <unit id="1b5ja1c" name="perm.part_custom_states">
       <segment state="translated">
         <source>perm.part_custom_states</source>
@@ -1958,12 +1957,12 @@
       <segment state="translated">
         <source>part.edit.tab.advanced.ipn.prefix.not_saved</source>
         <target>Maak eerst een component en wijs het toe aan een categorie: met de bestaande categorieën en hun eigen IPN-prefixen kan de IPN voor het component automatisch worden voorgesteld</target>
-=======
+      </segment>
+    </unit>
     <unit id="a7uOieC" name="datasource.synonym">
       <segment state="translated">
         <source>datasource.synonym</source>
         <target>%name% (Uw synoniem: %synonym%)</target>
->>>>>>> 7c24e189
       </segment>
     </unit>
   </file>
