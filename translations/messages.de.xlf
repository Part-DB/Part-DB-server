--- conflicted
+++ resolved
@@ -11321,28 +11321,6 @@
         <target>Dateianhänge</target>
       </segment>
     </unit>
-<<<<<<< HEAD
-    <unit id="R2nX4ip" name="ui.darkmode.light">
-      <segment>
-        <source>ui.darkmode.light</source>
-        <target>Light</target>
-      </segment>
-    </unit>
-    <unit id="3NHpuW3" name="ui.darkmode.dark">
-      <segment>
-        <source>ui.darkmode.dark</source>
-        <target>Dark</target>
-      </segment>
-    </unit>
-    <unit id="4TGOK5_" name="ui.darkmode.auto">
-      <segment>
-        <source>ui.darkmode.auto</source>
-        <target>Auto (decided on system settings)</target>
-      </segment>
-    </unit>
-    <unit id="RdFvZsb" name="user.password_strength.very_weak">
-      <segment>
-=======
     <unit id="ie0Ca0l" name="log.target_type.none">
       <segment state="translated">
         <source>log.target_type.none</source>
@@ -11369,47 +11347,30 @@
     </unit>
     <unit id="RdFvZsb" name="user.password_strength.very_weak">
       <segment state="translated">
->>>>>>> 4a158db6
         <source>user.password_strength.very_weak</source>
         <target>Sehr schwach</target>
       </segment>
     </unit>
     <unit id="IBjmblZ" name="user.password_strength.weak">
-<<<<<<< HEAD
-      <segment>
-=======
       <segment state="translated">
->>>>>>> 4a158db6
         <source>user.password_strength.weak</source>
         <target>Schwach</target>
       </segment>
     </unit>
     <unit id="qSm_ID0" name="user.password_strength.medium">
-<<<<<<< HEAD
-      <segment>
-=======
       <segment state="translated">
->>>>>>> 4a158db6
         <source>user.password_strength.medium</source>
         <target>Mittel</target>
       </segment>
     </unit>
     <unit id="aWAaADS" name="user.password_strength.strong">
-<<<<<<< HEAD
-      <segment>
-=======
       <segment state="translated">
->>>>>>> 4a158db6
         <source>user.password_strength.strong</source>
         <target>Stark</target>
       </segment>
     </unit>
     <unit id="Wa9CStW" name="user.password_strength.very_strong">
-<<<<<<< HEAD
-      <segment>
-=======
       <segment state="translated">
->>>>>>> 4a158db6
         <source>user.password_strength.very_strong</source>
         <target>Sehr stark</target>
       </segment>
