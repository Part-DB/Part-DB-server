<?xml version="1.0" encoding="utf-8"?>
<xliff xmlns="urn:oasis:names:tc:xliff:document:2.0" version="2.0" srcLang="en" trgLang="de">
  <file id="messages.de">
    <unit id="0Md_YOf" name="attachment_type.caption">
      <notes>
        <note category="file-source" priority="1">Part-DB1\templates\AdminPages\AttachmentTypeAdmin.html.twig:4</note>
        <note priority="1">Part-DB1\templates\AdminPages\AttachmentTypeAdmin.html.twig:4</note>
        <note priority="1">templates\AdminPages\AttachmentTypeAdmin.html.twig:4</note>
      </notes>
      <segment>
        <source>attachment_type.caption</source>
        <target>Dateitypen für Anhänge</target>
      </segment>
    </unit>
    <unit id="OllfX2C" name="category.labelp">
      <notes>
        <note category="file-source" priority="1">Part-DB1\templates\AdminPages\CategoryAdmin.html.twig:4</note>
        <note category="file-source" priority="1">Part-DB1\templates\_sidebar.html.twig:22</note>
        <note category="file-source" priority="1">Part-DB1\templates\_sidebar.html.twig:7</note>
        <note priority="1">Part-DB1\templates\AdminPages\CategoryAdmin.html.twig:4</note>
        <note priority="1">Part-DB1\templates\_sidebar.html.twig:22</note>
        <note priority="1">Part-DB1\templates\_sidebar.html.twig:7</note>
        <note priority="1">templates\AdminPages\CategoryAdmin.html.twig:4</note>
        <note priority="1">templates\base.html.twig:163</note>
        <note priority="1">templates\base.html.twig:170</note>
        <note priority="1">templates\base.html.twig:197</note>
        <note priority="1">templates\base.html.twig:225</note>
      </notes>
      <segment>
        <source>category.labelp</source>
        <target>Kategorien</target>
      </segment>
    </unit>
    <unit id="lnjU5yu" name="admin.options">
      <notes>
        <note category="file-source" priority="1">Part-DB1\templates\AdminPages\CategoryAdmin.html.twig:8</note>
        <note category="file-source" priority="1">Part-DB1\templates\AdminPages\StorelocationAdmin.html.twig:19</note>
        <note priority="1">Part-DB1\templates\AdminPages\CategoryAdmin.html.twig:8</note>
        <note priority="1">Part-DB1\templates\AdminPages\StorelocationAdmin.html.twig:11</note>
        <note priority="1">templates\AdminPages\CategoryAdmin.html.twig:8</note>
      </notes>
      <segment>
        <source>admin.options</source>
        <target>Optionen</target>
      </segment>
    </unit>
    <unit id="CuAPq5N" name="admin.advanced">
      <notes>
        <note category="file-source" priority="1">Part-DB1\templates\AdminPages\CategoryAdmin.html.twig:9</note>
        <note category="file-source" priority="1">Part-DB1\templates\AdminPages\CompanyAdminBase.html.twig:15</note>
        <note priority="1">Part-DB1\templates\AdminPages\CategoryAdmin.html.twig:9</note>
        <note priority="1">Part-DB1\templates\AdminPages\CompanyAdminBase.html.twig:15</note>
        <note priority="1">templates\AdminPages\CategoryAdmin.html.twig:9</note>
      </notes>
      <segment>
        <source>admin.advanced</source>
        <target>Erweitert</target>
      </segment>
    </unit>
    <unit id="BJtSZa4" name="currency.caption">
      <notes>
        <note category="file-source" priority="1">Part-DB1\templates\AdminPages\CurrencyAdmin.html.twig:4</note>
        <note priority="1">Part-DB1\templates\AdminPages\CurrencyAdmin.html.twig:4</note>
      </notes>
      <segment>
        <source>currency.caption</source>
        <target>Währung</target>
      </segment>
    </unit>
    <unit id="dzfYFww" name="currency.iso_code.caption">
      <notes>
        <note category="file-source" priority="1">Part-DB1\templates\AdminPages\CurrencyAdmin.html.twig:12</note>
        <note priority="1">Part-DB1\templates\AdminPages\CurrencyAdmin.html.twig:12</note>
      </notes>
      <segment>
        <source>currency.iso_code.caption</source>
        <target>ISO Code</target>
      </segment>
    </unit>
    <unit id="lrCa3tF" name="currency.symbol.caption">
      <notes>
        <note category="file-source" priority="1">Part-DB1\templates\AdminPages\CurrencyAdmin.html.twig:15</note>
        <note priority="1">Part-DB1\templates\AdminPages\CurrencyAdmin.html.twig:15</note>
      </notes>
      <segment>
        <source>currency.symbol.caption</source>
        <target>Währungssymbol</target>
      </segment>
    </unit>
    <unit id="tlgOYB5" name="device.caption">
      <notes>
        <note category="file-source" priority="1">Part-DB1\templates\AdminPages\DeviceAdmin.html.twig:4</note>
        <note priority="1">Part-DB1\templates\AdminPages\DeviceAdmin.html.twig:4</note>
        <note priority="1">templates\AdminPages\DeviceAdmin.html.twig:4</note>
      </notes>
      <segment>
        <source>device.caption</source>
        <target>Baugruppen</target>
      </segment>
    </unit>
    <unit id="lQ8QeGr" name="search.placeholder">
      <notes>
        <note category="file-source" priority="1">Part-DB1\templates\AdminPages\EntityAdminBase.html.twig:19</note>
        <note category="file-source" priority="1">Part-DB1\templates\_navbar_search.html.twig:67</note>
        <note category="file-source" priority="1">Part-DB1\templates\_sidebar.html.twig:27</note>
        <note category="file-source" priority="1">Part-DB1\templates\_sidebar.html.twig:43</note>
        <note category="file-source" priority="1">Part-DB1\templates\_sidebar.html.twig:63</note>
        <note priority="1">Part-DB1\templates\AdminPages\EntityAdminBase.html.twig:19</note>
        <note priority="1">Part-DB1\templates\_navbar_search.html.twig:61</note>
        <note priority="1">Part-DB1\templates\_sidebar.html.twig:27</note>
        <note priority="1">Part-DB1\templates\_sidebar.html.twig:43</note>
        <note priority="1">Part-DB1\templates\_sidebar.html.twig:63</note>
        <note priority="1">templates\AdminPages\EntityAdminBase.html.twig:9</note>
        <note priority="1">templates\base.html.twig:80</note>
        <note priority="1">templates\base.html.twig:179</note>
        <note priority="1">templates\base.html.twig:206</note>
        <note priority="1">templates\base.html.twig:237</note>
      </notes>
      <segment>
        <source>search.placeholder</source>
        <target>Suche</target>
      </segment>
    </unit>
    <unit id="10f_Ka3" name="expandAll">
      <notes>
        <note category="file-source" priority="1">Part-DB1\templates\AdminPages\EntityAdminBase.html.twig:23</note>
        <note category="file-source" priority="1">Part-DB1\templates\_sidebar.html.twig:3</note>
        <note priority="1">Part-DB1\templates\AdminPages\EntityAdminBase.html.twig:23</note>
        <note priority="1">Part-DB1\templates\_sidebar.html.twig:3</note>
        <note priority="1">templates\AdminPages\EntityAdminBase.html.twig:13</note>
        <note priority="1">templates\base.html.twig:166</note>
        <note priority="1">templates\base.html.twig:193</note>
        <note priority="1">templates\base.html.twig:221</note>
      </notes>
      <segment>
        <source>expandAll</source>
        <target>Alle ausklappen</target>
      </segment>
    </unit>
    <unit id="eS_kUcS" name="reduceAll">
      <notes>
        <note category="file-source" priority="1">Part-DB1\templates\AdminPages\EntityAdminBase.html.twig:27</note>
        <note category="file-source" priority="1">Part-DB1\templates\_sidebar.html.twig:4</note>
        <note priority="1">Part-DB1\templates\AdminPages\EntityAdminBase.html.twig:27</note>
        <note priority="1">Part-DB1\templates\_sidebar.html.twig:4</note>
        <note priority="1">templates\AdminPages\EntityAdminBase.html.twig:17</note>
        <note priority="1">templates\base.html.twig:167</note>
        <note priority="1">templates\base.html.twig:194</note>
        <note priority="1">templates\base.html.twig:222</note>
      </notes>
      <segment>
        <source>reduceAll</source>
        <target>Alle einklappen</target>
      </segment>
    </unit>
    <unit id="a5.CFfq" name="edit.caption">
      <notes>
        <note category="file-source" priority="1">Part-DB1\templates\AdminPages\EntityAdminBase.html.twig:45</note>
        <note priority="1">Part-DB1\templates\AdminPages\EntityAdminBase.html.twig:45</note>
        <note priority="1">templates\AdminPages\EntityAdminBase.html.twig:35</note>
      </notes>
      <segment>
        <source>edit.caption</source>
        <target>Bearbeite Element "%name"</target>
      </segment>
    </unit>
    <unit id="bblk5.r" name="new.caption">
      <notes>
        <note category="file-source" priority="1">Part-DB1\templates\AdminPages\EntityAdminBase.html.twig:50</note>
        <note priority="1">Part-DB1\templates\AdminPages\EntityAdminBase.html.twig:50</note>
        <note priority="1">templates\AdminPages\EntityAdminBase.html.twig:37</note>
      </notes>
      <segment>
        <source>new.caption</source>
        <target>Neues Element</target>
      </segment>
    </unit>
    <unit id="tagdXMa" name="part.info.timetravel_hint">
      <notes>
        <note category="file-source" priority="1">Part-DB1\templates\AdminPages\EntityAdminBase.html.twig:54</note>
        <note category="file-source" priority="1">Part-DB1\templates\Parts\info\_sidebar.html.twig:4</note>
        <note priority="1">Part-DB1\templates\AdminPages\EntityAdminBase.html.twig:54</note>
        <note priority="1">Part-DB1\templates\Parts\info\_sidebar.html.twig:4</note>
      </notes>
      <segment>
        <source>part.info.timetravel_hint</source>
        <target><![CDATA[Dies ist wie das Bauteil bevor dem %timestamp% aussah. <i>Beachten Sie, dass dieses Feature experimentell ist und die angezeigten Infos daher nicht unbedingt korrekt sind.</i>]]></target>
      </segment>
    </unit>
    <unit id="7uawYY6" name="standard.label">
      <notes>
        <note category="file-source" priority="1">Part-DB1\templates\AdminPages\EntityAdminBase.html.twig:60</note>
        <note priority="1">Part-DB1\templates\AdminPages\EntityAdminBase.html.twig:60</note>
        <note priority="1">templates\AdminPages\EntityAdminBase.html.twig:42</note>
      </notes>
      <segment>
        <source>standard.label</source>
        <target>Eigenschaften</target>
      </segment>
    </unit>
    <unit id="Fe5ax26" name="infos.label">
      <notes>
        <note category="file-source" priority="1">Part-DB1\templates\AdminPages\EntityAdminBase.html.twig:61</note>
        <note priority="1">Part-DB1\templates\AdminPages\EntityAdminBase.html.twig:61</note>
        <note priority="1">templates\AdminPages\EntityAdminBase.html.twig:43</note>
      </notes>
      <segment>
        <source>infos.label</source>
        <target>Informationen</target>
      </segment>
    </unit>
    <unit id="PNqzf_X" name="history.label">
      <notes>
        <note category="file-source" priority="1">Part-DB1\templates\AdminPages\EntityAdminBase.html.twig:63</note>
        <note priority="1">Part-DB1\templates\AdminPages\EntityAdminBase.html.twig:63</note>
        <note priority="1">new</note>
      </notes>
      <segment>
        <source>history.label</source>
        <target>Historie</target>
      </segment>
    </unit>
    <unit id="Y2QKWU9" name="export.label">
      <notes>
        <note category="file-source" priority="1">Part-DB1\templates\AdminPages\EntityAdminBase.html.twig:66</note>
        <note priority="1">Part-DB1\templates\AdminPages\EntityAdminBase.html.twig:66</note>
        <note priority="1">templates\AdminPages\EntityAdminBase.html.twig:45</note>
      </notes>
      <segment>
        <source>export.label</source>
        <target>Exportieren</target>
      </segment>
    </unit>
    <unit id="k5fWSN4" name="import_export.label">
      <notes>
        <note category="file-source" priority="1">Part-DB1\templates\AdminPages\EntityAdminBase.html.twig:68</note>
        <note priority="1">Part-DB1\templates\AdminPages\EntityAdminBase.html.twig:68</note>
        <note priority="1">templates\AdminPages\EntityAdminBase.html.twig:47</note>
      </notes>
      <segment>
        <source>import_export.label</source>
        <target>Import / Export</target>
      </segment>
    </unit>
    <unit id="sOYxh4M" name="mass_creation.label">
      <notes>
        <note category="file-source" priority="1">Part-DB1\templates\AdminPages\EntityAdminBase.html.twig:69</note>
        <note priority="1">Part-DB1\templates\AdminPages\EntityAdminBase.html.twig:69</note>
      </notes>
      <segment>
        <source>mass_creation.label</source>
        <target>Masseneingabe</target>
      </segment>
    </unit>
    <unit id="wTQX7oE" name="admin.common">
      <notes>
        <note category="file-source" priority="1">Part-DB1\templates\AdminPages\EntityAdminBase.html.twig:82</note>
        <note priority="1">Part-DB1\templates\AdminPages\EntityAdminBase.html.twig:82</note>
        <note priority="1">templates\AdminPages\EntityAdminBase.html.twig:59</note>
      </notes>
      <segment>
        <source>admin.common</source>
        <target>Allgemein</target>
      </segment>
    </unit>
    <unit id="NmnCJhH" name="admin.attachments">
      <notes>
        <note category="file-source" priority="1">Part-DB1\templates\AdminPages\EntityAdminBase.html.twig:86</note>
        <note priority="1">Part-DB1\templates\AdminPages\EntityAdminBase.html.twig:86</note>
      </notes>
      <segment>
        <source>admin.attachments</source>
        <target>Dateianhänge</target>
      </segment>
    </unit>
    <unit id="TA1hSYV" name="admin.parameters">
      <notes>
        <note category="file-source" priority="1">Part-DB1\templates\AdminPages\EntityAdminBase.html.twig:90</note>
      </notes>
      <segment>
        <source>admin.parameters</source>
        <target>Parameter</target>
      </segment>
    </unit>
    <unit id="R949JGz" name="export_all.label">
      <notes>
        <note category="file-source" priority="1">Part-DB1\templates\AdminPages\EntityAdminBase.html.twig:179</note>
        <note priority="1">Part-DB1\templates\AdminPages\EntityAdminBase.html.twig:167</note>
        <note priority="1">templates\AdminPages\EntityAdminBase.html.twig:142</note>
      </notes>
      <segment>
        <source>export_all.label</source>
        <target>Alles exportieren</target>
      </segment>
    </unit>
    <unit id="zPSdxU4" name="mass_creation.help">
      <notes>
        <note category="file-source" priority="1">Part-DB1\templates\AdminPages\EntityAdminBase.html.twig:185</note>
        <note priority="1">Part-DB1\templates\AdminPages\EntityAdminBase.html.twig:173</note>
      </notes>
      <segment>
        <source>mass_creation.help</source>
        <target>Jede Zeile wird als Name für ein neues Element interpretiert und angelegt.</target>
      </segment>
    </unit>
    <unit id="ZJ9SPOS" name="footprint.labelp">
      <notes>
        <note category="file-source" priority="1">Part-DB1\templates\AdminPages\FootprintAdmin.html.twig:4</note>
        <note category="file-source" priority="1">Part-DB1\templates\_sidebar.html.twig:9</note>
        <note priority="1">Part-DB1\templates\AdminPages\FootprintAdmin.html.twig:4</note>
        <note priority="1">Part-DB1\templates\_sidebar.html.twig:9</note>
        <note priority="1">templates\base.html.twig:172</note>
        <note priority="1">templates\base.html.twig:199</note>
        <note priority="1">templates\base.html.twig:227</note>
      </notes>
      <segment>
        <source>footprint.labelp</source>
        <target>Footprints</target>
      </segment>
    </unit>
    <unit id="ZOZqHeB" name="group.edit.caption">
      <notes>
        <note category="file-source" priority="1">Part-DB1\templates\AdminPages\GroupAdmin.html.twig:4</note>
        <note priority="1">Part-DB1\templates\AdminPages\GroupAdmin.html.twig:4</note>
      </notes>
      <segment>
        <source>group.edit.caption</source>
        <target>Gruppen</target>
      </segment>
    </unit>
    <unit id="iK5P0V5" name="user.edit.permissions">
      <notes>
        <note category="file-source" priority="1">Part-DB1\templates\AdminPages\GroupAdmin.html.twig:9</note>
        <note category="file-source" priority="1">Part-DB1\templates\AdminPages\UserAdmin.html.twig:16</note>
        <note priority="1">Part-DB1\templates\AdminPages\GroupAdmin.html.twig:9</note>
        <note priority="1">Part-DB1\templates\AdminPages\UserAdmin.html.twig:16</note>
      </notes>
      <segment>
        <source>user.edit.permissions</source>
        <target>Berechtigungen</target>
      </segment>
    </unit>
    <unit id="Rr_.JrB" name="label_profile.caption">
      <notes>
        <note category="file-source" priority="1">Part-DB1\templates\AdminPages\LabelProfileAdmin.html.twig:4</note>
      </notes>
      <segment state="translated">
        <source>label_profile.caption</source>
        <target>Labelprofile</target>
      </segment>
    </unit>
    <unit id="QPqYdRg" name="label_profile.advanced">
      <notes>
        <note category="file-source" priority="1">Part-DB1\templates\AdminPages\LabelProfileAdmin.html.twig:8</note>
      </notes>
      <segment state="translated">
        <source>label_profile.advanced</source>
        <target>Erweitert</target>
      </segment>
    </unit>
    <unit id="Pi_q_nj" name="label_profile.comment">
      <notes>
        <note category="file-source" priority="1">Part-DB1\templates\AdminPages\LabelProfileAdmin.html.twig:9</note>
      </notes>
      <segment state="translated">
        <source>label_profile.comment</source>
        <target>Kommentar</target>
      </segment>
    </unit>
    <unit id="Fum_mCX" name="manufacturer.caption">
      <notes>
        <note category="file-source" priority="1">Part-DB1\templates\AdminPages\ManufacturerAdmin.html.twig:4</note>
        <note priority="1">Part-DB1\templates\AdminPages\ManufacturerAdmin.html.twig:4</note>
        <note priority="1">templates\AdminPages\ManufacturerAdmin.html.twig:4</note>
      </notes>
      <segment>
        <source>manufacturer.caption</source>
        <target>Hersteller</target>
      </segment>
    </unit>
    <unit id="6tFKnGD" name="measurement_unit.caption">
      <notes>
        <note category="file-source" priority="1">Part-DB1\templates\AdminPages\MeasurementUnitAdmin.html.twig:4</note>
        <note priority="1">Part-DB1\templates\AdminPages\MeasurementUnitAdmin.html.twig:4</note>
      </notes>
      <segment>
        <source>measurement_unit.caption</source>
        <target>Maßeinheit</target>
      </segment>
    </unit>
    <unit id="vZGwiMS" name="storelocation.labelp">
      <notes>
        <note category="file-source" priority="1">Part-DB1\templates\AdminPages\StorelocationAdmin.html.twig:5</note>
        <note category="file-source" priority="1">Part-DB1\templates\_sidebar.html.twig:8</note>
        <note priority="1">Part-DB1\templates\AdminPages\StorelocationAdmin.html.twig:4</note>
        <note priority="1">Part-DB1\templates\_sidebar.html.twig:8</note>
        <note priority="1">templates\base.html.twig:171</note>
        <note priority="1">templates\base.html.twig:198</note>
        <note priority="1">templates\base.html.twig:226</note>
      </notes>
      <segment>
        <source>storelocation.labelp</source>
        <target>Lagerorte</target>
      </segment>
    </unit>
    <unit id="ykqfBBp" name="supplier.caption">
      <notes>
        <note category="file-source" priority="1">Part-DB1\templates\AdminPages\SupplierAdmin.html.twig:4</note>
        <note priority="1">Part-DB1\templates\AdminPages\SupplierAdmin.html.twig:4</note>
        <note priority="1">templates\AdminPages\SupplierAdmin.html.twig:4</note>
      </notes>
      <segment>
        <source>supplier.caption</source>
        <target>Lieferanten</target>
      </segment>
    </unit>
    <unit id=".YoS4pi" name="user.edit.caption">
      <notes>
        <note category="file-source" priority="1">Part-DB1\templates\AdminPages\UserAdmin.html.twig:8</note>
        <note priority="1">Part-DB1\templates\AdminPages\UserAdmin.html.twig:8</note>
      </notes>
      <segment>
        <source>user.edit.caption</source>
        <target>Benutzer</target>
      </segment>
    </unit>
    <unit id="eDE4Z9X" name="user.edit.configuration">
      <notes>
        <note category="file-source" priority="1">Part-DB1\templates\AdminPages\UserAdmin.html.twig:14</note>
        <note priority="1">Part-DB1\templates\AdminPages\UserAdmin.html.twig:14</note>
      </notes>
      <segment>
        <source>user.edit.configuration</source>
        <target>Konfiguration</target>
      </segment>
    </unit>
    <unit id="3HIFZxy" name="user.edit.password">
      <notes>
        <note category="file-source" priority="1">Part-DB1\templates\AdminPages\UserAdmin.html.twig:15</note>
        <note priority="1">Part-DB1\templates\AdminPages\UserAdmin.html.twig:15</note>
      </notes>
      <segment>
        <source>user.edit.password</source>
        <target>Passwort</target>
      </segment>
    </unit>
    <unit id="CpSdWDM" name="user.edit.tfa.caption">
      <notes>
        <note category="file-source" priority="1">Part-DB1\templates\AdminPages\UserAdmin.html.twig:45</note>
        <note priority="1">Part-DB1\templates\AdminPages\UserAdmin.html.twig:45</note>
      </notes>
      <segment>
        <source>user.edit.tfa.caption</source>
        <target>Zwei-Faktor-Authentifizierung</target>
      </segment>
    </unit>
    <unit id="QAuf3JI" name="user.edit.tfa.google_active">
      <notes>
        <note category="file-source" priority="1">Part-DB1\templates\AdminPages\UserAdmin.html.twig:47</note>
        <note priority="1">Part-DB1\templates\AdminPages\UserAdmin.html.twig:47</note>
      </notes>
      <segment>
        <source>user.edit.tfa.google_active</source>
        <target>Authentifizierungsapp aktiv</target>
      </segment>
    </unit>
    <unit id="7v_PSOf" name="tfa_backup.remaining_tokens">
      <notes>
        <note category="file-source" priority="1">Part-DB1\templates\AdminPages\UserAdmin.html.twig:48</note>
        <note category="file-source" priority="1">Part-DB1\templates\Users\backup_codes.html.twig:15</note>
        <note category="file-source" priority="1">Part-DB1\templates\Users\_2fa_settings.html.twig:95</note>
        <note priority="1">Part-DB1\templates\AdminPages\UserAdmin.html.twig:48</note>
        <note priority="1">Part-DB1\templates\Users\backup_codes.html.twig:15</note>
        <note priority="1">Part-DB1\templates\Users\_2fa_settings.html.twig:95</note>
      </notes>
      <segment>
        <source>tfa_backup.remaining_tokens</source>
        <target>Verbleibende Backupcodes</target>
      </segment>
    </unit>
    <unit id="xhNIm7L" name="tfa_backup.generation_date">
      <notes>
        <note category="file-source" priority="1">Part-DB1\templates\AdminPages\UserAdmin.html.twig:49</note>
        <note category="file-source" priority="1">Part-DB1\templates\Users\backup_codes.html.twig:17</note>
        <note category="file-source" priority="1">Part-DB1\templates\Users\_2fa_settings.html.twig:96</note>
        <note priority="1">Part-DB1\templates\AdminPages\UserAdmin.html.twig:49</note>
        <note priority="1">Part-DB1\templates\Users\backup_codes.html.twig:17</note>
        <note priority="1">Part-DB1\templates\Users\_2fa_settings.html.twig:96</note>
      </notes>
      <segment>
        <source>tfa_backup.generation_date</source>
        <target>Erzeugungsdatum der Backupcodes</target>
      </segment>
    </unit>
    <unit id="_m6S_4Y" name="user.edit.tfa.disabled">
      <notes>
        <note category="file-source" priority="1">Part-DB1\templates\AdminPages\UserAdmin.html.twig:53</note>
        <note category="file-source" priority="1">Part-DB1\templates\AdminPages\UserAdmin.html.twig:60</note>
        <note priority="1">Part-DB1\templates\AdminPages\UserAdmin.html.twig:53</note>
        <note priority="1">Part-DB1\templates\AdminPages\UserAdmin.html.twig:60</note>
      </notes>
      <segment>
        <source>user.edit.tfa.disabled</source>
        <target>Methode deaktiviert</target>
      </segment>
    </unit>
    <unit id="TagZ6I5" name="user.edit.tfa.u2f_keys_count">
      <notes>
        <note category="file-source" priority="1">Part-DB1\templates\AdminPages\UserAdmin.html.twig:56</note>
        <note priority="1">Part-DB1\templates\AdminPages\UserAdmin.html.twig:56</note>
      </notes>
      <segment>
        <source>user.edit.tfa.u2f_keys_count</source>
        <target>Aktive Sicherheitsschlüssel</target>
      </segment>
    </unit>
    <unit id=".K9hu_c" name="user.edit.tfa.disable_tfa_title">
      <notes>
        <note category="file-source" priority="1">Part-DB1\templates\AdminPages\UserAdmin.html.twig:72</note>
        <note priority="1">Part-DB1\templates\AdminPages\UserAdmin.html.twig:72</note>
      </notes>
      <segment>
        <source>user.edit.tfa.disable_tfa_title</source>
        <target>Wirklich fortfahren?</target>
      </segment>
    </unit>
    <unit id="xORuIU4" name="user.edit.tfa.disable_tfa_message">
      <notes>
        <note category="file-source" priority="1">Part-DB1\templates\AdminPages\UserAdmin.html.twig:72</note>
        <note priority="1">Part-DB1\templates\AdminPages\UserAdmin.html.twig:72</note>
      </notes>
      <segment>
        <source>user.edit.tfa.disable_tfa_message</source>
        <target><![CDATA[Dies wird <b>alle aktiven Zwei-Faktor-Authentifizierungsmethoden des Nutzers deaktivieren</b> und die <b>Backupcodes löschen</b>! <br>
Der Benutzer wird alle Zwei-Faktor-Authentifizierungmethoden neu einrichten müssen und neue Backupcodes ausdrucken müssen! <br><br>
<b>Führen sie dies nur durch, wenn Sie über die Identität des (um Hilfe suchenden) Benutzers absolut sicher sind, da ansonsten eine Kompromittierung des Accounts durch einen Angreifer erfolgen könnte!</b>]]></target>
      </segment>
    </unit>
    <unit id="02HvwiS" name="user.edit.tfa.disable_tfa.btn">
      <notes>
        <note category="file-source" priority="1">Part-DB1\templates\AdminPages\UserAdmin.html.twig:73</note>
        <note priority="1">Part-DB1\templates\AdminPages\UserAdmin.html.twig:73</note>
      </notes>
      <segment>
        <source>user.edit.tfa.disable_tfa.btn</source>
        <target>Alle Zwei-Faktor-Authentifizierungsmethoden deaktivieren</target>
      </segment>
    </unit>
    <unit id="0EjI8FY" name="attachment.delete">
      <notes>
        <note category="file-source" priority="1">Part-DB1\templates\AdminPages\_attachments.html.twig:4</note>
        <note category="file-source" priority="1">Part-DB1\templates\Parts\edit\_attachments.html.twig:4</note>
        <note priority="1">Part-DB1\templates\AdminPages\_attachments.html.twig:4</note>
        <note priority="1">Part-DB1\templates\Parts\edit\_attachments.html.twig:4</note>
        <note priority="1">Part-DB1\templates\Parts\info\_attachments_info.html.twig:63</note>
      </notes>
      <segment>
        <source>attachment.delete</source>
        <target>Löschen</target>
      </segment>
    </unit>
    <unit id="ffvhms1" name="attachment.external">
      <notes>
        <note category="file-source" priority="1">Part-DB1\templates\AdminPages\_attachments.html.twig:41</note>
        <note category="file-source" priority="1">Part-DB1\templates\Parts\edit\_attachments.html.twig:38</note>
        <note category="file-source" priority="1">Part-DB1\templates\Parts\info\_attachments_info.html.twig:35</note>
        <note category="file-source" priority="1">Part-DB1\src\DataTables\AttachmentDataTable.php:159</note>
        <note priority="1">Part-DB1\templates\Parts\edit\_attachments.html.twig:38</note>
        <note priority="1">Part-DB1\src\DataTables\AttachmentDataTable.php:159</note>
      </notes>
      <segment>
        <source>attachment.external</source>
        <target>Extern</target>
      </segment>
    </unit>
    <unit id="vTU.j2g" name="attachment.preview.alt">
      <notes>
        <note category="file-source" priority="1">Part-DB1\templates\AdminPages\_attachments.html.twig:49</note>
        <note category="file-source" priority="1">Part-DB1\templates\Parts\edit\_attachments.html.twig:47</note>
        <note priority="1">Part-DB1\templates\AdminPages\_attachments.html.twig:47</note>
        <note priority="1">Part-DB1\templates\Parts\edit\_attachments.html.twig:45</note>
      </notes>
      <segment>
        <source>attachment.preview.alt</source>
        <target>Thumbnail des Dateianhanges</target>
      </segment>
    </unit>
    <unit id="CNqXx.c" name="attachment.view">
      <notes>
        <note category="file-source" priority="1">Part-DB1\templates\AdminPages\_attachments.html.twig:52</note>
        <note category="file-source" priority="1">Part-DB1\templates\Parts\edit\_attachments.html.twig:50</note>
        <note category="file-source" priority="1">Part-DB1\templates\Parts\info\_attachments_info.html.twig:62</note>
        <note priority="1">Part-DB1\templates\AdminPages\_attachments.html.twig:50</note>
        <note priority="1">Part-DB1\templates\Parts\edit\_attachments.html.twig:48</note>
        <note priority="1">Part-DB1\templates\Parts\info\_attachments_info.html.twig:45</note>
      </notes>
      <segment>
        <source>attachment.view</source>
        <target>Anzeigen</target>
      </segment>
    </unit>
    <unit id="HnHc.HV" name="attachment.file_not_found">
      <notes>
        <note category="file-source" priority="1">Part-DB1\templates\AdminPages\_attachments.html.twig:58</note>
        <note category="file-source" priority="1">Part-DB1\templates\Parts\edit\_attachments.html.twig:56</note>
        <note category="file-source" priority="1">Part-DB1\templates\Parts\info\_attachments_info.html.twig:43</note>
        <note category="file-source" priority="1">Part-DB1\src\DataTables\AttachmentDataTable.php:166</note>
        <note priority="1">Part-DB1\templates\AdminPages\_attachments.html.twig:56</note>
        <note priority="1">Part-DB1\templates\Parts\edit\_attachments.html.twig:54</note>
        <note priority="1">Part-DB1\templates\Parts\info\_attachments_info.html.twig:38</note>
        <note priority="1">Part-DB1\src\DataTables\AttachmentDataTable.php:166</note>
      </notes>
      <segment>
        <source>attachment.file_not_found</source>
        <target>Datei nicht gefunden</target>
      </segment>
    </unit>
    <unit id="vnfQKjk" name="attachment.secure">
      <notes>
        <note category="file-source" priority="1">Part-DB1\templates\AdminPages\_attachments.html.twig:66</note>
        <note category="file-source" priority="1">Part-DB1\templates\Parts\edit\_attachments.html.twig:64</note>
        <note category="file-source" priority="1">Part-DB1\templates\Parts\info\_attachments_info.html.twig:48</note>
        <note priority="1">Part-DB1\templates\Parts\edit\_attachments.html.twig:62</note>
      </notes>
      <segment>
        <source>attachment.secure</source>
        <target>Privat</target>
      </segment>
    </unit>
    <unit id="NCjSwVs" name="attachment.create">
      <notes>
        <note category="file-source" priority="1">Part-DB1\templates\AdminPages\_attachments.html.twig:79</note>
        <note category="file-source" priority="1">Part-DB1\templates\Parts\edit\_attachments.html.twig:77</note>
        <note priority="1">Part-DB1\templates\AdminPages\_attachments.html.twig:77</note>
        <note priority="1">Part-DB1\templates\Parts\edit\_attachments.html.twig:75</note>
      </notes>
      <segment>
        <source>attachment.create</source>
        <target>Dateianhang hinzufügen</target>
      </segment>
    </unit>
    <unit id="kxhr8KP" name="part_lot.edit.delete.confirm">
      <notes>
        <note category="file-source" priority="1">Part-DB1\templates\AdminPages\_attachments.html.twig:84</note>
        <note category="file-source" priority="1">Part-DB1\templates\Parts\edit\_attachments.html.twig:82</note>
        <note category="file-source" priority="1">Part-DB1\templates\Parts\edit\_lots.html.twig:33</note>
        <note priority="1">Part-DB1\templates\AdminPages\_attachments.html.twig:82</note>
        <note priority="1">Part-DB1\templates\Parts\edit\_attachments.html.twig:80</note>
        <note priority="1">Part-DB1\templates\Parts\edit\_lots.html.twig:33</note>
      </notes>
      <segment>
        <source>part_lot.edit.delete.confirm</source>
        <target>Möchten Sie diesen Bestand wirklich löschen? Dies kann nicht rückgängig gemacht werden!</target>
      </segment>
    </unit>
    <unit id="RqM7iAG" name="entity.delete.confirm_title">
      <notes>
        <note category="file-source" priority="1">Part-DB1\templates\AdminPages\_delete_form.html.twig:2</note>
        <note priority="1">Part-DB1\templates\AdminPages\_delete_form.html.twig:2</note>
        <note priority="1">templates\AdminPages\_delete_form.html.twig:2</note>
      </notes>
      <segment>
        <source>entity.delete.confirm_title</source>
        <target>Wollen sie das Element %name% wirklich löschen?</target>
      </segment>
    </unit>
    <unit id="0B3xeO2" name="entity.delete.message">
      <notes>
        <note category="file-source" priority="1">Part-DB1\templates\AdminPages\_delete_form.html.twig:3</note>
        <note priority="1">Part-DB1\templates\AdminPages\_delete_form.html.twig:3</note>
        <note priority="1">templates\AdminPages\_delete_form.html.twig:3</note>
      </notes>
      <segment>
        <source>entity.delete.message</source>
        <target>Diese Aktion lässt sich nicht rückgängig machen!

Subelemente werden beim Löschen nach oben verschoben.</target>
      </segment>
    </unit>
    <unit id="eyyICVM" name="entity.delete">
      <notes>
        <note category="file-source" priority="1">Part-DB1\templates\AdminPages\_delete_form.html.twig:11</note>
        <note priority="1">Part-DB1\templates\AdminPages\_delete_form.html.twig:11</note>
        <note priority="1">templates\AdminPages\_delete_form.html.twig:9</note>
      </notes>
      <segment>
        <source>entity.delete</source>
        <target>Element löschen</target>
      </segment>
    </unit>
    <unit id="jix.mo1" name="edit.log_comment">
      <notes>
        <note category="file-source" priority="1">Part-DB1\templates\AdminPages\_delete_form.html.twig:16</note>
        <note category="file-source" priority="1">Part-DB1\templates\Parts\info\_tools.html.twig:45</note>
        <note category="file-source" priority="1">Part-DB1\src\Form\Part\PartBaseType.php:286</note>
        <note priority="1">Part-DB1\templates\AdminPages\_delete_form.html.twig:16</note>
        <note priority="1">Part-DB1\templates\Parts\info\_tools.html.twig:43</note>
        <note priority="1">Part-DB1\src\Form\Part\PartBaseType.php:267</note>
        <note priority="1">new</note>
      </notes>
      <segment>
        <source>edit.log_comment</source>
        <target>Änderungskommentar</target>
      </segment>
    </unit>
    <unit id="A15hzUY" name="entity.delete.recursive">
      <notes>
        <note category="file-source" priority="1">Part-DB1\templates\AdminPages\_delete_form.html.twig:24</note>
        <note priority="1">Part-DB1\templates\AdminPages\_delete_form.html.twig:24</note>
        <note priority="1">templates\AdminPages\_delete_form.html.twig:12</note>
      </notes>
      <segment>
        <source>entity.delete.recursive</source>
        <target>Rekursiv (alle Unterelemente) löschen</target>
      </segment>
    </unit>
    <unit id="vlslklu" name="entity.duplicate">
      <notes>
        <note category="file-source" priority="1">Part-DB1\templates\AdminPages\_duplicate.html.twig:3</note>
      </notes>
<<<<<<< HEAD
      <segment>
=======
      <segment state="translated">
>>>>>>> 6949848c
        <source>entity.duplicate</source>
        <target>Element duplizieren</target>
      </segment>
    </unit>
    <unit id="4_pqNGT" name="export.format">
      <notes>
        <note category="file-source" priority="1">Part-DB1\templates\AdminPages\_export_form.html.twig:4</note>
        <note category="file-source" priority="1">Part-DB1\src\Form\AdminPages\ImportType.php:76</note>
        <note priority="1">Part-DB1\templates\AdminPages\_export_form.html.twig:4</note>
        <note priority="1">Part-DB1\src\Form\AdminPages\ImportType.php:76</note>
        <note priority="1">templates\AdminPages\_export_form.html.twig:4</note>
        <note priority="1">src\Form\ImportType.php:67</note>
      </notes>
      <segment>
        <source>export.format</source>
        <target>Dateiformat</target>
      </segment>
    </unit>
    <unit id="FlGXF7u" name="export.level">
      <notes>
        <note category="file-source" priority="1">Part-DB1\templates\AdminPages\_export_form.html.twig:16</note>
        <note priority="1">Part-DB1\templates\AdminPages\_export_form.html.twig:16</note>
        <note priority="1">templates\AdminPages\_export_form.html.twig:16</note>
      </notes>
      <segment>
        <source>export.level</source>
        <target>Ausführlichkeit</target>
      </segment>
    </unit>
    <unit id="dA2Gh6w" name="export.level.simple">
      <notes>
        <note category="file-source" priority="1">Part-DB1\templates\AdminPages\_export_form.html.twig:19</note>
        <note priority="1">Part-DB1\templates\AdminPages\_export_form.html.twig:19</note>
        <note priority="1">templates\AdminPages\_export_form.html.twig:19</note>
      </notes>
      <segment>
        <source>export.level.simple</source>
        <target>Einfach</target>
      </segment>
    </unit>
    <unit id="0UfNFxx" name="export.level.extended">
      <notes>
        <note category="file-source" priority="1">Part-DB1\templates\AdminPages\_export_form.html.twig:20</note>
        <note priority="1">Part-DB1\templates\AdminPages\_export_form.html.twig:20</note>
        <note priority="1">templates\AdminPages\_export_form.html.twig:20</note>
      </notes>
      <segment>
        <source>export.level.extended</source>
        <target>Erweitert</target>
      </segment>
    </unit>
    <unit id="dLPhjKy" name="export.level.full">
      <notes>
        <note category="file-source" priority="1">Part-DB1\templates\AdminPages\_export_form.html.twig:21</note>
        <note priority="1">Part-DB1\templates\AdminPages\_export_form.html.twig:21</note>
        <note priority="1">templates\AdminPages\_export_form.html.twig:21</note>
      </notes>
      <segment>
        <source>export.level.full</source>
        <target>Vollständig</target>
      </segment>
    </unit>
    <unit id="5c8F8f2" name="export.include_children">
      <notes>
        <note category="file-source" priority="1">Part-DB1\templates\AdminPages\_export_form.html.twig:31</note>
        <note priority="1">Part-DB1\templates\AdminPages\_export_form.html.twig:31</note>
        <note priority="1">templates\AdminPages\_export_form.html.twig:31</note>
      </notes>
      <segment>
        <source>export.include_children</source>
        <target>Unterelemente auch exportieren</target>
      </segment>
    </unit>
    <unit id="G8WtNph" name="export.btn">
      <notes>
        <note category="file-source" priority="1">Part-DB1\templates\AdminPages\_export_form.html.twig:39</note>
        <note priority="1">Part-DB1\templates\AdminPages\_export_form.html.twig:39</note>
        <note priority="1">templates\AdminPages\_export_form.html.twig:39</note>
      </notes>
      <segment>
        <source>export.btn</source>
        <target>Exportieren</target>
      </segment>
    </unit>
    <unit id="2y0kouO" name="id.label">
      <notes>
        <note category="file-source" priority="1">Part-DB1\templates\AdminPages\_info.html.twig:4</note>
        <note category="file-source" priority="1">Part-DB1\templates\Parts\edit\edit_part_info.html.twig:12</note>
        <note category="file-source" priority="1">Part-DB1\templates\Parts\info\show_part_info.html.twig:24</note>
        <note category="file-source" priority="1">Part-DB1\templates\Parts\info\_extended_infos.html.twig:36</note>
        <note priority="1">Part-DB1\templates\AdminPages\_info.html.twig:4</note>
        <note priority="1">Part-DB1\templates\Parts\edit\edit_part_info.html.twig:12</note>
        <note priority="1">Part-DB1\templates\Parts\info\show_part_info.html.twig:24</note>
        <note priority="1">Part-DB1\templates\Parts\info\_extended_infos.html.twig:36</note>
        <note priority="1">templates\AdminPages\EntityAdminBase.html.twig:94</note>
        <note priority="1">templates\Parts\edit_part_info.html.twig:12</note>
        <note priority="1">templates\Parts\show_part_info.html.twig:11</note>
      </notes>
      <segment>
        <source>id.label</source>
        <target>ID</target>
      </segment>
    </unit>
    <unit id="cMLFYZw" name="createdAt">
      <notes>
        <note category="file-source" priority="1">Part-DB1\templates\AdminPages\_info.html.twig:11</note>
        <note category="file-source" priority="1">Part-DB1\templates\Parts\info\_attachments_info.html.twig:76</note>
        <note category="file-source" priority="1">Part-DB1\templates\Parts\info\_attachments_info.html.twig:77</note>
        <note category="file-source" priority="1">Part-DB1\templates\Parts\info\_extended_infos.html.twig:6</note>
        <note category="file-source" priority="1">Part-DB1\templates\Parts\info\_order_infos.html.twig:69</note>
        <note category="file-source" priority="1">Part-DB1\templates\Parts\info\_sidebar.html.twig:12</note>
        <note category="file-source" priority="1">Part-DB1\templates\Parts\lists\_info_card.html.twig:77</note>
        <note priority="1">Part-DB1\templates\AdminPages\_info.html.twig:11</note>
        <note priority="1">Part-DB1\templates\Parts\info\_attachments_info.html.twig:59</note>
        <note priority="1">Part-DB1\templates\Parts\info\_attachments_info.html.twig:60</note>
        <note priority="1">Part-DB1\templates\Parts\info\_extended_infos.html.twig:6</note>
        <note priority="1">Part-DB1\templates\Parts\info\_order_infos.html.twig:69</note>
        <note priority="1">Part-DB1\templates\Parts\info\_sidebar.html.twig:12</note>
        <note priority="1">Part-DB1\templates\Parts\lists\_info_card.html.twig:53</note>
        <note priority="1">templates\AdminPages\EntityAdminBase.html.twig:101</note>
        <note priority="1">templates\Parts\show_part_info.html.twig:248</note>
      </notes>
      <segment>
        <source>createdAt</source>
        <target>Erstellt am</target>
      </segment>
    </unit>
    <unit id="ZcUFNEJ" name="lastModified">
      <notes>
        <note category="file-source" priority="1">Part-DB1\templates\AdminPages\_info.html.twig:25</note>
        <note category="file-source" priority="1">Part-DB1\templates\Parts\info\_extended_infos.html.twig:21</note>
        <note category="file-source" priority="1">Part-DB1\templates\Parts\info\_sidebar.html.twig:8</note>
        <note category="file-source" priority="1">Part-DB1\templates\Parts\lists\_info_card.html.twig:73</note>
        <note priority="1">Part-DB1\templates\AdminPages\_info.html.twig:25</note>
        <note priority="1">Part-DB1\templates\Parts\info\_extended_infos.html.twig:21</note>
        <note priority="1">Part-DB1\templates\Parts\info\_sidebar.html.twig:8</note>
        <note priority="1">Part-DB1\templates\Parts\lists\_info_card.html.twig:49</note>
        <note priority="1">templates\AdminPages\EntityAdminBase.html.twig:114</note>
        <note priority="1">templates\Parts\show_part_info.html.twig:263</note>
      </notes>
      <segment>
        <source>lastModified</source>
        <target>Zuletzt bearbeitet</target>
      </segment>
    </unit>
    <unit id="noZi5aQ" name="entity.info.parts_count">
      <notes>
        <note category="file-source" priority="1">Part-DB1\templates\AdminPages\_info.html.twig:38</note>
        <note priority="1">Part-DB1\templates\AdminPages\_info.html.twig:38</note>
      </notes>
      <segment>
        <source>entity.info.parts_count</source>
        <target>Bauteile mit diesem Element</target>
      </segment>
    </unit>
    <unit id="4FQqOUW" name="specifications.property">
      <notes>
        <note category="file-source" priority="1">Part-DB1\templates\AdminPages\_parameters.html.twig:6</note>
        <note category="file-source" priority="1">Part-DB1\templates\helper.twig:125</note>
        <note category="file-source" priority="1">Part-DB1\templates\Parts\edit\_specifications.html.twig:6</note>
      </notes>
      <segment>
        <source>specifications.property</source>
        <target>Parameter</target>
      </segment>
    </unit>
    <unit id="N4F6wz5" name="specifications.symbol">
      <notes>
        <note category="file-source" priority="1">Part-DB1\templates\AdminPages\_parameters.html.twig:7</note>
        <note category="file-source" priority="1">Part-DB1\templates\Parts\edit\_specifications.html.twig:7</note>
      </notes>
      <segment>
        <source>specifications.symbol</source>
        <target>Symbol</target>
      </segment>
    </unit>
    <unit id="ManEcyM" name="specifications.value_min">
      <notes>
        <note category="file-source" priority="1">Part-DB1\templates\AdminPages\_parameters.html.twig:8</note>
        <note category="file-source" priority="1">Part-DB1\templates\Parts\edit\_specifications.html.twig:8</note>
      </notes>
      <segment>
        <source>specifications.value_min</source>
        <target>Min.</target>
      </segment>
    </unit>
    <unit id="BzRKVPC" name="specifications.value_typ">
      <notes>
        <note category="file-source" priority="1">Part-DB1\templates\AdminPages\_parameters.html.twig:9</note>
        <note category="file-source" priority="1">Part-DB1\templates\Parts\edit\_specifications.html.twig:9</note>
      </notes>
      <segment>
        <source>specifications.value_typ</source>
        <target>Typ.</target>
      </segment>
    </unit>
    <unit id="WLVXsOF" name="specifications.value_max">
      <notes>
        <note category="file-source" priority="1">Part-DB1\templates\AdminPages\_parameters.html.twig:10</note>
        <note category="file-source" priority="1">Part-DB1\templates\Parts\edit\_specifications.html.twig:10</note>
      </notes>
      <segment>
        <source>specifications.value_max</source>
        <target>Max.</target>
      </segment>
    </unit>
    <unit id="mRpl2vJ" name="specifications.unit">
      <notes>
        <note category="file-source" priority="1">Part-DB1\templates\AdminPages\_parameters.html.twig:11</note>
        <note category="file-source" priority="1">Part-DB1\templates\Parts\edit\_specifications.html.twig:11</note>
      </notes>
      <segment>
        <source>specifications.unit</source>
        <target>Einheit</target>
      </segment>
    </unit>
    <unit id="05vM0Vp" name="specifications.text">
      <notes>
        <note category="file-source" priority="1">Part-DB1\templates\AdminPages\_parameters.html.twig:12</note>
        <note category="file-source" priority="1">Part-DB1\templates\Parts\edit\_specifications.html.twig:12</note>
      </notes>
      <segment>
        <source>specifications.text</source>
        <target>Text</target>
      </segment>
    </unit>
    <unit id="t9lgp3U" name="specifications.group">
      <notes>
        <note category="file-source" priority="1">Part-DB1\templates\AdminPages\_parameters.html.twig:13</note>
        <note category="file-source" priority="1">Part-DB1\templates\Parts\edit\_specifications.html.twig:13</note>
      </notes>
      <segment>
        <source>specifications.group</source>
        <target>Sektion</target>
      </segment>
    </unit>
    <unit id="MZTH_sJ" name="specification.create">
      <notes>
        <note category="file-source" priority="1">Part-DB1\templates\AdminPages\_parameters.html.twig:26</note>
        <note category="file-source" priority="1">Part-DB1\templates\Parts\edit\_specifications.html.twig:26</note>
      </notes>
      <segment>
        <source>specification.create</source>
        <target>Neuer Parameter</target>
      </segment>
    </unit>
    <unit id="eEuzINH" name="parameter.delete.confirm">
      <notes>
        <note category="file-source" priority="1">Part-DB1\templates\AdminPages\_parameters.html.twig:31</note>
        <note category="file-source" priority="1">Part-DB1\templates\Parts\edit\_specifications.html.twig:31</note>
      </notes>
      <segment>
        <source>parameter.delete.confirm</source>
        <target>Möchten Sie den Parameter wirklich löschen?</target>
      </segment>
    </unit>
    <unit id="rpzRyMx" name="attachment.list.title">
      <notes>
        <note category="file-source" priority="1">Part-DB1\templates\attachment_list.html.twig:3</note>
        <note priority="1">Part-DB1\templates\attachment_list.html.twig:3</note>
      </notes>
      <segment>
        <source>attachment.list.title</source>
        <target>Dateianhänge</target>
      </segment>
    </unit>
    <unit id="79bMpjW" name="part_list.loading.caption">
      <notes>
        <note category="file-source" priority="1">Part-DB1\templates\attachment_list.html.twig:10</note>
        <note category="file-source" priority="1">Part-DB1\templates\LogSystem\_log_table.html.twig:8</note>
        <note category="file-source" priority="1">Part-DB1\templates\Parts\lists\_parts_list.html.twig:6</note>
        <note priority="1">Part-DB1\templates\attachment_list.html.twig:10</note>
        <note priority="1">Part-DB1\templates\LogSystem\_log_table.html.twig:8</note>
        <note priority="1">Part-DB1\templates\Parts\lists\_parts_list.html.twig:6</note>
      </notes>
      <segment>
        <source>part_list.loading.caption</source>
        <target>Lade</target>
      </segment>
    </unit>
    <unit id="dJ3yFo4" name="part_list.loading.message">
      <notes>
        <note category="file-source" priority="1">Part-DB1\templates\attachment_list.html.twig:11</note>
        <note category="file-source" priority="1">Part-DB1\templates\LogSystem\_log_table.html.twig:9</note>
        <note category="file-source" priority="1">Part-DB1\templates\Parts\lists\_parts_list.html.twig:7</note>
        <note priority="1">Part-DB1\templates\attachment_list.html.twig:11</note>
        <note priority="1">Part-DB1\templates\LogSystem\_log_table.html.twig:9</note>
        <note priority="1">Part-DB1\templates\Parts\lists\_parts_list.html.twig:7</note>
      </notes>
      <segment>
        <source>part_list.loading.message</source>
        <target>Dies kann einen Moment dauern. Wenn diese Nachricht längere Zeit bestehen bleibt, versuchen sie die Seite erneut zu laden.</target>
      </segment>
    </unit>
    <unit id="ZQMol4U" name="vendor.base.javascript_hint">
      <notes>
        <note category="file-source" priority="1">Part-DB1\templates\base.html.twig:68</note>
        <note priority="1">Part-DB1\templates\base.html.twig:68</note>
        <note priority="1">templates\base.html.twig:246</note>
      </notes>
      <segment>
        <source>vendor.base.javascript_hint</source>
        <target>Aktivieren Sie Javascript um alle Features zu nutzen!</target>
      </segment>
    </unit>
    <unit id="0rLRD9e" name="sidebar.big.toggle">
      <notes>
        <note category="file-source" priority="1">Part-DB1\templates\base.html.twig:73</note>
        <note priority="1">Part-DB1\templates\base.html.twig:73</note>
      </notes>
      <segment>
        <source>sidebar.big.toggle</source>
        <target>Seitenleiste ein/ausblenden</target>
      </segment>
    </unit>
    <unit id="jgfKRbc" name="loading.caption">
      <notes>
        <note category="file-source" priority="1">Part-DB1\templates\base.html.twig:95</note>
        <note priority="1">Part-DB1\templates\base.html.twig:95</note>
        <note priority="1">templates\base.html.twig:271</note>
      </notes>
      <segment>
        <source>loading.caption</source>
        <target>Lade:</target>
      </segment>
    </unit>
    <unit id="PbxPO3f" name="loading.message">
      <notes>
        <note category="file-source" priority="1">Part-DB1\templates\base.html.twig:96</note>
        <note priority="1">Part-DB1\templates\base.html.twig:96</note>
        <note priority="1">templates\base.html.twig:272</note>
      </notes>
      <segment>
        <source>loading.message</source>
        <target>Dies kann einen Moment dauern. Sollte diese Nachricht bestehen bleiben, dann laden sie die Seite erneut.</target>
      </segment>
    </unit>
    <unit id="g3Hp.cE" name="loading.bar">
      <notes>
        <note category="file-source" priority="1">Part-DB1\templates\base.html.twig:101</note>
        <note priority="1">Part-DB1\templates\base.html.twig:101</note>
        <note priority="1">templates\base.html.twig:277</note>
      </notes>
      <segment>
        <source>loading.bar</source>
        <target>Lade...</target>
      </segment>
    </unit>
    <unit id="rIod4Xs" name="back_to_top">
      <notes>
        <note category="file-source" priority="1">Part-DB1\templates\base.html.twig:112</note>
        <note priority="1">Part-DB1\templates\base.html.twig:112</note>
        <note priority="1">templates\base.html.twig:288</note>
      </notes>
      <segment>
        <source>back_to_top</source>
        <target>Zurück zum Seitenbeginn</target>
      </segment>
    </unit>
    <unit id="yXZ1kdn" name="permission.edit.permission">
      <notes>
        <note category="file-source" priority="1">Part-DB1\templates\Form\permissionLayout.html.twig:35</note>
        <note priority="1">Part-DB1\templates\Form\permissionLayout.html.twig:35</note>
      </notes>
      <segment>
        <source>permission.edit.permission</source>
        <target>Berechtigung</target>
      </segment>
    </unit>
    <unit id="tFYZZcS" name="permission.edit.value">
      <notes>
        <note category="file-source" priority="1">Part-DB1\templates\Form\permissionLayout.html.twig:36</note>
        <note priority="1">Part-DB1\templates\Form\permissionLayout.html.twig:36</note>
      </notes>
      <segment>
        <source>permission.edit.value</source>
        <target>Wert</target>
      </segment>
    </unit>
    <unit id="KzyDL60" name="permission.legend.title">
      <notes>
        <note category="file-source" priority="1">Part-DB1\templates\Form\permissionLayout.html.twig:53</note>
        <note priority="1">Part-DB1\templates\Form\permissionLayout.html.twig:53</note>
      </notes>
      <segment>
        <source>permission.legend.title</source>
        <target>Erläuterung der Zustände</target>
      </segment>
    </unit>
    <unit id="owrJ0Qw" name="permission.legend.disallow">
      <notes>
        <note category="file-source" priority="1">Part-DB1\templates\Form\permissionLayout.html.twig:57</note>
        <note priority="1">Part-DB1\templates\Form\permissionLayout.html.twig:57</note>
      </notes>
      <segment>
        <source>permission.legend.disallow</source>
        <target>Verboten</target>
      </segment>
    </unit>
    <unit id="1nY8d_O" name="permission.legend.allow">
      <notes>
        <note category="file-source" priority="1">Part-DB1\templates\Form\permissionLayout.html.twig:61</note>
        <note priority="1">Part-DB1\templates\Form\permissionLayout.html.twig:61</note>
      </notes>
      <segment>
        <source>permission.legend.allow</source>
        <target>Erlaubt</target>
      </segment>
    </unit>
    <unit id="uNMtwn9" name="permission.legend.inherit">
      <notes>
        <note category="file-source" priority="1">Part-DB1\templates\Form\permissionLayout.html.twig:65</note>
        <note priority="1">Part-DB1\templates\Form\permissionLayout.html.twig:65</note>
      </notes>
      <segment>
        <source>permission.legend.inherit</source>
        <target>Erbe von (übergeordneter) Gruppe</target>
      </segment>
    </unit>
    <unit id="QSE9MT9" name="bool.true">
      <notes>
        <note category="file-source" priority="1">Part-DB1\templates\helper.twig:3</note>
        <note priority="1">Part-DB1\templates\helper.twig:3</note>
      </notes>
      <segment>
        <source>bool.true</source>
        <target>Ja</target>
      </segment>
    </unit>
    <unit id="UlrxUmI" name="bool.false">
      <notes>
        <note category="file-source" priority="1">Part-DB1\templates\helper.twig:5</note>
        <note priority="1">Part-DB1\templates\helper.twig:5</note>
      </notes>
      <segment>
        <source>bool.false</source>
        <target>Nein</target>
      </segment>
    </unit>
    <unit id="haOas0X" name="Yes">
      <notes>
        <note category="file-source" priority="1">Part-DB1\templates\helper.twig:92</note>
        <note priority="1">Part-DB1\templates\helper.twig:87</note>
      </notes>
      <segment>
        <source>Yes</source>
        <target>Ja</target>
      </segment>
    </unit>
    <unit id="HqRCoTS" name="No">
      <notes>
        <note category="file-source" priority="1">Part-DB1\templates\helper.twig:94</note>
        <note priority="1">Part-DB1\templates\helper.twig:89</note>
      </notes>
      <segment>
        <source>No</source>
        <target>Nein</target>
      </segment>
    </unit>
    <unit id="PbJl5cf" name="specifications.value">
      <notes>
        <note category="file-source" priority="1">Part-DB1\templates\helper.twig:126</note>
      </notes>
      <segment>
        <source>specifications.value</source>
        <target>Wert</target>
      </segment>
    </unit>
    <unit id="Qj.Hpb." name="version.caption">
      <notes>
        <note category="file-source" priority="1">Part-DB1\templates\homepage.html.twig:7</note>
        <note priority="1">Part-DB1\templates\homepage.html.twig:7</note>
        <note priority="1">templates\homepage.html.twig:7</note>
      </notes>
      <segment>
        <source>version.caption</source>
        <target>Version</target>
      </segment>
    </unit>
    <unit id="GDYG7.b" name="homepage.license">
      <notes>
        <note category="file-source" priority="1">Part-DB1\templates\homepage.html.twig:22</note>
        <note priority="1">Part-DB1\templates\homepage.html.twig:22</note>
        <note priority="1">templates\homepage.html.twig:19</note>
      </notes>
      <segment>
        <source>homepage.license</source>
        <target>Lizenzinformation</target>
      </segment>
    </unit>
    <unit id="5nDb2pj" name="homepage.github.caption">
      <notes>
        <note category="file-source" priority="1">Part-DB1\templates\homepage.html.twig:31</note>
        <note priority="1">Part-DB1\templates\homepage.html.twig:31</note>
        <note priority="1">templates\homepage.html.twig:28</note>
      </notes>
      <segment>
        <source>homepage.github.caption</source>
        <target>Projektseite</target>
      </segment>
    </unit>
    <unit id="7nCeHg7" name="homepage.github.text">
      <notes>
        <note category="file-source" priority="1">Part-DB1\templates\homepage.html.twig:31</note>
        <note priority="1">Part-DB1\templates\homepage.html.twig:31</note>
        <note priority="1">templates\homepage.html.twig:28</note>
      </notes>
      <segment>
        <source>homepage.github.text</source>
        <target><![CDATA[Quellcode, Downloads, Bugreports, ToDo-Liste usw. gibts auf der <a class="link-external" target="_blank" href="%href%">GitHub Projektseite</a>]]></target>
      </segment>
    </unit>
    <unit id="9pp.6vF" name="homepage.help.caption">
      <notes>
        <note category="file-source" priority="1">Part-DB1\templates\homepage.html.twig:32</note>
        <note priority="1">Part-DB1\templates\homepage.html.twig:32</note>
        <note priority="1">templates\homepage.html.twig:29</note>
      </notes>
      <segment>
        <source>homepage.help.caption</source>
        <target>Hilfe</target>
      </segment>
    </unit>
    <unit id="exp3iqv" name="homepage.help.text">
      <notes>
        <note category="file-source" priority="1">Part-DB1\templates\homepage.html.twig:32</note>
        <note priority="1">Part-DB1\templates\homepage.html.twig:32</note>
        <note priority="1">templates\homepage.html.twig:29</note>
      </notes>
      <segment>
        <source>homepage.help.text</source>
        <target><![CDATA[Hilfe und Tipps finden sie im <a class="link-external" rel="noopener" target="_blank" href="%href%">Wiki</a> der GitHub Seite.]]></target>
      </segment>
    </unit>
    <unit id="R2g.45a" name="homepage.forum.caption">
      <notes>
        <note category="file-source" priority="1">Part-DB1\templates\homepage.html.twig:33</note>
        <note priority="1">Part-DB1\templates\homepage.html.twig:33</note>
        <note priority="1">templates\homepage.html.twig:30</note>
      </notes>
      <segment>
        <source>homepage.forum.caption</source>
        <target>Forum</target>
      </segment>
    </unit>
    <unit id="nfBdkzp" name="homepage.forum.text">
      <notes>
        <note category="file-source" priority="1">Part-DB1\templates\homepage.html.twig:33</note>
        <note priority="1">Part-DB1\templates\homepage.html.twig:33</note>
        <note priority="1">templates\homepage.html.twig:30</note>
      </notes>
      <segment>
        <source>homepage.forum.text</source>
        <target><![CDATA[Für Fragen rund um die Part-DB gibt es einen Thread auf <a class="link-external" rel="noopener" target="_blank" href="%href%">mikrocontroller.net</a>]]></target>
      </segment>
    </unit>
    <unit id="exDsVQ3" name="homepage.wiki.caption">
      <notes>
        <note category="file-source" priority="1">Part-DB1\templates\homepage.html.twig:34</note>
        <note priority="1">Part-DB1\templates\homepage.html.twig:34</note>
        <note priority="1">templates\homepage.html.twig:31</note>
      </notes>
      <segment>
        <source>homepage.wiki.caption</source>
        <target>Wiki</target>
      </segment>
    </unit>
    <unit id="tdI0IlW" name="homepage.wiki.text">
      <notes>
        <note category="file-source" priority="1">Part-DB1\templates\homepage.html.twig:34</note>
        <note priority="1">Part-DB1\templates\homepage.html.twig:34</note>
        <note priority="1">templates\homepage.html.twig:31</note>
      </notes>
      <segment>
        <source>homepage.wiki.text</source>
        <target><![CDATA[Weitere Informationen gibt es im <a class="link-external" rel="noopener" target="_blank" href="%href%">mikrocontroller.net Artikel</a>]]></target>
      </segment>
    </unit>
    <unit id="SV0IxK0" name=" homepage.basedOn ">
      <notes>
        <note category="file-source" priority="1">Part-DB1\templates\homepage.html.twig:36</note>
        <note priority="1">Part-DB1\templates\homepage.html.twig:36</note>
        <note priority="1">templates\homepage.html.twig:33</note>
      </notes>
      <segment>
        <source> homepage.basedOn </source>
        <target> Basierend auf dem originale Part-DB von </target>
      </segment>
    </unit>
    <unit id="Qw1sChr" name=" homepage.others ">
      <notes>
        <note category="file-source" priority="1">Part-DB1\templates\homepage.html.twig:39</note>
        <note priority="1">Part-DB1\templates\homepage.html.twig:39</note>
        <note priority="1">templates\homepage.html.twig:36</note>
      </notes>
      <segment>
        <source> homepage.others </source>
        <target> und anderen </target>
      </segment>
    </unit>
    <unit id="jOOAjnK" name="homepage.last_activity">
      <notes>
        <note category="file-source" priority="1">Part-DB1\templates\homepage.html.twig:45</note>
        <note priority="1">Part-DB1\templates\homepage.html.twig:45</note>
        <note priority="1">new</note>
      </notes>
      <segment>
        <source>homepage.last_activity</source>
        <target>Letzte Aktivitäten</target>
      </segment>
    </unit>
    <unit id="bqeaYn7" name="label_generator.title">
<<<<<<< HEAD
=======
      <notes>
        <note category="file-source" priority="1">Part-DB1\templates\LabelSystem\dialog.html.twig:3</note>
        <note category="file-source" priority="1">Part-DB1\templates\LabelSystem\dialog.html.twig:6</note>
      </notes>
      <segment state="translated">
        <source>label_generator.title</source>
        <target>Labelgenerator</target>
      </segment>
    </unit>
    <unit id="qHJOVv6" name="label_generator.common">
      <notes>
        <note category="file-source" priority="1">Part-DB1\templates\LabelSystem\dialog.html.twig:16</note>
      </notes>
      <segment state="translated">
        <source>label_generator.common</source>
        <target>Allgemein</target>
      </segment>
    </unit>
    <unit id="WLpYniK" name="label_generator.advanced">
      <notes>
        <note category="file-source" priority="1">Part-DB1\templates\LabelSystem\dialog.html.twig:20</note>
      </notes>
      <segment state="translated">
        <source>label_generator.advanced</source>
        <target>Erweitert</target>
      </segment>
    </unit>
    <unit id="wNFVz._" name="label_generator.profiles">
      <notes>
        <note category="file-source" priority="1">Part-DB1\templates\LabelSystem\dialog.html.twig:24</note>
      </notes>
      <segment state="translated">
        <source>label_generator.profiles</source>
        <target>Profil</target>
      </segment>
    </unit>
    <unit id="CjbZJ5j" name="label_generator.selected_profile">
      <notes>
        <note category="file-source" priority="1">Part-DB1\templates\LabelSystem\dialog.html.twig:58</note>
      </notes>
      <segment state="translated">
        <source>label_generator.selected_profile</source>
        <target>Ausgewähltes Profil</target>
      </segment>
    </unit>
    <unit id="HqINOSK" name="label_generator.edit_profile">
      <notes>
        <note category="file-source" priority="1">Part-DB1\templates\LabelSystem\dialog.html.twig:62</note>
      </notes>
      <segment state="translated">
        <source>label_generator.edit_profile</source>
        <target>Profil ändern</target>
      </segment>
    </unit>
    <unit id="fZChaHF" name="label_generator.load_profile">
      <notes>
        <note category="file-source" priority="1">Part-DB1\templates\LabelSystem\dialog.html.twig:75</note>
      </notes>
      <segment state="translated">
        <source>label_generator.load_profile</source>
        <target>Profil laden</target>
      </segment>
    </unit>
    <unit id="UFelt6r" name="label_generator.download">
      <notes>
        <note category="file-source" priority="1">Part-DB1\templates\LabelSystem\dialog.html.twig:102</note>
      </notes>
      <segment state="translated">
        <source>label_generator.download</source>
        <target>Download</target>
      </segment>
    </unit>
    <unit id="fkESKHW" name="label_generator.label_btn">
      <notes>
        <note category="file-source" priority="1">Part-DB1\templates\LabelSystem\dropdown_macro.html.twig:3</note>
        <note category="file-source" priority="1">Part-DB1\templates\LabelSystem\dropdown_macro.html.twig:5</note>
      </notes>
      <segment state="translated">
        <source>label_generator.label_btn</source>
        <target>Label erzeugen</target>
      </segment>
    </unit>
    <unit id="xXkObqX" name="label_generator.label_empty">
      <notes>
        <note category="file-source" priority="1">Part-DB1\templates\LabelSystem\dropdown_macro.html.twig:20</note>
      </notes>
      <segment state="translated">
        <source>label_generator.label_empty</source>
        <target>Leeres Label</target>
      </segment>
    </unit>
    <unit id="0qyoOfw" name="label_scanner.title">
      <notes>
        <note category="file-source" priority="1">Part-DB1\templates\LabelSystem\Scanner\dialog.html.twig:3</note>
      </notes>
      <segment state="translated">
        <source>label_scanner.title</source>
        <target>Scanner</target>
      </segment>
    </unit>
    <unit id="Z0zU4lk" name="label_scanner.no_cam_found.title">
      <notes>
        <note category="file-source" priority="1">Part-DB1\templates\LabelSystem\Scanner\dialog.html.twig:7</note>
      </notes>
      <segment state="translated">
        <source>label_scanner.no_cam_found.title</source>
        <target>Keine Kamera gefunden</target>
      </segment>
    </unit>
    <unit id="2Jk59Ug" name="label_scanner.no_cam_found.text">
      <notes>
        <note category="file-source" priority="1">Part-DB1\templates\LabelSystem\Scanner\dialog.html.twig:7</note>
      </notes>
      <segment state="translated">
        <source>label_scanner.no_cam_found.text</source>
        <target>Sie müssen eine Kamera anschließen und die Berechtigung erteilen, um den Scanner nutzen zu können. Sie können unten den Barcode manuell eingeben.</target>
      </segment>
    </unit>
    <unit id="6qQTB7S" name="label_scanner.source_select">
      <notes>
        <note category="file-source" priority="1">Part-DB1\templates\LabelSystem\Scanner\dialog.html.twig:27</note>
      </notes>
      <segment state="translated">
        <source>label_scanner.source_select</source>
        <target>Kamera auswählen</target>
      </segment>
    </unit>
    <unit id="uKTMZBs" name="log.list.title">
>>>>>>> 6949848c
      <notes>
        <note category="file-source" priority="1">Part-DB1\templates\LabelSystem\dialog.html.twig:3</note>
        <note category="file-source" priority="1">Part-DB1\templates\LabelSystem\dialog.html.twig:6</note>
      </notes>
      <segment state="translated">
        <source>label_generator.title</source>
        <target>Labelgenerator</target>
      </segment>
    </unit>
    <unit id="qHJOVv6" name="label_generator.common">
      <notes>
        <note category="file-source" priority="1">Part-DB1\templates\LabelSystem\dialog.html.twig:16</note>
      </notes>
      <segment state="translated">
        <source>label_generator.common</source>
        <target>Allgemein</target>
      </segment>
    </unit>
    <unit id="WLpYniK" name="label_generator.advanced">
      <notes>
        <note category="file-source" priority="1">Part-DB1\templates\LabelSystem\dialog.html.twig:20</note>
      </notes>
      <segment state="translated">
        <source>label_generator.advanced</source>
        <target>Erweitert</target>
      </segment>
    </unit>
    <unit id="wNFVz._" name="label_generator.profiles">
      <notes>
        <note category="file-source" priority="1">Part-DB1\templates\LabelSystem\dialog.html.twig:24</note>
      </notes>
      <segment state="translated">
        <source>label_generator.profiles</source>
        <target>Profil</target>
      </segment>
    </unit>
    <unit id="CjbZJ5j" name="label_generator.selected_profile">
      <notes>
        <note category="file-source" priority="1">Part-DB1\templates\LabelSystem\dialog.html.twig:58</note>
      </notes>
      <segment state="translated">
        <source>label_generator.selected_profile</source>
        <target>Ausgewähltes Profil</target>
      </segment>
    </unit>
    <unit id="HqINOSK" name="label_generator.edit_profile">
      <notes>
        <note category="file-source" priority="1">Part-DB1\templates\LabelSystem\dialog.html.twig:62</note>
      </notes>
      <segment state="translated">
        <source>label_generator.edit_profile</source>
        <target>Profil ändern</target>
      </segment>
    </unit>
    <unit id="fZChaHF" name="label_generator.load_profile">
      <notes>
        <note category="file-source" priority="1">Part-DB1\templates\LabelSystem\dialog.html.twig:75</note>
      </notes>
      <segment state="translated">
        <source>label_generator.load_profile</source>
        <target>Profil laden</target>
      </segment>
    </unit>
    <unit id="UFelt6r" name="label_generator.download">
      <notes>
        <note category="file-source" priority="1">Part-DB1\templates\LabelSystem\dialog.html.twig:102</note>
      </notes>
      <segment state="translated">
        <source>label_generator.download</source>
        <target>Download</target>
      </segment>
    </unit>
    <unit id="fkESKHW" name="label_generator.label_btn">
      <notes>
        <note category="file-source" priority="1">Part-DB1\templates\LabelSystem\dropdown_macro.html.twig:3</note>
        <note category="file-source" priority="1">Part-DB1\templates\LabelSystem\dropdown_macro.html.twig:5</note>
      </notes>
      <segment state="translated">
        <source>label_generator.label_btn</source>
        <target>Label erzeugen</target>
      </segment>
    </unit>
    <unit id="xXkObqX" name="label_generator.label_empty">
      <notes>
        <note category="file-source" priority="1">Part-DB1\templates\LabelSystem\dropdown_macro.html.twig:20</note>
      </notes>
      <segment state="translated">
        <source>label_generator.label_empty</source>
        <target>Leeres Label</target>
      </segment>
    </unit>
    <unit id="0qyoOfw" name="label_scanner.title">
      <notes>
        <note category="file-source" priority="1">Part-DB1\templates\LabelSystem\Scanner\dialog.html.twig:3</note>
      </notes>
      <segment state="translated">
        <source>label_scanner.title</source>
        <target>Scanner</target>
      </segment>
    </unit>
    <unit id="Z0zU4lk" name="label_scanner.no_cam_found.title">
      <notes>
        <note category="file-source" priority="1">Part-DB1\templates\LabelSystem\Scanner\dialog.html.twig:7</note>
      </notes>
      <segment state="translated">
        <source>label_scanner.no_cam_found.title</source>
        <target>Keine Kamera gefunden</target>
      </segment>
    </unit>
    <unit id="2Jk59Ug" name="label_scanner.no_cam_found.text">
      <notes>
        <note category="file-source" priority="1">Part-DB1\templates\LabelSystem\Scanner\dialog.html.twig:7</note>
      </notes>
      <segment state="translated">
        <source>label_scanner.no_cam_found.text</source>
        <target>Sie müssen eine Kamera anschließen und die Berechtigung erteilen, um den Scanner nutzen zu können. Sie können unten den Barcode manuell eingeben.</target>
      </segment>
    </unit>
    <unit id="6qQTB7S" name="label_scanner.source_select">
      <notes>
        <note category="file-source" priority="1">Part-DB1\templates\LabelSystem\Scanner\dialog.html.twig:27</note>
      </notes>
      <segment state="translated">
        <source>label_scanner.source_select</source>
        <target>Kamera auswählen</target>
      </segment>
    </unit>
    <unit id="uKTMZBs" name="log.list.title">
      <notes>
        <note category="file-source" priority="1">Part-DB1\templates\LogSystem\log_list.html.twig:3</note>
        <note priority="1">Part-DB1\templates\LogSystem\log_list.html.twig:3</note>
      </notes>
      <segment>
        <source>log.list.title</source>
        <target>Systemlog</target>
      </segment>
    </unit>
    <unit id="_1bnAgm" name="log.undo.confirm_title">
      <notes>
        <note category="file-source" priority="1">Part-DB1\templates\LogSystem\_log_table.html.twig:1</note>
        <note priority="1">Part-DB1\templates\LogSystem\_log_table.html.twig:1</note>
        <note priority="1">new</note>
      </notes>
      <segment>
        <source>log.undo.confirm_title</source>
        <target>Änderung wirklich rückgängig machen / Element wirklich zurücksetzen?</target>
      </segment>
    </unit>
    <unit id="ATlnZ1T" name="log.undo.confirm_message">
      <notes>
        <note category="file-source" priority="1">Part-DB1\templates\LogSystem\_log_table.html.twig:2</note>
        <note priority="1">Part-DB1\templates\LogSystem\_log_table.html.twig:2</note>
        <note priority="1">new</note>
      </notes>
      <segment>
        <source>log.undo.confirm_message</source>
        <target>Wollen Sie wirklich die gegebene Änderung rückgängig machen / Das Element auf einen alten Versionsstand zurücksetzen?</target>
      </segment>
    </unit>
    <unit id="Rc1M3PN" name="mail.footer.email_sent_by">
      <notes>
        <note category="file-source" priority="1">Part-DB1\templates\mail\base.html.twig:24</note>
        <note priority="1">Part-DB1\templates\mail\base.html.twig:24</note>
      </notes>
      <segment>
        <source>mail.footer.email_sent_by</source>
        <target>Diese Email wurde automatisch erstellt von</target>
      </segment>
    </unit>
    <unit id="AchaWxK" name="mail.footer.dont_reply">
      <notes>
        <note category="file-source" priority="1">Part-DB1\templates\mail\base.html.twig:24</note>
        <note priority="1">Part-DB1\templates\mail\base.html.twig:24</note>
      </notes>
      <segment>
        <source>mail.footer.dont_reply</source>
        <target>Antworten Sie nicht auf diese Email.</target>
      </segment>
    </unit>
    <unit id="S6Fot75" name="email.hi %name%">
      <notes>
        <note category="file-source" priority="1">Part-DB1\templates\mail\pw_reset.html.twig:6</note>
        <note priority="1">Part-DB1\templates\mail\pw_reset.html.twig:6</note>
      </notes>
      <segment>
        <source>email.hi %name%</source>
        <target>Hallo %name%</target>
      </segment>
    </unit>
    <unit id="VKSPbrb" name="email.pw_reset.message">
      <notes>
        <note category="file-source" priority="1">Part-DB1\templates\mail\pw_reset.html.twig:7</note>
        <note priority="1">Part-DB1\templates\mail\pw_reset.html.twig:7</note>
      </notes>
      <segment>
        <source>email.pw_reset.message</source>
        <target>jemand (hoffentlich Sie) hat ein Reset ihres Passwortes angefordert. Wenn diese Anfrage nicht von Ihnen stammt, ignorieren sie diese Email.</target>
      </segment>
    </unit>
    <unit id="lu8bcCN" name="email.pw_reset.button">
      <notes>
        <note category="file-source" priority="1">Part-DB1\templates\mail\pw_reset.html.twig:9</note>
        <note priority="1">Part-DB1\templates\mail\pw_reset.html.twig:9</note>
      </notes>
      <segment>
        <source>email.pw_reset.button</source>
        <target>Passwort zurücksetzen</target>
      </segment>
    </unit>
    <unit id="tS_htiy" name="email.pw_reset.fallback">
      <notes>
        <note category="file-source" priority="1">Part-DB1\templates\mail\pw_reset.html.twig:11</note>
        <note priority="1">Part-DB1\templates\mail\pw_reset.html.twig:11</note>
      </notes>
      <segment>
        <source>email.pw_reset.fallback</source>
        <target><![CDATA[Wenn dies nicht funktioniert, rufen Sie <a href="%url%">%url%</a> auf und geben Sie die folgenden Daten ein]]></target>
      </segment>
    </unit>
    <unit id="QBTV5KP" name="email.pw_reset.username">
      <notes>
        <note category="file-source" priority="1">Part-DB1\templates\mail\pw_reset.html.twig:16</note>
        <note priority="1">Part-DB1\templates\mail\pw_reset.html.twig:16</note>
      </notes>
      <segment>
        <source>email.pw_reset.username</source>
        <target>Benutzername</target>
      </segment>
    </unit>
    <unit id="6UyKd6G" name="email.pw_reset.token">
      <notes>
        <note category="file-source" priority="1">Part-DB1\templates\mail\pw_reset.html.twig:19</note>
        <note priority="1">Part-DB1\templates\mail\pw_reset.html.twig:19</note>
      </notes>
      <segment>
        <source>email.pw_reset.token</source>
        <target>Token</target>
      </segment>
    </unit>
    <unit id="3Rl4ELy" name="email.pw_reset.valid_unit %date%">
      <notes>
        <note category="file-source" priority="1">Part-DB1\templates\mail\pw_reset.html.twig:24</note>
        <note priority="1">Part-DB1\templates\mail\pw_reset.html.twig:24</note>
      </notes>
      <segment>
        <source>email.pw_reset.valid_unit %date%</source>
        <target><![CDATA[Das Reset Token ist gültig bis <i>%date%</i>]]></target>
      </segment>
    </unit>
    <unit id="ItQbhLs" name="orderdetail.delete">
      <notes>
        <note category="file-source" priority="1">Part-DB1\templates\Parts\edit\edit_form_styles.html.twig:18</note>
        <note category="file-source" priority="1">Part-DB1\templates\Parts\edit\edit_form_styles.html.twig:58</note>
        <note category="file-source" priority="1">Part-DB1\templates\Parts\edit\edit_form_styles.html.twig:78</note>
        <note priority="1">Part-DB1\templates\Parts\edit\edit_form_styles.html.twig:58</note>
      </notes>
      <segment>
        <source>orderdetail.delete</source>
        <target>Löschen</target>
      </segment>
    </unit>
    <unit id="uUvRF8P" name="pricedetails.edit.min_qty">
      <notes>
        <note category="file-source" priority="1">Part-DB1\templates\Parts\edit\edit_form_styles.html.twig:39</note>
        <note priority="1">Part-DB1\templates\Parts\edit\edit_form_styles.html.twig:39</note>
      </notes>
      <segment>
        <source>pricedetails.edit.min_qty</source>
        <target>Mindestbestellmenge</target>
      </segment>
    </unit>
    <unit id="3meOpdA" name="pricedetails.edit.price">
      <notes>
        <note category="file-source" priority="1">Part-DB1\templates\Parts\edit\edit_form_styles.html.twig:40</note>
        <note priority="1">Part-DB1\templates\Parts\edit\edit_form_styles.html.twig:40</note>
      </notes>
      <segment>
        <source>pricedetails.edit.price</source>
        <target>Preis</target>
      </segment>
    </unit>
    <unit id="1gzHhnJ" name="pricedetails.edit.price_qty">
      <notes>
        <note category="file-source" priority="1">Part-DB1\templates\Parts\edit\edit_form_styles.html.twig:41</note>
        <note priority="1">Part-DB1\templates\Parts\edit\edit_form_styles.html.twig:41</note>
      </notes>
      <segment>
        <source>pricedetails.edit.price_qty</source>
        <target>für Menge</target>
      </segment>
    </unit>
    <unit id="8BF.OZR" name="pricedetail.create">
      <notes>
        <note category="file-source" priority="1">Part-DB1\templates\Parts\edit\edit_form_styles.html.twig:54</note>
        <note priority="1">Part-DB1\templates\Parts\edit\edit_form_styles.html.twig:54</note>
      </notes>
      <segment>
        <source>pricedetail.create</source>
        <target>Preis hinzufügen</target>
      </segment>
    </unit>
    <unit id="nS44Iqv" name="part.edit.title">
      <notes>
        <note category="file-source" priority="1">Part-DB1\templates\Parts\edit\edit_part_info.html.twig:4</note>
        <note priority="1">Part-DB1\templates\Parts\edit\edit_part_info.html.twig:4</note>
        <note priority="1">templates\Parts\edit_part_info.html.twig:4</note>
      </notes>
      <segment>
        <source>part.edit.title</source>
        <target>Bearbeite Bauteil %name%</target>
      </segment>
    </unit>
    <unit id="Ko2G29K" name="part.edit.card_title">
      <notes>
        <note category="file-source" priority="1">Part-DB1\templates\Parts\edit\edit_part_info.html.twig:9</note>
        <note priority="1">Part-DB1\templates\Parts\edit\edit_part_info.html.twig:9</note>
        <note priority="1">templates\Parts\edit_part_info.html.twig:9</note>
      </notes>
      <segment>
        <source>part.edit.card_title</source>
        <target>Bearbeite Bauteileinformationen von</target>
      </segment>
    </unit>
    <unit id="MvJvWIA" name="part.edit.tab.common">
      <notes>
        <note category="file-source" priority="1">Part-DB1\templates\Parts\edit\edit_part_info.html.twig:22</note>
        <note priority="1">Part-DB1\templates\Parts\edit\edit_part_info.html.twig:22</note>
      </notes>
      <segment>
        <source>part.edit.tab.common</source>
        <target>Allgemein</target>
      </segment>
    </unit>
    <unit id="RjPp2bd" name="part.edit.tab.manufacturer">
      <notes>
        <note category="file-source" priority="1">Part-DB1\templates\Parts\edit\edit_part_info.html.twig:28</note>
        <note priority="1">Part-DB1\templates\Parts\edit\edit_part_info.html.twig:28</note>
      </notes>
      <segment>
        <source>part.edit.tab.manufacturer</source>
        <target>Hersteller</target>
      </segment>
    </unit>
    <unit id="e9FzmOU" name="part.edit.tab.advanced">
      <notes>
        <note category="file-source" priority="1">Part-DB1\templates\Parts\edit\edit_part_info.html.twig:34</note>
        <note priority="1">Part-DB1\templates\Parts\edit\edit_part_info.html.twig:34</note>
      </notes>
      <segment>
        <source>part.edit.tab.advanced</source>
        <target>Erweiterte Optionen</target>
      </segment>
    </unit>
    <unit id="uc9NwcF" name="part.edit.tab.part_lots">
      <notes>
        <note category="file-source" priority="1">Part-DB1\templates\Parts\edit\edit_part_info.html.twig:40</note>
        <note priority="1">Part-DB1\templates\Parts\edit\edit_part_info.html.twig:40</note>
      </notes>
      <segment>
        <source>part.edit.tab.part_lots</source>
        <target>Lagerbestände</target>
      </segment>
    </unit>
    <unit id="9HrMrf1" name="part.edit.tab.attachments">
      <notes>
        <note category="file-source" priority="1">Part-DB1\templates\Parts\edit\edit_part_info.html.twig:46</note>
        <note priority="1">Part-DB1\templates\Parts\edit\edit_part_info.html.twig:46</note>
      </notes>
      <segment>
        <source>part.edit.tab.attachments</source>
        <target>Dateianhänge</target>
      </segment>
    </unit>
    <unit id="tkdBTwZ" name="part.edit.tab.orderdetails">
      <notes>
        <note category="file-source" priority="1">Part-DB1\templates\Parts\edit\edit_part_info.html.twig:52</note>
        <note priority="1">Part-DB1\templates\Parts\edit\edit_part_info.html.twig:52</note>
      </notes>
      <segment>
        <source>part.edit.tab.orderdetails</source>
        <target>Bestellinformationen</target>
      </segment>
    </unit>
    <unit id="fLuFk_2" name="part.edit.tab.specifications">
      <notes>
        <note category="file-source" priority="1">Part-DB1\templates\Parts\edit\edit_part_info.html.twig:58</note>
      </notes>
      <segment>
        <source>part.edit.tab.specifications</source>
        <target>Parameter</target>
      </segment>
    </unit>
    <unit id="LgSgFFj" name="part.edit.tab.comment">
      <notes>
        <note category="file-source" priority="1">Part-DB1\templates\Parts\edit\edit_part_info.html.twig:64</note>
        <note priority="1">Part-DB1\templates\Parts\edit\edit_part_info.html.twig:58</note>
      </notes>
      <segment>
        <source>part.edit.tab.comment</source>
        <target>Kommentar</target>
      </segment>
    </unit>
    <unit id="h0g53U_" name="part.new.card_title">
      <notes>
        <note category="file-source" priority="1">Part-DB1\templates\Parts\edit\new_part.html.twig:8</note>
        <note priority="1">Part-DB1\templates\Parts\edit\new_part.html.twig:8</note>
        <note priority="1">templates\Parts\new_part.html.twig:8</note>
      </notes>
      <segment>
        <source>part.new.card_title</source>
        <target>Neues Bauteil erstellen</target>
      </segment>
    </unit>
    <unit id="X.m4tR7" name="part_lot.delete">
      <notes>
        <note category="file-source" priority="1">Part-DB1\templates\Parts\edit\_lots.html.twig:5</note>
        <note priority="1">Part-DB1\templates\Parts\edit\_lots.html.twig:5</note>
      </notes>
      <segment>
        <source>part_lot.delete</source>
        <target>Löschen</target>
      </segment>
    </unit>
    <unit id="Ey2BEY6" name="part_lot.create">
      <notes>
        <note category="file-source" priority="1">Part-DB1\templates\Parts\edit\_lots.html.twig:28</note>
        <note priority="1">Part-DB1\templates\Parts\edit\_lots.html.twig:28</note>
      </notes>
      <segment>
        <source>part_lot.create</source>
        <target>Bestand anlegen</target>
      </segment>
    </unit>
    <unit id="D7h1rMv" name="orderdetail.create">
      <notes>
        <note category="file-source" priority="1">Part-DB1\templates\Parts\edit\_orderdetails.html.twig:13</note>
        <note priority="1">Part-DB1\templates\Parts\edit\_orderdetails.html.twig:13</note>
      </notes>
      <segment>
        <source>orderdetail.create</source>
        <target>Lieferant hinzufügen</target>
      </segment>
    </unit>
    <unit id="uKZiiFJ" name="pricedetails.edit.delete.confirm">
      <notes>
        <note category="file-source" priority="1">Part-DB1\templates\Parts\edit\_orderdetails.html.twig:18</note>
        <note priority="1">Part-DB1\templates\Parts\edit\_orderdetails.html.twig:18</note>
      </notes>
      <segment>
        <source>pricedetails.edit.delete.confirm</source>
        <target>Möchten Sie diesen Preis wirklich löschen? Das kann nicht rückgängig gemacht werden!</target>
      </segment>
    </unit>
    <unit id="FIw9JVr" name="orderdetails.edit.delete.confirm">
      <notes>
        <note category="file-source" priority="1">Part-DB1\templates\Parts\edit\_orderdetails.html.twig:62</note>
        <note priority="1">Part-DB1\templates\Parts\edit\_orderdetails.html.twig:61</note>
      </notes>
      <segment>
        <source>orderdetails.edit.delete.confirm</source>
        <target>Möchten Sie diesen Lieferanten wirklich löschen? Dies kann nicht rückgängig gemacht werden!</target>
      </segment>
    </unit>
    <unit id="UoflU8w" name="part.info.title">
      <notes>
        <note category="file-source" priority="1">Part-DB1\templates\Parts\info\show_part_info.html.twig:4</note>
        <note category="file-source" priority="1">Part-DB1\templates\Parts\info\show_part_info.html.twig:19</note>
        <note priority="1">Part-DB1\templates\Parts\info\show_part_info.html.twig:4</note>
        <note priority="1">Part-DB1\templates\Parts\info\show_part_info.html.twig:19</note>
        <note priority="1">templates\Parts\show_part_info.html.twig:4</note>
        <note priority="1">templates\Parts\show_part_info.html.twig:9</note>
      </notes>
      <segment>
        <source>part.info.title</source>
        <target>Detailinfo für</target>
      </segment>
    </unit>
    <unit id="ZrzEsc_" name="part.part_lots.label">
      <notes>
        <note category="file-source" priority="1">Part-DB1\templates\Parts\info\show_part_info.html.twig:47</note>
        <note priority="1">Part-DB1\templates\Parts\info\show_part_info.html.twig:47</note>
      </notes>
      <segment>
        <source>part.part_lots.label</source>
        <target>Lagerbestände</target>
      </segment>
    </unit>
    <unit id="BWS7Lck" name="comment.label">
      <notes>
        <note category="file-source" priority="1">Part-DB1\templates\Parts\info\show_part_info.html.twig:56</note>
        <note category="file-source" priority="1">Part-DB1\templates\Parts\lists\_info_card.html.twig:43</note>
        <note category="file-source" priority="1">Part-DB1\templates\_navbar_search.html.twig:31</note>
        <note priority="1">Part-DB1\templates\_navbar_search.html.twig:26</note>
        <note priority="1">templates\base.html.twig:62</note>
        <note priority="1">templates\Parts\show_part_info.html.twig:74</note>
        <note priority="1">src\Form\PartType.php:86</note>
      </notes>
      <segment>
        <source>comment.label</source>
        <target>Kommentar</target>
      </segment>
    </unit>
    <unit id="Y2.Edoh" name="part.info.specifications">
      <notes>
        <note category="file-source" priority="1">Part-DB1\templates\Parts\info\show_part_info.html.twig:64</note>
      </notes>
      <segment>
        <source>part.info.specifications</source>
        <target>Parameter</target>
      </segment>
    </unit>
    <unit id="MZz0rtU" name="attachment.labelp">
      <notes>
        <note category="file-source" priority="1">Part-DB1\templates\Parts\info\show_part_info.html.twig:74</note>
        <note priority="1">Part-DB1\templates\Parts\info\show_part_info.html.twig:64</note>
        <note priority="1">templates\Parts\show_part_info.html.twig:82</note>
      </notes>
      <segment>
        <source>attachment.labelp</source>
        <target>Dateianhänge</target>
      </segment>
    </unit>
    <unit id="b5.SSzx" name="vendor.partinfo.shopping_infos">
      <notes>
        <note category="file-source" priority="1">Part-DB1\templates\Parts\info\show_part_info.html.twig:83</note>
        <note priority="1">Part-DB1\templates\Parts\info\show_part_info.html.twig:71</note>
        <note priority="1">templates\Parts\show_part_info.html.twig:88</note>
      </notes>
      <segment>
        <source>vendor.partinfo.shopping_infos</source>
        <target>Einkaufsinformationen</target>
      </segment>
    </unit>
    <unit id="1Soir6U" name="vendor.partinfo.history">
      <notes>
        <note category="file-source" priority="1">Part-DB1\templates\Parts\info\show_part_info.html.twig:91</note>
        <note priority="1">Part-DB1\templates\Parts\info\show_part_info.html.twig:78</note>
        <note priority="1">templates\Parts\show_part_info.html.twig:94</note>
      </notes>
      <segment>
        <source>vendor.partinfo.history</source>
        <target>Historie</target>
      </segment>
    </unit>
    <unit id="__OuWRw" name="tools.label">
      <notes>
        <note category="file-source" priority="1">Part-DB1\templates\Parts\info\show_part_info.html.twig:97</note>
        <note category="file-source" priority="1">Part-DB1\templates\_sidebar.html.twig:54</note>
        <note category="file-source" priority="1">Part-DB1\templates\_sidebar.html.twig:13</note>
        <note priority="1">Part-DB1\templates\Parts\info\show_part_info.html.twig:84</note>
        <note priority="1">Part-DB1\templates\_sidebar.html.twig:54</note>
        <note priority="1">Part-DB1\templates\_sidebar.html.twig:13</note>
        <note priority="1">templates\base.html.twig:176</note>
        <note priority="1">templates\base.html.twig:203</note>
        <note priority="1">templates\base.html.twig:217</note>
        <note priority="1">templates\base.html.twig:231</note>
        <note priority="1">templates\Parts\show_part_info.html.twig:100</note>
      </notes>
      <segment>
        <source>tools.label</source>
        <target>Tools</target>
      </segment>
    </unit>
    <unit id="BnHnqwK" name="extended_info.label">
      <notes>
        <note category="file-source" priority="1">Part-DB1\templates\Parts\info\show_part_info.html.twig:103</note>
        <note priority="1">Part-DB1\templates\Parts\info\show_part_info.html.twig:90</note>
      </notes>
      <segment>
        <source>extended_info.label</source>
        <target>Erweiterte Informationen</target>
      </segment>
    </unit>
    <unit id="vMya34Z" name="attachment.name">
      <notes>
        <note category="file-source" priority="1">Part-DB1\templates\Parts\info\_attachments_info.html.twig:7</note>
        <note priority="1">Part-DB1\templates\Parts\info\_attachments_info.html.twig:7</note>
      </notes>
      <segment>
        <source>attachment.name</source>
        <target>Name</target>
      </segment>
    </unit>
    <unit id="wFzihuM" name="attachment.attachment_type">
      <notes>
        <note category="file-source" priority="1">Part-DB1\templates\Parts\info\_attachments_info.html.twig:8</note>
        <note priority="1">Part-DB1\templates\Parts\info\_attachments_info.html.twig:8</note>
      </notes>
      <segment>
        <source>attachment.attachment_type</source>
        <target>Anhangstyp</target>
      </segment>
    </unit>
    <unit id="qbywfNk" name="attachment.file_name">
      <notes>
        <note category="file-source" priority="1">Part-DB1\templates\Parts\info\_attachments_info.html.twig:9</note>
        <note priority="1">Part-DB1\templates\Parts\info\_attachments_info.html.twig:9</note>
      </notes>
      <segment>
        <source>attachment.file_name</source>
        <target>Dateiname</target>
      </segment>
    </unit>
    <unit id="MUTx89j" name="attachment.file_size">
      <notes>
        <note category="file-source" priority="1">Part-DB1\templates\Parts\info\_attachments_info.html.twig:10</note>
        <note priority="1">Part-DB1\templates\Parts\info\_attachments_info.html.twig:10</note>
      </notes>
      <segment>
        <source>attachment.file_size</source>
        <target>Dateigröße</target>
      </segment>
    </unit>
    <unit id="gWj51jS" name="attachment.preview">
      <notes>
        <note category="file-source" priority="1">Part-DB1\templates\Parts\info\_attachments_info.html.twig:54</note>
      </notes>
<<<<<<< HEAD
      <segment>
=======
      <segment state="translated">
>>>>>>> 6949848c
        <source>attachment.preview</source>
        <target>Vorschaubild</target>
      </segment>
    </unit>
    <unit id="GSjs0LU" name="attachment.download">
      <notes>
        <note category="file-source" priority="1">Part-DB1\templates\Parts\info\_attachments_info.html.twig:67</note>
        <note priority="1">Part-DB1\templates\Parts\info\_attachments_info.html.twig:50</note>
      </notes>
      <segment>
        <source>attachment.download</source>
        <target>Herunterladen</target>
      </segment>
    </unit>
    <unit id="5PiNnoA" name="user.creating_user">
      <notes>
        <note category="file-source" priority="1">Part-DB1\templates\Parts\info\_extended_infos.html.twig:11</note>
        <note priority="1">Part-DB1\templates\Parts\info\_extended_infos.html.twig:11</note>
        <note priority="1">new</note>
      </notes>
      <segment>
        <source>user.creating_user</source>
        <target>Nutzer der dieses Bauteil erstellte</target>
      </segment>
    </unit>
    <unit id="t2TNwOq" name="Unknown">
      <notes>
        <note category="file-source" priority="1">Part-DB1\templates\Parts\info\_extended_infos.html.twig:13</note>
        <note category="file-source" priority="1">Part-DB1\templates\Parts\info\_extended_infos.html.twig:28</note>
        <note category="file-source" priority="1">Part-DB1\templates\Parts\info\_extended_infos.html.twig:50</note>
        <note priority="1">Part-DB1\templates\Parts\info\_extended_infos.html.twig:13</note>
        <note priority="1">Part-DB1\templates\Parts\info\_extended_infos.html.twig:28</note>
        <note priority="1">Part-DB1\templates\Parts\info\_extended_infos.html.twig:50</note>
      </notes>
      <segment>
        <source>Unknown</source>
        <target>Unbekannt</target>
      </segment>
    </unit>
    <unit id="n4o6jKZ" name="accessDenied">
      <notes>
        <note category="file-source" priority="1">Part-DB1\templates\Parts\info\_extended_infos.html.twig:15</note>
        <note category="file-source" priority="1">Part-DB1\templates\Parts\info\_extended_infos.html.twig:30</note>
        <note priority="1">Part-DB1\templates\Parts\info\_extended_infos.html.twig:15</note>
        <note priority="1">Part-DB1\templates\Parts\info\_extended_infos.html.twig:30</note>
        <note priority="1">new</note>
      </notes>
      <segment>
        <source>accessDenied</source>
        <target>Zugriff verboten</target>
      </segment>
    </unit>
    <unit id="uaxA.n." name="user.last_editing_user">
      <notes>
        <note category="file-source" priority="1">Part-DB1\templates\Parts\info\_extended_infos.html.twig:26</note>
        <note priority="1">Part-DB1\templates\Parts\info\_extended_infos.html.twig:26</note>
        <note priority="1">new</note>
      </notes>
      <segment>
        <source>user.last_editing_user</source>
        <target>Nutzer der dieses Bauteil zu Letzt bearbeitete</target>
      </segment>
    </unit>
    <unit id="xQkqdM5" name="part.isFavorite">
      <notes>
        <note category="file-source" priority="1">Part-DB1\templates\Parts\info\_extended_infos.html.twig:41</note>
        <note priority="1">Part-DB1\templates\Parts\info\_extended_infos.html.twig:41</note>
      </notes>
      <segment>
        <source>part.isFavorite</source>
        <target>Favorit</target>
      </segment>
    </unit>
    <unit id="qwRgUmm" name="part.minOrderAmount">
      <notes>
        <note category="file-source" priority="1">Part-DB1\templates\Parts\info\_extended_infos.html.twig:46</note>
        <note priority="1">Part-DB1\templates\Parts\info\_extended_infos.html.twig:46</note>
      </notes>
      <segment>
        <source>part.minOrderAmount</source>
        <target>Mindestbestellmenge</target>
      </segment>
    </unit>
    <unit id="WB3sH1G" name="manufacturer.label">
      <notes>
        <note category="file-source" priority="1">Part-DB1\templates\Parts\info\_main_infos.html.twig:8</note>
        <note category="file-source" priority="1">Part-DB1\templates\_navbar_search.html.twig:46</note>
        <note category="file-source" priority="1">Part-DB1\src\Services\ElementTypeNameGenerator.php:84</note>
        <note priority="1">Part-DB1\templates\Parts\info\_main_infos.html.twig:8</note>
        <note priority="1">Part-DB1\templates\_navbar_search.html.twig:41</note>
        <note priority="1">Part-DB1\src\Services\ElementTypeNameGenerator.php:84</note>
        <note priority="1">templates\base.html.twig:70</note>
        <note priority="1">templates\Parts\show_part_info.html.twig:24</note>
        <note priority="1">src\Form\PartType.php:80</note>
      </notes>
      <segment>
        <source>manufacturer.label</source>
        <target>Hersteller</target>
      </segment>
    </unit>
    <unit id="kTRK6H_" name="name.label">
      <notes>
        <note category="file-source" priority="1">Part-DB1\templates\Parts\info\_main_infos.html.twig:24</note>
        <note category="file-source" priority="1">Part-DB1\templates\_navbar_search.html.twig:11</note>
        <note priority="1">templates\base.html.twig:54</note>
        <note priority="1">src\Form\PartType.php:62</note>
      </notes>
<<<<<<< HEAD
      <segment>
=======
      <segment state="translated">
>>>>>>> 6949848c
        <source>name.label</source>
        <target>Name</target>
      </segment>
    </unit>
    <unit id="xaKzTBt" name="part.back_to_info">
      <notes>
        <note category="file-source" priority="1">Part-DB1\templates\Parts\info\_main_infos.html.twig:27</note>
        <note priority="1">Part-DB1\templates\Parts\info\_main_infos.html.twig:27</note>
        <note priority="1">new</note>
      </notes>
      <segment>
        <source>part.back_to_info</source>
        <target>Zurück zum aktuellen Versionsstand</target>
      </segment>
    </unit>
    <unit id="LSnWIG7" name="description.label">
      <notes>
        <note category="file-source" priority="1">Part-DB1\templates\Parts\info\_main_infos.html.twig:32</note>
        <note category="file-source" priority="1">Part-DB1\templates\_navbar_search.html.twig:19</note>
        <note priority="1">Part-DB1\templates\Parts\info\_main_infos.html.twig:32</note>
        <note priority="1">Part-DB1\templates\_navbar_search.html.twig:18</note>
        <note priority="1">templates\base.html.twig:58</note>
        <note priority="1">templates\Parts\show_part_info.html.twig:31</note>
        <note priority="1">src\Form\PartType.php:65</note>
      </notes>
      <segment>
        <source>description.label</source>
        <target>Beschreibung</target>
      </segment>
    </unit>
    <unit id="ZY57BXc" name="category.label">
      <notes>
        <note category="file-source" priority="1">Part-DB1\templates\Parts\info\_main_infos.html.twig:34</note>
        <note category="file-source" priority="1">Part-DB1\templates\_navbar_search.html.twig:15</note>
        <note category="file-source" priority="1">Part-DB1\src\Services\ElementTypeNameGenerator.php:80</note>
        <note priority="1">Part-DB1\templates\Parts\info\_main_infos.html.twig:34</note>
        <note priority="1">Part-DB1\templates\_navbar_search.html.twig:14</note>
        <note priority="1">Part-DB1\src\Services\ElementTypeNameGenerator.php:80</note>
        <note priority="1">templates\base.html.twig:56</note>
        <note priority="1">templates\Parts\show_part_info.html.twig:32</note>
        <note priority="1">src\Form\PartType.php:74</note>
      </notes>
      <segment>
        <source>category.label</source>
        <target>Kategorie</target>
      </segment>
    </unit>
    <unit id="J.AXbaM" name="instock.label">
      <notes>
        <note category="file-source" priority="1">Part-DB1\templates\Parts\info\_main_infos.html.twig:39</note>
        <note priority="1">Part-DB1\templates\Parts\info\_main_infos.html.twig:39</note>
        <note priority="1">templates\Parts\show_part_info.html.twig:42</note>
        <note priority="1">src\Form\PartType.php:69</note>
      </notes>
      <segment>
        <source>instock.label</source>
        <target>Im Lager</target>
      </segment>
    </unit>
    <unit id="VYcxdrz" name="mininstock.label">
      <notes>
        <note category="file-source" priority="1">Part-DB1\templates\Parts\info\_main_infos.html.twig:41</note>
        <note priority="1">Part-DB1\templates\Parts\info\_main_infos.html.twig:41</note>
        <note priority="1">templates\Parts\show_part_info.html.twig:44</note>
        <note priority="1">src\Form\PartType.php:72</note>
      </notes>
      <segment>
        <source>mininstock.label</source>
        <target>Mindestbestand</target>
      </segment>
    </unit>
    <unit id="griVyRf" name="footprint.label">
      <notes>
        <note category="file-source" priority="1">Part-DB1\templates\Parts\info\_main_infos.html.twig:45</note>
        <note category="file-source" priority="1">Part-DB1\templates\_navbar_search.html.twig:52</note>
        <note category="file-source" priority="1">Part-DB1\src\Services\ElementTypeNameGenerator.php:83</note>
        <note priority="1">Part-DB1\templates\Parts\info\_main_infos.html.twig:45</note>
        <note priority="1">Part-DB1\templates\_navbar_search.html.twig:47</note>
        <note priority="1">Part-DB1\src\Services\ElementTypeNameGenerator.php:83</note>
        <note priority="1">templates\base.html.twig:73</note>
        <note priority="1">templates\Parts\show_part_info.html.twig:47</note>
      </notes>
      <segment>
        <source>footprint.label</source>
        <target>Footprint</target>
      </segment>
    </unit>
    <unit id="LL2dt8U" name="part.avg_price.label">
      <notes>
        <note category="file-source" priority="1">Part-DB1\templates\Parts\info\_main_infos.html.twig:56</note>
        <note category="file-source" priority="1">Part-DB1\templates\Parts\info\_main_infos.html.twig:59</note>
        <note priority="1">Part-DB1\templates\Parts\info\_main_infos.html.twig:57</note>
        <note priority="1">Part-DB1\templates\Parts\info\_main_infos.html.twig:60</note>
        <note priority="1">templates\Parts\show_part_info.html.twig:51</note>
      </notes>
      <segment>
        <source>part.avg_price.label</source>
        <target>Durchschnittspreis</target>
      </segment>
    </unit>
    <unit id="3tdTZVD" name="part.supplier.name">
      <notes>
        <note category="file-source" priority="1">Part-DB1\templates\Parts\info\_order_infos.html.twig:5</note>
        <note priority="1">Part-DB1\templates\Parts\info\_order_infos.html.twig:5</note>
      </notes>
      <segment>
        <source>part.supplier.name</source>
        <target>Name</target>
      </segment>
    </unit>
    <unit id="RiciNp5" name="part.supplier.partnr">
      <notes>
        <note category="file-source" priority="1">Part-DB1\templates\Parts\info\_order_infos.html.twig:6</note>
        <note priority="1">Part-DB1\templates\Parts\info\_order_infos.html.twig:6</note>
      </notes>
      <segment>
        <source>part.supplier.partnr</source>
        <target>Bestellnr.</target>
      </segment>
    </unit>
    <unit id="_SpdO.3" name="part.order.minamount">
      <notes>
        <note category="file-source" priority="1">Part-DB1\templates\Parts\info\_order_infos.html.twig:28</note>
        <note priority="1">Part-DB1\templates\Parts\info\_order_infos.html.twig:28</note>
      </notes>
      <segment>
        <source>part.order.minamount</source>
        <target>Mindestanzahl</target>
      </segment>
    </unit>
    <unit id="4RsODVR" name="part.order.price">
      <notes>
        <note category="file-source" priority="1">Part-DB1\templates\Parts\info\_order_infos.html.twig:29</note>
        <note priority="1">Part-DB1\templates\Parts\info\_order_infos.html.twig:29</note>
      </notes>
      <segment>
        <source>part.order.price</source>
        <target>Preis</target>
      </segment>
    </unit>
    <unit id="Lr0c8K3" name="part.order.single_price">
      <notes>
        <note category="file-source" priority="1">Part-DB1\templates\Parts\info\_order_infos.html.twig:31</note>
        <note priority="1">Part-DB1\templates\Parts\info\_order_infos.html.twig:31</note>
      </notes>
      <segment>
        <source>part.order.single_price</source>
        <target>Stückpreis</target>
      </segment>
    </unit>
    <unit id="EKnfKFl" name="edit.caption_short">
      <notes>
        <note category="file-source" priority="1">Part-DB1\templates\Parts\info\_order_infos.html.twig:71</note>
        <note priority="1">Part-DB1\templates\Parts\info\_order_infos.html.twig:71</note>
      </notes>
      <segment>
        <source>edit.caption_short</source>
        <target>Bearbeiten</target>
      </segment>
    </unit>
    <unit id="qNZM46r" name="delete.caption">
      <notes>
        <note category="file-source" priority="1">Part-DB1\templates\Parts\info\_order_infos.html.twig:72</note>
        <note priority="1">Part-DB1\templates\Parts\info\_order_infos.html.twig:72</note>
      </notes>
      <segment>
        <source>delete.caption</source>
        <target>Löschen</target>
      </segment>
    </unit>
    <unit id="aUihK3c" name="part_lots.description">
      <notes>
        <note category="file-source" priority="1">Part-DB1\templates\Parts\info\_part_lots.html.twig:7</note>
        <note priority="1">Part-DB1\templates\Parts\info\_part_lots.html.twig:6</note>
      </notes>
      <segment>
        <source>part_lots.description</source>
        <target>Beschreibung</target>
      </segment>
    </unit>
    <unit id="SOcXkyd" name="part_lots.storage_location">
      <notes>
        <note category="file-source" priority="1">Part-DB1\templates\Parts\info\_part_lots.html.twig:8</note>
        <note priority="1">Part-DB1\templates\Parts\info\_part_lots.html.twig:7</note>
      </notes>
      <segment>
        <source>part_lots.storage_location</source>
        <target>Lagerort</target>
      </segment>
    </unit>
    <unit id="jVYrm0U" name="part_lots.amount">
      <notes>
        <note category="file-source" priority="1">Part-DB1\templates\Parts\info\_part_lots.html.twig:9</note>
        <note priority="1">Part-DB1\templates\Parts\info\_part_lots.html.twig:8</note>
      </notes>
      <segment>
        <source>part_lots.amount</source>
        <target>Menge</target>
      </segment>
    </unit>
    <unit id="upshmqD" name="part_lots.location_unknown">
      <notes>
        <note category="file-source" priority="1">Part-DB1\templates\Parts\info\_part_lots.html.twig:24</note>
        <note priority="1">Part-DB1\templates\Parts\info\_part_lots.html.twig:22</note>
      </notes>
      <segment>
        <source>part_lots.location_unknown</source>
        <target>Lagerort unbekannt</target>
      </segment>
    </unit>
    <unit id="BTUni9r" name="part_lots.instock_unknown">
      <notes>
        <note category="file-source" priority="1">Part-DB1\templates\Parts\info\_part_lots.html.twig:31</note>
        <note priority="1">Part-DB1\templates\Parts\info\_part_lots.html.twig:29</note>
      </notes>
      <segment>
        <source>part_lots.instock_unknown</source>
        <target>Menge unbekannt</target>
      </segment>
    </unit>
    <unit id="NFa2bFQ" name="part_lots.expiration_date">
      <notes>
        <note category="file-source" priority="1">Part-DB1\templates\Parts\info\_part_lots.html.twig:40</note>
        <note priority="1">Part-DB1\templates\Parts\info\_part_lots.html.twig:38</note>
      </notes>
      <segment>
        <source>part_lots.expiration_date</source>
        <target>Ablaufdatum</target>
      </segment>
    </unit>
    <unit id="axp.g13" name="part_lots.is_expired">
      <notes>
        <note category="file-source" priority="1">Part-DB1\templates\Parts\info\_part_lots.html.twig:48</note>
        <note priority="1">Part-DB1\templates\Parts\info\_part_lots.html.twig:46</note>
      </notes>
      <segment>
        <source>part_lots.is_expired</source>
        <target>Abgelaufen</target>
      </segment>
    </unit>
    <unit id="EWX1Sti" name="part_lots.need_refill">
      <notes>
        <note category="file-source" priority="1">Part-DB1\templates\Parts\info\_part_lots.html.twig:55</note>
        <note priority="1">Part-DB1\templates\Parts\info\_part_lots.html.twig:53</note>
      </notes>
      <segment>
        <source>part_lots.need_refill</source>
        <target>Muss aufgefüllt werden</target>
      </segment>
    </unit>
    <unit id="E4S6Pvg" name="part.info.prev_picture">
      <notes>
        <note category="file-source" priority="1">Part-DB1\templates\Parts\info\_picture.html.twig:15</note>
        <note priority="1">Part-DB1\templates\Parts\info\_picture.html.twig:15</note>
      </notes>
      <segment>
        <source>part.info.prev_picture</source>
        <target>Vorheriges Bild</target>
      </segment>
    </unit>
    <unit id="2PpQKL9" name="part.info.next_picture">
      <notes>
        <note category="file-source" priority="1">Part-DB1\templates\Parts\info\_picture.html.twig:19</note>
        <note priority="1">Part-DB1\templates\Parts\info\_picture.html.twig:19</note>
      </notes>
      <segment>
        <source>part.info.next_picture</source>
        <target>Nächstes Bild</target>
      </segment>
    </unit>
    <unit id="8zIQiUL" name="part.mass.tooltip">
      <notes>
        <note category="file-source" priority="1">Part-DB1\templates\Parts\info\_sidebar.html.twig:21</note>
        <note priority="1">Part-DB1\templates\Parts\info\_sidebar.html.twig:21</note>
      </notes>
      <segment>
        <source>part.mass.tooltip</source>
        <target>Gewicht</target>
      </segment>
    </unit>
    <unit id="9o2FQD1" name="part.needs_review.badge">
      <notes>
        <note category="file-source" priority="1">Part-DB1\templates\Parts\info\_sidebar.html.twig:30</note>
        <note priority="1">Part-DB1\templates\Parts\info\_sidebar.html.twig:30</note>
      </notes>
      <segment>
        <source>part.needs_review.badge</source>
        <target>Review benötigt</target>
      </segment>
    </unit>
    <unit id="dF6ZXKR" name="part.favorite.badge">
      <notes>
        <note category="file-source" priority="1">Part-DB1\templates\Parts\info\_sidebar.html.twig:39</note>
        <note priority="1">Part-DB1\templates\Parts\info\_sidebar.html.twig:39</note>
      </notes>
      <segment>
        <source>part.favorite.badge</source>
        <target>Favorit</target>
      </segment>
    </unit>
    <unit id="EgLR013" name="part.obsolete.badge">
      <notes>
        <note category="file-source" priority="1">Part-DB1\templates\Parts\info\_sidebar.html.twig:47</note>
        <note priority="1">Part-DB1\templates\Parts\info\_sidebar.html.twig:47</note>
      </notes>
      <segment>
        <source>part.obsolete.badge</source>
        <target>Nicht mehr lieferbar</target>
      </segment>
    </unit>
    <unit id="PYWb1Wy" name="parameters.extracted_from_description">
      <notes>
        <note category="file-source" priority="1">Part-DB1\templates\Parts\info\_specifications.html.twig:10</note>
      </notes>
      <segment>
        <source>parameters.extracted_from_description</source>
        <target>Automatisch aus Beschreibung extrahiert</target>
      </segment>
    </unit>
    <unit id="xuDIeTd" name="parameters.auto_extracted_from_comment">
      <notes>
        <note category="file-source" priority="1">Part-DB1\templates\Parts\info\_specifications.html.twig:15</note>
      </notes>
      <segment>
        <source>parameters.auto_extracted_from_comment</source>
        <target>Automatisch aus Kommentar extrahiert</target>
      </segment>
    </unit>
    <unit id="cTsojYo" name="part.edit.btn">
      <notes>
        <note category="file-source" priority="1">Part-DB1\templates\Parts\info\_tools.html.twig:6</note>
        <note priority="1">Part-DB1\templates\Parts\info\_tools.html.twig:4</note>
        <note priority="1">templates\Parts\show_part_info.html.twig:125</note>
      </notes>
      <segment>
        <source>part.edit.btn</source>
        <target>Bauteil bearbeiten</target>
      </segment>
    </unit>
    <unit id="XGGYjnA" name="part.clone.btn">
      <notes>
        <note category="file-source" priority="1">Part-DB1\templates\Parts\info\_tools.html.twig:16</note>
        <note priority="1">Part-DB1\templates\Parts\info\_tools.html.twig:14</note>
        <note priority="1">templates\Parts\show_part_info.html.twig:135</note>
      </notes>
      <segment>
        <source>part.clone.btn</source>
        <target>Bauteil kopieren</target>
      </segment>
    </unit>
    <unit id="WzQH7wQ" name="part.create.btn">
      <notes>
        <note category="file-source" priority="1">Part-DB1\templates\Parts\info\_tools.html.twig:24</note>
        <note category="file-source" priority="1">Part-DB1\templates\Parts\lists\_action_bar.html.twig:4</note>
        <note priority="1">templates\Parts\show_part_info.html.twig:143</note>
      </notes>
      <segment>
        <source>part.create.btn</source>
        <target>Neues Bauteil anlegen</target>
      </segment>
    </unit>
    <unit id="GayDkXI" name="part.delete.confirm_title">
      <notes>
        <note category="file-source" priority="1">Part-DB1\templates\Parts\info\_tools.html.twig:31</note>
        <note priority="1">Part-DB1\templates\Parts\info\_tools.html.twig:29</note>
      </notes>
      <segment>
        <source>part.delete.confirm_title</source>
        <target>Möchten Sie dieses Bauteil wirklich löschen?</target>
      </segment>
    </unit>
    <unit id="v4cgmfN" name="part.delete.message">
      <notes>
        <note category="file-source" priority="1">Part-DB1\templates\Parts\info\_tools.html.twig:32</note>
        <note priority="1">Part-DB1\templates\Parts\info\_tools.html.twig:30</note>
      </notes>
      <segment>
        <source>part.delete.message</source>
        <target>Das Bauteil und alle zugehörigen Informationen (Bestände, Dateianhänge, etc.) werden gelöscht. Dies kann nicht rückgängig gemacht werden.</target>
      </segment>
    </unit>
    <unit id="CJHxw_e" name="part.delete">
      <notes>
        <note category="file-source" priority="1">Part-DB1\templates\Parts\info\_tools.html.twig:39</note>
        <note priority="1">Part-DB1\templates\Parts\info\_tools.html.twig:37</note>
      </notes>
      <segment>
        <source>part.delete</source>
        <target>Bauteil löschen</target>
      </segment>
    </unit>
    <unit id="7BufWRt" name="parts_list.all.title">
      <notes>
        <note category="file-source" priority="1">Part-DB1\templates\Parts\lists\all_list.html.twig:4</note>
        <note priority="1">Part-DB1\templates\Parts\lists\all_list.html.twig:4</note>
      </notes>
      <segment>
        <source>parts_list.all.title</source>
        <target>Alle Bauteile</target>
      </segment>
    </unit>
    <unit id="TOD4O3j" name="parts_list.category.title">
      <notes>
        <note category="file-source" priority="1">Part-DB1\templates\Parts\lists\category_list.html.twig:4</note>
        <note priority="1">Part-DB1\templates\Parts\lists\category_list.html.twig:4</note>
      </notes>
      <segment>
        <source>parts_list.category.title</source>
        <target>Bauteile mit Kategorie</target>
      </segment>
    </unit>
    <unit id="yCsUZQZ" name="parts_list.footprint.title">
      <notes>
        <note category="file-source" priority="1">Part-DB1\templates\Parts\lists\footprint_list.html.twig:4</note>
        <note priority="1">Part-DB1\templates\Parts\lists\footprint_list.html.twig:4</note>
      </notes>
      <segment>
        <source>parts_list.footprint.title</source>
        <target>Bauteile mit Footprint</target>
      </segment>
    </unit>
    <unit id="j4vXh3o" name="parts_list.manufacturer.title">
      <notes>
        <note category="file-source" priority="1">Part-DB1\templates\Parts\lists\manufacturer_list.html.twig:4</note>
        <note priority="1">Part-DB1\templates\Parts\lists\manufacturer_list.html.twig:4</note>
      </notes>
      <segment>
        <source>parts_list.manufacturer.title</source>
        <target>Bauteile mit Hersteller</target>
      </segment>
    </unit>
    <unit id="6uogzri" name="parts_list.search.title">
      <notes>
        <note category="file-source" priority="1">Part-DB1\templates\Parts\lists\search_list.html.twig:4</note>
        <note priority="1">Part-DB1\templates\Parts\lists\search_list.html.twig:4</note>
      </notes>
      <segment>
        <source>parts_list.search.title</source>
        <target>Bauteilesuche</target>
      </segment>
    </unit>
    <unit id="gwE_D3w" name="parts_list.storelocation.title">
      <notes>
        <note category="file-source" priority="1">Part-DB1\templates\Parts\lists\store_location_list.html.twig:4</note>
        <note priority="1">Part-DB1\templates\Parts\lists\store_location_list.html.twig:4</note>
      </notes>
      <segment>
        <source>parts_list.storelocation.title</source>
        <target>Bauteile mit Lagerort</target>
      </segment>
    </unit>
    <unit id="K3Nj1UQ" name="parts_list.supplier.title">
      <notes>
        <note category="file-source" priority="1">Part-DB1\templates\Parts\lists\supplier_list.html.twig:4</note>
        <note priority="1">Part-DB1\templates\Parts\lists\supplier_list.html.twig:4</note>
      </notes>
      <segment>
        <source>parts_list.supplier.title</source>
        <target>Bauteile mit Lieferant</target>
      </segment>
    </unit>
    <unit id="DBlWwba" name="parts_list.tags.title">
      <notes>
        <note category="file-source" priority="1">Part-DB1\templates\Parts\lists\tags_list.html.twig:4</note>
        <note priority="1">Part-DB1\templates\Parts\lists\tags_list.html.twig:4</note>
      </notes>
      <segment>
        <source>parts_list.tags.title</source>
        <target>Bauteile mit Tag</target>
      </segment>
    </unit>
    <unit id="5tFcxpX" name="entity.info.common.tab">
      <notes>
        <note category="file-source" priority="1">Part-DB1\templates\Parts\lists\_info_card.html.twig:22</note>
        <note priority="1">Part-DB1\templates\Parts\lists\_info_card.html.twig:17</note>
      </notes>
      <segment>
        <source>entity.info.common.tab</source>
        <target>Allgemein</target>
      </segment>
    </unit>
    <unit id="F0da8x0" name="entity.info.statistics.tab">
      <notes>
        <note category="file-source" priority="1">Part-DB1\templates\Parts\lists\_info_card.html.twig:26</note>
        <note priority="1">Part-DB1\templates\Parts\lists\_info_card.html.twig:20</note>
      </notes>
      <segment>
        <source>entity.info.statistics.tab</source>
        <target>Statistik</target>
      </segment>
    </unit>
    <unit id="Msykg.Z" name="entity.info.attachments.tab">
      <notes>
        <note category="file-source" priority="1">Part-DB1\templates\Parts\lists\_info_card.html.twig:31</note>
      </notes>
<<<<<<< HEAD
      <segment>
=======
      <segment state="translated">
>>>>>>> 6949848c
        <source>entity.info.attachments.tab</source>
        <target>Dateianhänge</target>
      </segment>
    </unit>
    <unit id="8VfTCPf" name="entity.info.parameters.tab">
      <notes>
        <note category="file-source" priority="1">Part-DB1\templates\Parts\lists\_info_card.html.twig:37</note>
      </notes>
<<<<<<< HEAD
      <segment>
=======
      <segment state="translated">
>>>>>>> 6949848c
        <source>entity.info.parameters.tab</source>
        <target>Parameter</target>
      </segment>
    </unit>
    <unit id="a0Bt1My" name="entity.info.name">
      <notes>
        <note category="file-source" priority="1">Part-DB1\templates\Parts\lists\_info_card.html.twig:54</note>
        <note priority="1">Part-DB1\templates\Parts\lists\_info_card.html.twig:30</note>
      </notes>
      <segment>
        <source>entity.info.name</source>
        <target>Name</target>
      </segment>
    </unit>
    <unit id="pqMTPTv" name="entity.info.parent">
      <notes>
        <note category="file-source" priority="1">Part-DB1\templates\Parts\lists\_info_card.html.twig:58</note>
        <note category="file-source" priority="1">Part-DB1\templates\Parts\lists\_info_card.html.twig:96</note>
        <note priority="1">Part-DB1\templates\Parts\lists\_info_card.html.twig:34</note>
        <note priority="1">Part-DB1\templates\Parts\lists\_info_card.html.twig:67</note>
      </notes>
      <segment>
        <source>entity.info.parent</source>
        <target>Übergeordnetes Element</target>
      </segment>
    </unit>
    <unit id="nDEGgY0" name="entity.edit.btn">
      <notes>
        <note category="file-source" priority="1">Part-DB1\templates\Parts\lists\_info_card.html.twig:70</note>
        <note priority="1">Part-DB1\templates\Parts\lists\_info_card.html.twig:46</note>
      </notes>
      <segment>
        <source>entity.edit.btn</source>
        <target>Bearbeiten</target>
      </segment>
    </unit>
    <unit id="Rsrawma" name="entity.info.children_count">
      <notes>
        <note category="file-source" priority="1">Part-DB1\templates\Parts\lists\_info_card.html.twig:92</note>
        <note priority="1">Part-DB1\templates\Parts\lists\_info_card.html.twig:63</note>
      </notes>
      <segment>
        <source>entity.info.children_count</source>
        <target>Anzahl an Unterelementen</target>
      </segment>
    </unit>
    <unit id="3WtQFdr" name="tfa.check.title">
      <notes>
        <note category="file-source" priority="1">Part-DB1\templates\security\2fa_base_form.html.twig:3</note>
        <note category="file-source" priority="1">Part-DB1\templates\security\2fa_base_form.html.twig:5</note>
        <note priority="1">Part-DB1\templates\security\2fa_base_form.html.twig:3</note>
        <note priority="1">Part-DB1\templates\security\2fa_base_form.html.twig:5</note>
      </notes>
      <segment>
        <source>tfa.check.title</source>
        <target>Zwei-Faktor-Authentifizierung benötigt</target>
      </segment>
    </unit>
    <unit id="FPvJfPr" name="tfa.code.trusted_pc">
      <notes>
        <note category="file-source" priority="1">Part-DB1\templates\security\2fa_base_form.html.twig:39</note>
        <note priority="1">Part-DB1\templates\security\2fa_base_form.html.twig:39</note>
      </notes>
      <segment>
        <source>tfa.code.trusted_pc</source>
        <target>Dies ist ein vertrauenswürdiger Computer (wenn dies aktiviert ist, werden auf diesem Computer keine weiteren Zwei-Faktor-Abfragen durchgeführt)</target>
      </segment>
    </unit>
    <unit id="XtrGxkd" name="login.btn">
      <notes>
        <note category="file-source" priority="1">Part-DB1\templates\security\2fa_base_form.html.twig:52</note>
        <note category="file-source" priority="1">Part-DB1\templates\security\login.html.twig:58</note>
        <note priority="1">Part-DB1\templates\security\2fa_base_form.html.twig:52</note>
        <note priority="1">Part-DB1\templates\security\login.html.twig:58</note>
      </notes>
      <segment>
        <source>login.btn</source>
        <target>Login</target>
      </segment>
    </unit>
    <unit id="okzpfQC" name="user.logout">
      <notes>
        <note category="file-source" priority="1">Part-DB1\templates\security\2fa_base_form.html.twig:53</note>
        <note category="file-source" priority="1">Part-DB1\templates\security\U2F\u2f_login.html.twig:13</note>
        <note category="file-source" priority="1">Part-DB1\templates\_navbar.html.twig:42</note>
        <note priority="1">Part-DB1\templates\security\2fa_base_form.html.twig:53</note>
        <note priority="1">Part-DB1\templates\security\U2F\u2f_login.html.twig:13</note>
        <note priority="1">Part-DB1\templates\_navbar.html.twig:40</note>
      </notes>
      <segment>
        <source>user.logout</source>
        <target>Ausloggen</target>
      </segment>
    </unit>
    <unit id="INlwXoR" name="tfa.check.code.label">
      <notes>
        <note category="file-source" priority="1">Part-DB1\templates\security\2fa_form.html.twig:6</note>
        <note priority="1">Part-DB1\templates\security\2fa_form.html.twig:6</note>
      </notes>
      <segment>
        <source>tfa.check.code.label</source>
        <target>Authenticator App Code</target>
      </segment>
    </unit>
    <unit id="TUbr0_A" name="tfa.check.code.help">
      <notes>
        <note category="file-source" priority="1">Part-DB1\templates\security\2fa_form.html.twig:10</note>
        <note priority="1">Part-DB1\templates\security\2fa_form.html.twig:10</note>
      </notes>
      <segment>
        <source>tfa.check.code.help</source>
        <target>Geben Sie hier den 6-stelligen Code aus ihrer Authenticator App ein oder einen ihrer Backupcodes, wenn der Authenticator nicht verfügbar ist.</target>
      </segment>
    </unit>
    <unit id="Kd99AFq" name="login.title">
      <notes>
        <note category="file-source" priority="1">Part-DB1\templates\security\login.html.twig:3</note>
        <note priority="1">Part-DB1\templates\security\login.html.twig:3</note>
        <note priority="1">templates\security\login.html.twig:3</note>
      </notes>
      <segment>
        <source>login.title</source>
        <target>Login</target>
      </segment>
    </unit>
    <unit id="nDK0G.T" name="login.card_title">
      <notes>
        <note category="file-source" priority="1">Part-DB1\templates\security\login.html.twig:7</note>
        <note priority="1">Part-DB1\templates\security\login.html.twig:7</note>
        <note priority="1">templates\security\login.html.twig:7</note>
      </notes>
      <segment>
        <source>login.card_title</source>
        <target>Login</target>
      </segment>
    </unit>
    <unit id="6Ks0rFM" name="login.username.label">
      <notes>
        <note category="file-source" priority="1">Part-DB1\templates\security\login.html.twig:31</note>
        <note priority="1">Part-DB1\templates\security\login.html.twig:31</note>
        <note priority="1">templates\security\login.html.twig:31</note>
      </notes>
      <segment>
        <source>login.username.label</source>
        <target>Benutzername</target>
      </segment>
    </unit>
    <unit id="JUuJUUV" name="login.username.placeholder">
      <notes>
        <note category="file-source" priority="1">Part-DB1\templates\security\login.html.twig:34</note>
        <note priority="1">Part-DB1\templates\security\login.html.twig:34</note>
        <note priority="1">templates\security\login.html.twig:34</note>
      </notes>
      <segment>
        <source>login.username.placeholder</source>
        <target>Benutzername</target>
      </segment>
    </unit>
    <unit id="HJtrGOc" name="login.password.label">
      <notes>
        <note category="file-source" priority="1">Part-DB1\templates\security\login.html.twig:38</note>
        <note priority="1">Part-DB1\templates\security\login.html.twig:38</note>
        <note priority="1">templates\security\login.html.twig:38</note>
      </notes>
      <segment>
        <source>login.password.label</source>
        <target>Passwort</target>
      </segment>
    </unit>
    <unit id="8SD.6EK" name="login.password.placeholder">
      <notes>
        <note category="file-source" priority="1">Part-DB1\templates\security\login.html.twig:40</note>
        <note priority="1">Part-DB1\templates\security\login.html.twig:40</note>
        <note priority="1">templates\security\login.html.twig:40</note>
      </notes>
      <segment>
        <source>login.password.placeholder</source>
        <target>Passwort</target>
      </segment>
    </unit>
    <unit id="BSn76q_" name="login.rememberme">
      <notes>
        <note category="file-source" priority="1">Part-DB1\templates\security\login.html.twig:50</note>
        <note priority="1">Part-DB1\templates\security\login.html.twig:50</note>
        <note priority="1">templates\security\login.html.twig:50</note>
      </notes>
      <segment>
        <source>login.rememberme</source>
        <target>Eingeloggt bleiben (nicht empfohlen auf geteilten Computern)</target>
      </segment>
    </unit>
    <unit id="GO.ZhTX" name="pw_reset.password_forget">
      <notes>
        <note category="file-source" priority="1">Part-DB1\templates\security\login.html.twig:64</note>
        <note priority="1">Part-DB1\templates\security\login.html.twig:64</note>
      </notes>
      <segment>
        <source>pw_reset.password_forget</source>
        <target>Nutzername/Passwort vergessen?</target>
      </segment>
    </unit>
    <unit id="hbW2JJr" name="pw_reset.new_pw.header.title">
      <notes>
        <note category="file-source" priority="1">Part-DB1\templates\security\pw_reset_new_pw.html.twig:5</note>
        <note priority="1">Part-DB1\templates\security\pw_reset_new_pw.html.twig:5</note>
      </notes>
      <segment>
        <source>pw_reset.new_pw.header.title</source>
        <target>Neues Passwort setzen</target>
      </segment>
    </unit>
    <unit id="3Tgn6io" name="pw_reset.request.header.title">
      <notes>
        <note category="file-source" priority="1">Part-DB1\templates\security\pw_reset_request.html.twig:5</note>
        <note priority="1">Part-DB1\templates\security\pw_reset_request.html.twig:5</note>
      </notes>
      <segment>
        <source>pw_reset.request.header.title</source>
        <target>Neues Passwort anfordern</target>
      </segment>
    </unit>
    <unit id="J1aHED." name="tfa_u2f.http_warning">
      <notes>
        <note category="file-source" priority="1">Part-DB1\templates\security\U2F\u2f_login.html.twig:7</note>
        <note category="file-source" priority="1">Part-DB1\templates\security\U2F\u2f_register.html.twig:10</note>
        <note priority="1">Part-DB1\templates\security\U2F\u2f_login.html.twig:7</note>
        <note priority="1">Part-DB1\templates\security\U2F\u2f_register.html.twig:10</note>
      </notes>
      <segment>
        <source>tfa_u2f.http_warning</source>
        <target>Sie greifen auf diese Seite über das unsichere HTTP-Verfahren zu, daher wird U2F sehr wahrscheinlich nicht funktionieren (Fehlermeldung Bad Request). Bitten Sie einen Adminstrator das sichere HTTPS Verfahren einzurichten, wenn Sie Sicherheitsschlüssel benutzen möchten.</target>
      </segment>
    </unit>
    <unit id="Do6QuMa" name="r_u2f_two_factor.pressbutton">
      <notes>
        <note category="file-source" priority="1">Part-DB1\templates\security\U2F\u2f_login.html.twig:10</note>
        <note category="file-source" priority="1">Part-DB1\templates\security\U2F\u2f_register.html.twig:22</note>
        <note priority="1">Part-DB1\templates\security\U2F\u2f_login.html.twig:10</note>
        <note priority="1">Part-DB1\templates\security\U2F\u2f_register.html.twig:22</note>
      </notes>
      <segment>
        <source>r_u2f_two_factor.pressbutton</source>
        <target>Bitte Sicherheitsschlüssel einstecken und Button drücken!</target>
      </segment>
    </unit>
    <unit id="T4i5SE4" name="tfa_u2f.add_key.title">
      <notes>
        <note category="file-source" priority="1">Part-DB1\templates\security\U2F\u2f_register.html.twig:3</note>
        <note priority="1">Part-DB1\templates\security\U2F\u2f_register.html.twig:3</note>
      </notes>
      <segment>
        <source>tfa_u2f.add_key.title</source>
        <target>Sicherheitsschlüssel hinzufügen</target>
      </segment>
    </unit>
    <unit id="rIJ.Flq" name="tfa_u2f.explanation">
      <notes>
        <note category="file-source" priority="1">Part-DB1\templates\security\U2F\u2f_register.html.twig:6</note>
        <note category="file-source" priority="1">Part-DB1\templates\Users\_2fa_settings.html.twig:111</note>
        <note priority="1">Part-DB1\templates\security\U2F\u2f_register.html.twig:6</note>
        <note priority="1">Part-DB1\templates\Users\_2fa_settings.html.twig:111</note>
      </notes>
      <segment>
        <source>tfa_u2f.explanation</source>
        <target>Mithilfe eines U2F/FIDO kompatiblem Sicherheitsschlüssel (z.B. YubiKey oder NitroKey) kann eine benutzerfreundliche und sichere Zwei-Faktor-Authentifizierung ermöglicht. Die Sicherheitsschlüssel können hier registriert werden, und wird eine Zwei-Faktor-Überprüfung benötigt, so muss der Schlüssel nur per USB angesteckt oder per NFC gegen das Gerät getippt werden.</target>
      </segment>
    </unit>
    <unit id="DMC2yTT" name="tfa_u2f.add_key.backup_hint">
      <notes>
        <note category="file-source" priority="1">Part-DB1\templates\security\U2F\u2f_register.html.twig:7</note>
        <note priority="1">Part-DB1\templates\security\U2F\u2f_register.html.twig:7</note>
      </notes>
      <segment>
        <source>tfa_u2f.add_key.backup_hint</source>
        <target>Um den Zugang auch bei Verlust des Schlüssels zu gewährleisten, ist es empfehlenswert einen zweiten Schlüssel als Backup zu registrieren und diesen an einem sicherem Ort zu lagern!</target>
      </segment>
    </unit>
    <unit id="ktQ_kY9" name="r_u2f_two_factor.name">
      <notes>
        <note category="file-source" priority="1">Part-DB1\templates\security\U2F\u2f_register.html.twig:16</note>
        <note priority="1">Part-DB1\templates\security\U2F\u2f_register.html.twig:16</note>
      </notes>
      <segment>
        <source>r_u2f_two_factor.name</source>
        <target>Anzeigename des Schlüssels (z.B. Backup)</target>
      </segment>
    </unit>
    <unit id="HI4_6dF" name="tfa_u2f.add_key.add_button">
      <notes>
        <note category="file-source" priority="1">Part-DB1\templates\security\U2F\u2f_register.html.twig:19</note>
        <note priority="1">Part-DB1\templates\security\U2F\u2f_register.html.twig:19</note>
      </notes>
      <segment>
        <source>tfa_u2f.add_key.add_button</source>
        <target>Schlüssel hinzufügen</target>
      </segment>
    </unit>
    <unit id="JyEfylJ" name="tfa_u2f.add_key.back_to_settings">
      <notes>
        <note category="file-source" priority="1">Part-DB1\templates\security\U2F\u2f_register.html.twig:27</note>
        <note priority="1">Part-DB1\templates\security\U2F\u2f_register.html.twig:27</note>
      </notes>
      <segment>
        <source>tfa_u2f.add_key.back_to_settings</source>
        <target>Zurück zu den Einstellungen</target>
      </segment>
    </unit>
    <unit id="yD.UA07" name="statistics.title">
      <notes>
        <note category="file-source" priority="1">Part-DB1\templates\Statistics\statistics.html.twig:5</note>
        <note category="file-source" priority="1">Part-DB1\templates\Statistics\statistics.html.twig:8</note>
        <note priority="1">Part-DB1\templates\Statistics\statistics.html.twig:5</note>
        <note priority="1">Part-DB1\templates\Statistics\statistics.html.twig:8</note>
        <note priority="1">new</note>
      </notes>
      <segment>
        <source>statistics.title</source>
        <target>Statistik</target>
      </segment>
    </unit>
    <unit id="6l0Fwd2" name="statistics.parts">
      <notes>
        <note category="file-source" priority="1">Part-DB1\templates\Statistics\statistics.html.twig:14</note>
        <note priority="1">Part-DB1\templates\Statistics\statistics.html.twig:14</note>
        <note priority="1">new</note>
      </notes>
      <segment>
        <source>statistics.parts</source>
        <target>Bauteile</target>
      </segment>
    </unit>
    <unit id="QRdK9zd" name="statistics.data_structures">
      <notes>
        <note category="file-source" priority="1">Part-DB1\templates\Statistics\statistics.html.twig:19</note>
        <note priority="1">Part-DB1\templates\Statistics\statistics.html.twig:19</note>
        <note priority="1">new</note>
      </notes>
      <segment>
        <source>statistics.data_structures</source>
        <target>Datenstrukturen</target>
      </segment>
    </unit>
    <unit id="50kyfxA" name="statistics.attachments">
      <notes>
        <note category="file-source" priority="1">Part-DB1\templates\Statistics\statistics.html.twig:24</note>
        <note priority="1">Part-DB1\templates\Statistics\statistics.html.twig:24</note>
        <note priority="1">new</note>
      </notes>
      <segment>
        <source>statistics.attachments</source>
        <target>Dateianhänge</target>
      </segment>
    </unit>
    <unit id="Op0xko9" name="statistics.property">
      <notes>
        <note category="file-source" priority="1">Part-DB1\templates\Statistics\statistics.html.twig:34</note>
        <note category="file-source" priority="1">Part-DB1\templates\Statistics\statistics.html.twig:59</note>
        <note category="file-source" priority="1">Part-DB1\templates\Statistics\statistics.html.twig:104</note>
        <note priority="1">Part-DB1\templates\Statistics\statistics.html.twig:34</note>
        <note priority="1">Part-DB1\templates\Statistics\statistics.html.twig:59</note>
        <note priority="1">Part-DB1\templates\Statistics\statistics.html.twig:104</note>
        <note priority="1">new</note>
      </notes>
      <segment>
        <source>statistics.property</source>
        <target>Eigenschaft</target>
      </segment>
    </unit>
    <unit id="zn.PnJ2" name="statistics.value">
      <notes>
        <note category="file-source" priority="1">Part-DB1\templates\Statistics\statistics.html.twig:35</note>
        <note category="file-source" priority="1">Part-DB1\templates\Statistics\statistics.html.twig:60</note>
        <note category="file-source" priority="1">Part-DB1\templates\Statistics\statistics.html.twig:105</note>
        <note priority="1">Part-DB1\templates\Statistics\statistics.html.twig:35</note>
        <note priority="1">Part-DB1\templates\Statistics\statistics.html.twig:60</note>
        <note priority="1">Part-DB1\templates\Statistics\statistics.html.twig:105</note>
        <note priority="1">new</note>
      </notes>
      <segment>
        <source>statistics.value</source>
        <target>Wert</target>
      </segment>
    </unit>
    <unit id=".lLfExB" name="statistics.distinct_parts_count">
      <notes>
        <note category="file-source" priority="1">Part-DB1\templates\Statistics\statistics.html.twig:40</note>
        <note priority="1">Part-DB1\templates\Statistics\statistics.html.twig:40</note>
        <note priority="1">new</note>
      </notes>
      <segment>
        <source>statistics.distinct_parts_count</source>
        <target>Anzahl verschiedener Bauteile</target>
      </segment>
    </unit>
    <unit id="IjDWXUD" name="statistics.parts_instock_sum">
      <notes>
        <note category="file-source" priority="1">Part-DB1\templates\Statistics\statistics.html.twig:44</note>
        <note priority="1">Part-DB1\templates\Statistics\statistics.html.twig:44</note>
        <note priority="1">new</note>
      </notes>
      <segment>
        <source>statistics.parts_instock_sum</source>
        <target>Summe aller vorhanden Bauteilebestände</target>
      </segment>
    </unit>
    <unit id="OUVlqDZ" name="statistics.parts_with_price">
      <notes>
        <note category="file-source" priority="1">Part-DB1\templates\Statistics\statistics.html.twig:48</note>
        <note priority="1">Part-DB1\templates\Statistics\statistics.html.twig:48</note>
        <note priority="1">new</note>
      </notes>
      <segment>
        <source>statistics.parts_with_price</source>
        <target>Bauteile mit Preisinformationen</target>
      </segment>
    </unit>
    <unit id="VX9aZ2j" name="statistics.categories_count">
      <notes>
        <note category="file-source" priority="1">Part-DB1\templates\Statistics\statistics.html.twig:65</note>
        <note priority="1">Part-DB1\templates\Statistics\statistics.html.twig:65</note>
        <note priority="1">new</note>
      </notes>
      <segment>
        <source>statistics.categories_count</source>
        <target>Anzahl Kategorien</target>
      </segment>
    </unit>
    <unit id="Aks9a3Q" name="statistics.footprints_count">
      <notes>
        <note category="file-source" priority="1">Part-DB1\templates\Statistics\statistics.html.twig:69</note>
        <note priority="1">Part-DB1\templates\Statistics\statistics.html.twig:69</note>
        <note priority="1">new</note>
      </notes>
      <segment>
        <source>statistics.footprints_count</source>
        <target>Anzahl Footprints</target>
      </segment>
    </unit>
    <unit id="wvwDajm" name="statistics.manufacturers_count">
      <notes>
        <note category="file-source" priority="1">Part-DB1\templates\Statistics\statistics.html.twig:73</note>
        <note priority="1">Part-DB1\templates\Statistics\statistics.html.twig:73</note>
        <note priority="1">new</note>
      </notes>
      <segment>
        <source>statistics.manufacturers_count</source>
        <target>Anzahl Hersteller</target>
      </segment>
    </unit>
    <unit id="MDdSIU0" name="statistics.storelocations_count">
      <notes>
        <note category="file-source" priority="1">Part-DB1\templates\Statistics\statistics.html.twig:77</note>
        <note priority="1">Part-DB1\templates\Statistics\statistics.html.twig:77</note>
        <note priority="1">new</note>
      </notes>
      <segment>
        <source>statistics.storelocations_count</source>
        <target>Anzahl Lagerorte</target>
      </segment>
    </unit>
    <unit id="q9tLL7." name="statistics.suppliers_count">
      <notes>
        <note category="file-source" priority="1">Part-DB1\templates\Statistics\statistics.html.twig:81</note>
        <note priority="1">Part-DB1\templates\Statistics\statistics.html.twig:81</note>
        <note priority="1">new</note>
      </notes>
      <segment>
        <source>statistics.suppliers_count</source>
        <target>Anzahl Lieferanten</target>
      </segment>
    </unit>
    <unit id="xzr9lD3" name="statistics.currencies_count">
      <notes>
        <note category="file-source" priority="1">Part-DB1\templates\Statistics\statistics.html.twig:85</note>
        <note priority="1">Part-DB1\templates\Statistics\statistics.html.twig:85</note>
        <note priority="1">new</note>
      </notes>
      <segment>
        <source>statistics.currencies_count</source>
        <target>Anzahl Währungen</target>
      </segment>
    </unit>
    <unit id="AZ_PxJJ" name="statistics.measurement_units_count">
      <notes>
        <note category="file-source" priority="1">Part-DB1\templates\Statistics\statistics.html.twig:89</note>
        <note priority="1">Part-DB1\templates\Statistics\statistics.html.twig:89</note>
        <note priority="1">new</note>
      </notes>
      <segment>
        <source>statistics.measurement_units_count</source>
        <target>Anzahl Maßeinheiten</target>
      </segment>
    </unit>
    <unit id="T0BDQn_" name="statistics.devices_count">
      <notes>
        <note category="file-source" priority="1">Part-DB1\templates\Statistics\statistics.html.twig:93</note>
        <note priority="1">Part-DB1\templates\Statistics\statistics.html.twig:93</note>
        <note priority="1">new</note>
      </notes>
      <segment>
        <source>statistics.devices_count</source>
        <target>Anzahl Baugruppen</target>
      </segment>
    </unit>
    <unit id="8HKc.Yq" name="statistics.attachment_types_count">
      <notes>
        <note category="file-source" priority="1">Part-DB1\templates\Statistics\statistics.html.twig:110</note>
        <note priority="1">Part-DB1\templates\Statistics\statistics.html.twig:110</note>
        <note priority="1">new</note>
      </notes>
      <segment>
        <source>statistics.attachment_types_count</source>
        <target>Anzahl Anhangstypen</target>
      </segment>
    </unit>
    <unit id="S1UPbY3" name="statistics.all_attachments_count">
      <notes>
        <note category="file-source" priority="1">Part-DB1\templates\Statistics\statistics.html.twig:114</note>
        <note priority="1">Part-DB1\templates\Statistics\statistics.html.twig:114</note>
        <note priority="1">new</note>
      </notes>
      <segment>
        <source>statistics.all_attachments_count</source>
        <target>Anzahl aller Dateianhänge</target>
      </segment>
    </unit>
    <unit id="X68eHt0" name="statistics.user_uploaded_attachments_count">
      <notes>
        <note category="file-source" priority="1">Part-DB1\templates\Statistics\statistics.html.twig:118</note>
        <note priority="1">Part-DB1\templates\Statistics\statistics.html.twig:118</note>
        <note priority="1">new</note>
      </notes>
      <segment>
        <source>statistics.user_uploaded_attachments_count</source>
        <target>Anzahl aller vom Nutzer hochgeladener Anhänge</target>
      </segment>
    </unit>
    <unit id="PcACWnw" name="statistics.private_attachments_count">
      <notes>
        <note category="file-source" priority="1">Part-DB1\templates\Statistics\statistics.html.twig:122</note>
        <note priority="1">Part-DB1\templates\Statistics\statistics.html.twig:122</note>
        <note priority="1">new</note>
      </notes>
      <segment>
        <source>statistics.private_attachments_count</source>
        <target>Anzahl aller privaten Anhänge</target>
      </segment>
    </unit>
    <unit id="b2F2Gpk" name="statistics.external_attachments_count">
      <notes>
        <note category="file-source" priority="1">Part-DB1\templates\Statistics\statistics.html.twig:126</note>
        <note priority="1">Part-DB1\templates\Statistics\statistics.html.twig:126</note>
        <note priority="1">new</note>
      </notes>
      <segment>
        <source>statistics.external_attachments_count</source>
        <target>Anzahl aller externen Anhänge (URL)</target>
      </segment>
    </unit>
    <unit id="xd6VhOm" name="tfa_backup.codes.title">
      <notes>
        <note category="file-source" priority="1">Part-DB1\templates\Users\backup_codes.html.twig:3</note>
        <note category="file-source" priority="1">Part-DB1\templates\Users\backup_codes.html.twig:9</note>
        <note priority="1">Part-DB1\templates\Users\backup_codes.html.twig:3</note>
        <note priority="1">Part-DB1\templates\Users\backup_codes.html.twig:9</note>
      </notes>
      <segment>
        <source>tfa_backup.codes.title</source>
        <target>Backupcodes</target>
      </segment>
    </unit>
    <unit id="DE6_hcj" name="tfa_backup.codes.explanation">
      <notes>
        <note category="file-source" priority="1">Part-DB1\templates\Users\backup_codes.html.twig:12</note>
        <note priority="1">Part-DB1\templates\Users\backup_codes.html.twig:12</note>
      </notes>
      <segment>
        <source>tfa_backup.codes.explanation</source>
        <target>Drucken Sie diese Codes aus und bewahren Sie sie an einem sicherem Ort auf!</target>
      </segment>
    </unit>
    <unit id="q3Apy0z" name="tfa_backup.codes.help">
      <notes>
        <note category="file-source" priority="1">Part-DB1\templates\Users\backup_codes.html.twig:13</note>
        <note priority="1">Part-DB1\templates\Users\backup_codes.html.twig:13</note>
      </notes>
      <segment>
        <source>tfa_backup.codes.help</source>
        <target>Wenn Sie keinen Zugriff auf ihr Gerät mit der Authenticator App mehr haben sollten (Smartphone verloren, Datenverlust, etc.) können Sie einen dieser Codes benutzen, um Zugriff auf ihren Account zu erhalten und evtl. eine neue Authenticator App einzurichten. Jeder dieser Codes lässt sich einmal einsetzen, es empfiehlt sich benutzte Codes zu streichen. Jeder mit Zugriff auf diese Codes kann potentiell auf ihren Account zugreifen, daher bewahren Sie sie an einem sicheren Ort auf.</target>
      </segment>
    </unit>
    <unit id="iPcPo4t" name="tfa_backup.username">
      <notes>
        <note category="file-source" priority="1">Part-DB1\templates\Users\backup_codes.html.twig:16</note>
        <note priority="1">Part-DB1\templates\Users\backup_codes.html.twig:16</note>
      </notes>
      <segment>
        <source>tfa_backup.username</source>
        <target>Benutzername</target>
      </segment>
    </unit>
    <unit id="g7XKOBR" name="tfa_backup.codes.page_generated_on">
      <notes>
        <note category="file-source" priority="1">Part-DB1\templates\Users\backup_codes.html.twig:29</note>
        <note priority="1">Part-DB1\templates\Users\backup_codes.html.twig:29</note>
      </notes>
      <segment>
        <source>tfa_backup.codes.page_generated_on</source>
        <target>Codes abgerufen am %date%</target>
      </segment>
    </unit>
    <unit id="3Qg6WkA" name="tfa_backup.codes.print">
      <notes>
        <note category="file-source" priority="1">Part-DB1\templates\Users\backup_codes.html.twig:32</note>
        <note priority="1">Part-DB1\templates\Users\backup_codes.html.twig:32</note>
      </notes>
      <segment>
        <source>tfa_backup.codes.print</source>
        <target>Drucken</target>
      </segment>
    </unit>
    <unit id="CJiKz6Q" name="tfa_backup.codes.copy_clipboard">
      <notes>
        <note category="file-source" priority="1">Part-DB1\templates\Users\backup_codes.html.twig:35</note>
        <note priority="1">Part-DB1\templates\Users\backup_codes.html.twig:35</note>
      </notes>
      <segment>
        <source>tfa_backup.codes.copy_clipboard</source>
        <target>In die Zwischenablage kopieren</target>
      </segment>
    </unit>
    <unit id="_M8LV3f" name="user.info.label">
      <notes>
        <note category="file-source" priority="1">Part-DB1\templates\Users\user_info.html.twig:3</note>
        <note category="file-source" priority="1">Part-DB1\templates\Users\user_info.html.twig:6</note>
        <note category="file-source" priority="1">Part-DB1\templates\_navbar.html.twig:40</note>
        <note priority="1">Part-DB1\templates\Users\user_info.html.twig:3</note>
        <note priority="1">Part-DB1\templates\Users\user_info.html.twig:6</note>
        <note priority="1">Part-DB1\templates\_navbar.html.twig:38</note>
        <note priority="1">templates\base.html.twig:99</note>
        <note priority="1">templates\Users\user_info.html.twig:3</note>
        <note priority="1">templates\Users\user_info.html.twig:6</note>
      </notes>
      <segment>
        <source>user.info.label</source>
        <target>Benutzerinformationen</target>
      </segment>
    </unit>
    <unit id="PwI64fM" name="user.firstName.label">
      <notes>
        <note category="file-source" priority="1">Part-DB1\templates\Users\user_info.html.twig:18</note>
        <note category="file-source" priority="1">Part-DB1\src\Form\UserSettingsType.php:77</note>
        <note priority="1">Part-DB1\templates\Users\user_info.html.twig:18</note>
        <note priority="1">Part-DB1\src\Form\UserSettingsType.php:77</note>
        <note priority="1">templates\Users\user_info.html.twig:18</note>
        <note priority="1">src\Form\UserSettingsType.php:32</note>
      </notes>
      <segment>
        <source>user.firstName.label</source>
        <target>Vorname</target>
      </segment>
    </unit>
    <unit id="u2ayBIA" name="user.lastName.label">
      <notes>
        <note category="file-source" priority="1">Part-DB1\templates\Users\user_info.html.twig:24</note>
        <note category="file-source" priority="1">Part-DB1\src\Form\UserSettingsType.php:82</note>
        <note priority="1">Part-DB1\templates\Users\user_info.html.twig:24</note>
        <note priority="1">Part-DB1\src\Form\UserSettingsType.php:82</note>
        <note priority="1">templates\Users\user_info.html.twig:24</note>
        <note priority="1">src\Form\UserSettingsType.php:35</note>
      </notes>
      <segment>
        <source>user.lastName.label</source>
        <target>Nachname</target>
      </segment>
    </unit>
    <unit id="cDu6Rok" name="user.email.label">
      <notes>
        <note category="file-source" priority="1">Part-DB1\templates\Users\user_info.html.twig:30</note>
        <note category="file-source" priority="1">Part-DB1\src\Form\UserSettingsType.php:92</note>
        <note priority="1">Part-DB1\templates\Users\user_info.html.twig:30</note>
        <note priority="1">Part-DB1\src\Form\UserSettingsType.php:92</note>
        <note priority="1">templates\Users\user_info.html.twig:30</note>
        <note priority="1">src\Form\UserSettingsType.php:41</note>
      </notes>
      <segment>
        <source>user.email.label</source>
        <target>Email</target>
      </segment>
    </unit>
    <unit id="8GGUFm1" name="user.department.label">
      <notes>
        <note category="file-source" priority="1">Part-DB1\templates\Users\user_info.html.twig:37</note>
        <note category="file-source" priority="1">Part-DB1\src\Form\UserSettingsType.php:87</note>
        <note priority="1">Part-DB1\templates\Users\user_info.html.twig:37</note>
        <note priority="1">Part-DB1\src\Form\UserSettingsType.php:87</note>
        <note priority="1">templates\Users\user_info.html.twig:37</note>
        <note priority="1">src\Form\UserSettingsType.php:38</note>
      </notes>
      <segment>
        <source>user.department.label</source>
        <target>Abteilung</target>
      </segment>
    </unit>
    <unit id="oX4P2rM" name="user.username.label">
      <notes>
        <note category="file-source" priority="1">Part-DB1\templates\Users\user_info.html.twig:47</note>
        <note category="file-source" priority="1">Part-DB1\src\Form\UserSettingsType.php:73</note>
        <note priority="1">Part-DB1\templates\Users\user_info.html.twig:47</note>
        <note priority="1">Part-DB1\src\Form\UserSettingsType.php:73</note>
        <note priority="1">templates\Users\user_info.html.twig:47</note>
        <note priority="1">src\Form\UserSettingsType.php:30</note>
      </notes>
      <segment>
        <source>user.username.label</source>
        <target>Benutzername</target>
      </segment>
    </unit>
    <unit id="QK5x4IY" name="group.label">
      <notes>
        <note category="file-source" priority="1">Part-DB1\templates\Users\user_info.html.twig:53</note>
        <note category="file-source" priority="1">Part-DB1\src\Services\ElementTypeNameGenerator.php:93</note>
        <note priority="1">Part-DB1\templates\Users\user_info.html.twig:53</note>
        <note priority="1">Part-DB1\src\Services\ElementTypeNameGenerator.php:93</note>
        <note priority="1">templates\Users\user_info.html.twig:53</note>
      </notes>
      <segment>
        <source>group.label</source>
        <target>Group</target>
      </segment>
    </unit>
    <unit id="A7LFSdc" name="user.permissions">
      <notes>
        <note category="file-source" priority="1">Part-DB1\templates\Users\user_info.html.twig:67</note>
        <note priority="1">Part-DB1\templates\Users\user_info.html.twig:67</note>
      </notes>
      <segment>
        <source>user.permissions</source>
        <target>Berechtigungen</target>
      </segment>
    </unit>
    <unit id="4fEJHYJ" name="user.settings.label">
      <notes>
        <note category="file-source" priority="1">Part-DB1\templates\Users\user_settings.html.twig:3</note>
        <note category="file-source" priority="1">Part-DB1\templates\Users\user_settings.html.twig:6</note>
        <note category="file-source" priority="1">Part-DB1\templates\_navbar.html.twig:39</note>
        <note priority="1">Part-DB1\templates\Users\user_settings.html.twig:3</note>
        <note priority="1">Part-DB1\templates\Users\user_settings.html.twig:6</note>
        <note priority="1">Part-DB1\templates\_navbar.html.twig:37</note>
        <note priority="1">templates\base.html.twig:98</note>
        <note priority="1">templates\Users\user_settings.html.twig:3</note>
        <note priority="1">templates\Users\user_settings.html.twig:6</note>
      </notes>
      <segment>
        <source>user.settings.label</source>
        <target>Benutzereinstellungen</target>
      </segment>
    </unit>
    <unit id="zqcVMWA" name="user_settings.data.label">
      <notes>
        <note category="file-source" priority="1">Part-DB1\templates\Users\user_settings.html.twig:18</note>
        <note priority="1">Part-DB1\templates\Users\user_settings.html.twig:18</note>
        <note priority="1">templates\Users\user_settings.html.twig:14</note>
      </notes>
      <segment>
        <source>user_settings.data.label</source>
        <target>Persönliche Daten</target>
      </segment>
    </unit>
    <unit id="Dh.DwVa" name="user_settings.configuration.label">
      <notes>
        <note category="file-source" priority="1">Part-DB1\templates\Users\user_settings.html.twig:22</note>
        <note priority="1">Part-DB1\templates\Users\user_settings.html.twig:22</note>
        <note priority="1">templates\Users\user_settings.html.twig:18</note>
      </notes>
      <segment>
        <source>user_settings.configuration.label</source>
        <target>Konfiguration</target>
      </segment>
    </unit>
    <unit id="v3ayVni" name="user.settings.change_pw">
      <notes>
        <note category="file-source" priority="1">Part-DB1\templates\Users\user_settings.html.twig:55</note>
        <note priority="1">Part-DB1\templates\Users\user_settings.html.twig:55</note>
        <note priority="1">templates\Users\user_settings.html.twig:48</note>
      </notes>
      <segment>
        <source>user.settings.change_pw</source>
        <target>Passwort ändern</target>
      </segment>
    </unit>
    <unit id="2g9WpFv" name="user.settings.2fa_settings">
      <notes>
        <note category="file-source" priority="1">Part-DB1\templates\Users\_2fa_settings.html.twig:6</note>
        <note priority="1">Part-DB1\templates\Users\_2fa_settings.html.twig:6</note>
      </notes>
      <segment>
        <source>user.settings.2fa_settings</source>
        <target>Zwei-Faktor-Authentifizierung</target>
      </segment>
    </unit>
    <unit id="4Ubnv0V" name="tfa.settings.google.tab">
      <notes>
        <note category="file-source" priority="1">Part-DB1\templates\Users\_2fa_settings.html.twig:13</note>
        <note priority="1">Part-DB1\templates\Users\_2fa_settings.html.twig:13</note>
      </notes>
      <segment>
        <source>tfa.settings.google.tab</source>
        <target>Authenticator App</target>
      </segment>
    </unit>
    <unit id="A0dMe4r" name="tfa.settings.bakup.tab">
      <notes>
        <note category="file-source" priority="1">Part-DB1\templates\Users\_2fa_settings.html.twig:17</note>
        <note priority="1">Part-DB1\templates\Users\_2fa_settings.html.twig:17</note>
      </notes>
      <segment>
        <source>tfa.settings.bakup.tab</source>
        <target>Backupcodes</target>
      </segment>
    </unit>
    <unit id="dxSnk50" name="tfa.settings.u2f.tab">
      <notes>
        <note category="file-source" priority="1">Part-DB1\templates\Users\_2fa_settings.html.twig:21</note>
        <note priority="1">Part-DB1\templates\Users\_2fa_settings.html.twig:21</note>
      </notes>
      <segment>
        <source>tfa.settings.u2f.tab</source>
        <target>Sicherheitsschlüssel (U2F)</target>
      </segment>
    </unit>
    <unit id="6nafcsi" name="tfa.settings.trustedDevices.tab">
      <notes>
        <note category="file-source" priority="1">Part-DB1\templates\Users\_2fa_settings.html.twig:25</note>
        <note priority="1">Part-DB1\templates\Users\_2fa_settings.html.twig:25</note>
      </notes>
      <segment>
        <source>tfa.settings.trustedDevices.tab</source>
        <target>Vertrauenswürdige Geräte</target>
      </segment>
    </unit>
    <unit id="AYt4Z2k" name="tfa_google.disable.confirm_title">
      <notes>
        <note category="file-source" priority="1">Part-DB1\templates\Users\_2fa_settings.html.twig:33</note>
        <note priority="1">Part-DB1\templates\Users\_2fa_settings.html.twig:33</note>
      </notes>
      <segment>
        <source>tfa_google.disable.confirm_title</source>
        <target>Möchten Sie die Authenticator App wirklich deaktivieren?</target>
      </segment>
    </unit>
    <unit id="lTwm.J0" name="tfa_google.disable.confirm_message">
      <notes>
        <note category="file-source" priority="1">Part-DB1\templates\Users\_2fa_settings.html.twig:33</note>
        <note priority="1">Part-DB1\templates\Users\_2fa_settings.html.twig:33</note>
      </notes>
      <segment>
        <source>tfa_google.disable.confirm_message</source>
        <target><![CDATA[Wenn Sie die Authenticator App deaktivieren, werden alle Backupcodes gelöscht, daher sie müssen sie evtl. neu ausdrucken.<br>
Beachten Sie außerdem, dass ihr Account ohne Zwei-Faktor-Authentifizierung nicht mehr so gut gegen Angreifer geschützt ist!]]></target>
      </segment>
    </unit>
    <unit id="VYOAO2c" name="tfa_google.disabled_message">
      <notes>
        <note category="file-source" priority="1">Part-DB1\templates\Users\_2fa_settings.html.twig:39</note>
        <note priority="1">Part-DB1\templates\Users\_2fa_settings.html.twig:39</note>
      </notes>
      <segment>
        <source>tfa_google.disabled_message</source>
        <target>Authenticator App deaktiviert</target>
      </segment>
    </unit>
    <unit id="cW3GnIC" name="tfa_google.step.download">
      <notes>
        <note category="file-source" priority="1">Part-DB1\templates\Users\_2fa_settings.html.twig:48</note>
        <note priority="1">Part-DB1\templates\Users\_2fa_settings.html.twig:48</note>
      </notes>
      <segment>
        <source>tfa_google.step.download</source>
        <target><![CDATA[Laden Sie eine Authenticator App herunter (z.B. <a class="link-external" target="_blank" href="https://play.google.com/store/apps/details?id=com.google.android.apps.authenticator2">Google Authenticator</a> oder <a class="link-external" target="_blank" href="https://play.google.com/store/apps/details?id=org.fedorahosted.freeotp">FreeOTP Authenticator</a>)]]></target>
      </segment>
    </unit>
    <unit id="TXv.pXw" name="tfa_google.step.scan">
      <notes>
        <note category="file-source" priority="1">Part-DB1\templates\Users\_2fa_settings.html.twig:49</note>
        <note priority="1">Part-DB1\templates\Users\_2fa_settings.html.twig:49</note>
      </notes>
      <segment>
        <source>tfa_google.step.scan</source>
        <target>Scannen Sie den nebenstehenden QR-Code mit der App oder geben Sie die Daten manuell ein</target>
      </segment>
    </unit>
    <unit id="A9Ex8CO" name="tfa_google.step.input_code">
      <notes>
        <note category="file-source" priority="1">Part-DB1\templates\Users\_2fa_settings.html.twig:50</note>
        <note priority="1">Part-DB1\templates\Users\_2fa_settings.html.twig:50</note>
      </notes>
      <segment>
        <source>tfa_google.step.input_code</source>
        <target>Geben Sie den erzeugten Code in das untere Feld ein und bestätigen Sie</target>
      </segment>
    </unit>
    <unit id="RqoGsnx" name="tfa_google.step.download_backup">
      <notes>
        <note category="file-source" priority="1">Part-DB1\templates\Users\_2fa_settings.html.twig:51</note>
        <note priority="1">Part-DB1\templates\Users\_2fa_settings.html.twig:51</note>
      </notes>
      <segment>
        <source>tfa_google.step.download_backup</source>
        <target>Drucken Sie ihre Backupcodes aus und lagern sie an einem sicherem Ort</target>
      </segment>
    </unit>
    <unit id="EygadTb" name="tfa_google.manual_setup">
      <notes>
        <note category="file-source" priority="1">Part-DB1\templates\Users\_2fa_settings.html.twig:58</note>
        <note priority="1">Part-DB1\templates\Users\_2fa_settings.html.twig:58</note>
      </notes>
      <segment>
        <source>tfa_google.manual_setup</source>
        <target>Manuelle Einrichtung</target>
      </segment>
    </unit>
    <unit id="4jE4fvm" name="tfa_google.manual_setup.type">
      <notes>
        <note category="file-source" priority="1">Part-DB1\templates\Users\_2fa_settings.html.twig:62</note>
        <note priority="1">Part-DB1\templates\Users\_2fa_settings.html.twig:62</note>
      </notes>
      <segment>
        <source>tfa_google.manual_setup.type</source>
        <target>Typ</target>
      </segment>
    </unit>
    <unit id="NqQTgh6" name="tfa_google.manual_setup.username">
      <notes>
        <note category="file-source" priority="1">Part-DB1\templates\Users\_2fa_settings.html.twig:63</note>
        <note priority="1">Part-DB1\templates\Users\_2fa_settings.html.twig:63</note>
      </notes>
      <segment>
        <source>tfa_google.manual_setup.username</source>
        <target>Benutzername</target>
      </segment>
    </unit>
    <unit id="pkupOqy" name="tfa_google.manual_setup.secret">
      <notes>
        <note category="file-source" priority="1">Part-DB1\templates\Users\_2fa_settings.html.twig:64</note>
        <note priority="1">Part-DB1\templates\Users\_2fa_settings.html.twig:64</note>
      </notes>
      <segment>
        <source>tfa_google.manual_setup.secret</source>
        <target>Secret</target>
      </segment>
    </unit>
    <unit id="zabzs3X" name="tfa_google.manual_setup.digit_count">
      <notes>
        <note category="file-source" priority="1">Part-DB1\templates\Users\_2fa_settings.html.twig:65</note>
        <note priority="1">Part-DB1\templates\Users\_2fa_settings.html.twig:65</note>
      </notes>
      <segment>
        <source>tfa_google.manual_setup.digit_count</source>
        <target>Anzahl Stellen</target>
      </segment>
    </unit>
    <unit id="FvB0dIm" name="tfa_google.enabled_message">
      <notes>
        <note category="file-source" priority="1">Part-DB1\templates\Users\_2fa_settings.html.twig:74</note>
        <note priority="1">Part-DB1\templates\Users\_2fa_settings.html.twig:74</note>
      </notes>
      <segment>
        <source>tfa_google.enabled_message</source>
        <target>Authenticator App aktiv</target>
      </segment>
    </unit>
    <unit id="atzHEe7" name="tfa_backup.disabled">
      <notes>
        <note category="file-source" priority="1">Part-DB1\templates\Users\_2fa_settings.html.twig:83</note>
        <note priority="1">Part-DB1\templates\Users\_2fa_settings.html.twig:83</note>
      </notes>
      <segment>
        <source>tfa_backup.disabled</source>
        <target>Backupcodes deaktiviert. Authenticator App einrichten, um Backupcodes zu aktivieren.</target>
      </segment>
    </unit>
    <unit id=".T4.dPM" name="tfa_backup.explanation">
      <notes>
        <note category="file-source" priority="1">Part-DB1\templates\Users\_2fa_settings.html.twig:84</note>
        <note category="file-source" priority="1">Part-DB1\templates\Users\_2fa_settings.html.twig:92</note>
        <note priority="1">Part-DB1\templates\Users\_2fa_settings.html.twig:84</note>
        <note priority="1">Part-DB1\templates\Users\_2fa_settings.html.twig:92</note>
      </notes>
      <segment>
        <source>tfa_backup.explanation</source>
        <target>Mithilfe dieser Backupcodes können Sie auf ihren Account zugreifen, selbst wenn Sie das Gerät mit der Authenticator App verlieren sollten. Drucken Sie die Codes aus und bewahren Sie sie an einem sicherem Ort auf.</target>
      </segment>
    </unit>
    <unit id="H10CC4E" name="tfa_backup.reset_codes.confirm_title">
      <notes>
        <note category="file-source" priority="1">Part-DB1\templates\Users\_2fa_settings.html.twig:88</note>
        <note priority="1">Part-DB1\templates\Users\_2fa_settings.html.twig:88</note>
      </notes>
      <segment>
        <source>tfa_backup.reset_codes.confirm_title</source>
        <target>Codes wirklich zurücksetzen?</target>
      </segment>
    </unit>
    <unit id="5Fu2DpJ" name="tfa_backup.reset_codes.confirm_message">
      <notes>
        <note category="file-source" priority="1">Part-DB1\templates\Users\_2fa_settings.html.twig:88</note>
        <note priority="1">Part-DB1\templates\Users\_2fa_settings.html.twig:88</note>
      </notes>
      <segment>
        <source>tfa_backup.reset_codes.confirm_message</source>
        <target>Dies wird alle bisherigen Codes löschen und einen Satz neuer Codes generieren. Dies lässt sich nicht rückgängig machen. Denken Sie daran die neuen Codes auszudrucken und an einem sicheren Ort zu hinterlegen!</target>
      </segment>
    </unit>
    <unit id="o5LtJ9_" name="tfa_backup.enabled">
      <notes>
        <note category="file-source" priority="1">Part-DB1\templates\Users\_2fa_settings.html.twig:91</note>
        <note priority="1">Part-DB1\templates\Users\_2fa_settings.html.twig:91</note>
      </notes>
      <segment>
        <source>tfa_backup.enabled</source>
        <target>Backupcodes aktiviert</target>
      </segment>
    </unit>
    <unit id="kqmz5H_" name="tfa_backup.show_codes">
      <notes>
        <note category="file-source" priority="1">Part-DB1\templates\Users\_2fa_settings.html.twig:99</note>
        <note priority="1">Part-DB1\templates\Users\_2fa_settings.html.twig:99</note>
      </notes>
      <segment>
        <source>tfa_backup.show_codes</source>
        <target>Backupcodes anzeigen</target>
      </segment>
    </unit>
    <unit id="7g11_KD" name="tfa_u2f.table_caption">
      <notes>
        <note category="file-source" priority="1">Part-DB1\templates\Users\_2fa_settings.html.twig:114</note>
        <note priority="1">Part-DB1\templates\Users\_2fa_settings.html.twig:114</note>
      </notes>
      <segment>
        <source>tfa_u2f.table_caption</source>
        <target>Registrierte Sicherheitsschlüssel</target>
      </segment>
    </unit>
    <unit id="UUr4y_o" name="tfa_u2f.delete_u2f.confirm_title">
      <notes>
        <note category="file-source" priority="1">Part-DB1\templates\Users\_2fa_settings.html.twig:115</note>
        <note priority="1">Part-DB1\templates\Users\_2fa_settings.html.twig:115</note>
      </notes>
      <segment>
        <source>tfa_u2f.delete_u2f.confirm_title</source>
        <target>Diesen Sicherheitsschlüssel wirklich entfernen?</target>
      </segment>
    </unit>
    <unit id="5ggwjiF" name="tfa_u2f.delete_u2f.confirm_message">
      <notes>
        <note category="file-source" priority="1">Part-DB1\templates\Users\_2fa_settings.html.twig:116</note>
        <note priority="1">Part-DB1\templates\Users\_2fa_settings.html.twig:116</note>
      </notes>
      <segment>
        <source>tfa_u2f.delete_u2f.confirm_message</source>
        <target>Wenn Sie diesen Schlüssel entfernen, dann wird kein Login mehr mit diesem möglich sein. Wenn keine Sicherheitsschlüssel verleiben, wird die Zwei-Faktor-Authentifizierung deaktiviert.</target>
      </segment>
    </unit>
    <unit id="QS7fv4V" name="tfa_u2f.keys.name">
      <notes>
        <note category="file-source" priority="1">Part-DB1\templates\Users\_2fa_settings.html.twig:123</note>
        <note priority="1">Part-DB1\templates\Users\_2fa_settings.html.twig:123</note>
      </notes>
      <segment>
        <source>tfa_u2f.keys.name</source>
        <target>Name des Schlüssels</target>
      </segment>
    </unit>
    <unit id="4qB9rjg" name="tfa_u2f.keys.added_date">
      <notes>
        <note category="file-source" priority="1">Part-DB1\templates\Users\_2fa_settings.html.twig:124</note>
        <note priority="1">Part-DB1\templates\Users\_2fa_settings.html.twig:124</note>
      </notes>
      <segment>
        <source>tfa_u2f.keys.added_date</source>
        <target>Datum der Registrierung</target>
      </segment>
    </unit>
    <unit id="EDTcMLO" name="tfa_u2f.key_delete">
      <notes>
        <note category="file-source" priority="1">Part-DB1\templates\Users\_2fa_settings.html.twig:134</note>
        <note priority="1">Part-DB1\templates\Users\_2fa_settings.html.twig:134</note>
      </notes>
      <segment>
        <source>tfa_u2f.key_delete</source>
        <target>Schlüssel löschen</target>
      </segment>
    </unit>
    <unit id="h0wV1h2" name="tfa_u2f.no_keys_registered">
      <notes>
        <note category="file-source" priority="1">Part-DB1\templates\Users\_2fa_settings.html.twig:141</note>
        <note priority="1">Part-DB1\templates\Users\_2fa_settings.html.twig:141</note>
      </notes>
      <segment>
        <source>tfa_u2f.no_keys_registered</source>
        <target>Keine Sicherheitsschlüssel registriert</target>
      </segment>
    </unit>
    <unit id="HuO06yQ" name="tfa_u2f.add_new_key">
      <notes>
        <note category="file-source" priority="1">Part-DB1\templates\Users\_2fa_settings.html.twig:144</note>
        <note priority="1">Part-DB1\templates\Users\_2fa_settings.html.twig:144</note>
      </notes>
      <segment>
        <source>tfa_u2f.add_new_key</source>
        <target>Neuen Sicherheitsschlüssel registrieren</target>
      </segment>
    </unit>
    <unit id="JNqROE2" name="tfa_trustedDevices.explanation">
      <notes>
        <note category="file-source" priority="1">Part-DB1\templates\Users\_2fa_settings.html.twig:148</note>
        <note priority="1">Part-DB1\templates\Users\_2fa_settings.html.twig:148</note>
      </notes>
      <segment>
        <source>tfa_trustedDevices.explanation</source>
        <target><![CDATA[Bei der Überprüfung des zweiten Faktors, kann der aktuelle Computer als vertrauenswürdig gekennzeichnet werden, daher es werden keine Zwei-Faktor-Überprüfungen mehr an diesem Computer benötigt.
Wenn Sie dies fehlerhafterweise gemacht haben oder ein Computer nicht mehr vertrauenswürdig ist, können Sie hier den Status <i>aller </i>Computer zurücksetzen.]]></target>
      </segment>
    </unit>
    <unit id="xRB9q2I" name="tfa_trustedDevices.invalidate.confirm_title">
      <notes>
        <note category="file-source" priority="1">Part-DB1\templates\Users\_2fa_settings.html.twig:149</note>
        <note priority="1">Part-DB1\templates\Users\_2fa_settings.html.twig:149</note>
      </notes>
      <segment>
        <source>tfa_trustedDevices.invalidate.confirm_title</source>
        <target>Wirklich alle vertrauenswürdigen Computer entfernen?</target>
      </segment>
    </unit>
    <unit id="r7Z3.L4" name="tfa_trustedDevices.invalidate.confirm_message">
      <notes>
        <note category="file-source" priority="1">Part-DB1\templates\Users\_2fa_settings.html.twig:150</note>
        <note priority="1">Part-DB1\templates\Users\_2fa_settings.html.twig:150</note>
      </notes>
      <segment>
        <source>tfa_trustedDevices.invalidate.confirm_message</source>
        <target>Sie werden auf allen Rechnern erneut eine Zwei-Faktor-Authentifizierung durchführen müssen. Achten Sie darauf, dass Sie ihr Zwei-Faktor-Gerät zur Hand haben.</target>
      </segment>
    </unit>
    <unit id="jiNvzqA" name="tfa_trustedDevices.invalidate.btn">
      <notes>
        <note category="file-source" priority="1">Part-DB1\templates\Users\_2fa_settings.html.twig:154</note>
        <note priority="1">Part-DB1\templates\Users\_2fa_settings.html.twig:154</note>
      </notes>
      <segment>
        <source>tfa_trustedDevices.invalidate.btn</source>
        <target>Alle vertrauenswürdigen Geräte entfernen</target>
      </segment>
    </unit>
    <unit id="cElTSD4" name="sidebar.toggle">
      <notes>
        <note category="file-source" priority="1">Part-DB1\templates\_navbar.html.twig:4</note>
        <note priority="1">Part-DB1\templates\_navbar.html.twig:4</note>
        <note priority="1">templates\base.html.twig:29</note>
      </notes>
      <segment>
        <source>sidebar.toggle</source>
        <target>Sidebar umschalten</target>
      </segment>
    </unit>
    <unit id="iCTvpEA" name="navbar.scanner.link">
      <notes>
        <note category="file-source" priority="1">Part-DB1\templates\_navbar.html.twig:22</note>
      </notes>
<<<<<<< HEAD
      <segment>
=======
      <segment state="translated">
>>>>>>> 6949848c
        <source>navbar.scanner.link</source>
        <target>Scanner</target>
      </segment>
    </unit>
    <unit id="PRvW.EI" name="user.loggedin.label">
      <notes>
        <note category="file-source" priority="1">Part-DB1\templates\_navbar.html.twig:38</note>
        <note priority="1">Part-DB1\templates\_navbar.html.twig:36</note>
        <note priority="1">templates\base.html.twig:97</note>
      </notes>
      <segment>
        <source>user.loggedin.label</source>
        <target>Eingeloggt als</target>
      </segment>
    </unit>
    <unit id="rruB2OR" name="user.login">
      <notes>
        <note category="file-source" priority="1">Part-DB1\templates\_navbar.html.twig:44</note>
        <note priority="1">Part-DB1\templates\_navbar.html.twig:42</note>
        <note priority="1">templates\base.html.twig:103</note>
      </notes>
      <segment>
        <source>user.login</source>
        <target>Einloggen</target>
      </segment>
    </unit>
    <unit id="Eorzg9b" name="ui.toggle_darkmode">
      <notes>
        <note category="file-source" priority="1">Part-DB1\templates\_navbar.html.twig:50</note>
        <note priority="1">Part-DB1\templates\_navbar.html.twig:48</note>
      </notes>
      <segment>
        <source>ui.toggle_darkmode</source>
        <target>Darkmode</target>
      </segment>
    </unit>
    <unit id="oabvQfM" name="user.language_select">
      <notes>
        <note category="file-source" priority="1">Part-DB1\templates\_navbar.html.twig:54</note>
        <note category="file-source" priority="1">Part-DB1\src\Form\UserSettingsType.php:97</note>
        <note priority="1">Part-DB1\templates\_navbar.html.twig:52</note>
        <note priority="1">Part-DB1\src\Form\UserSettingsType.php:97</note>
        <note priority="1">templates\base.html.twig:106</note>
        <note priority="1">src\Form\UserSettingsType.php:44</note>
      </notes>
      <segment>
        <source>user.language_select</source>
        <target>Sprache</target>
      </segment>
    </unit>
    <unit id="el2uFyW" name="search.options.label">
      <notes>
        <note category="file-source" priority="1">Part-DB1\templates\_navbar_search.html.twig:4</note>
        <note priority="1">Part-DB1\templates\_navbar_search.html.twig:4</note>
        <note priority="1">templates\base.html.twig:49</note>
      </notes>
      <segment>
        <source>search.options.label</source>
        <target>Suchoptionen</target>
      </segment>
    </unit>
    <unit id="V2u6xXi" name="tags.label">
      <notes>
        <note category="file-source" priority="1">Part-DB1\templates\_navbar_search.html.twig:23</note>
      </notes>
      <segment>
        <source>tags.label</source>
        <target>Tags</target>
      </segment>
    </unit>
    <unit id="RezjOdV" name="storelocation.label">
      <notes>
        <note category="file-source" priority="1">Part-DB1\templates\_navbar_search.html.twig:27</note>
        <note category="file-source" priority="1">Part-DB1\src\Form\LabelOptionsType.php:66</note>
        <note category="file-source" priority="1">Part-DB1\src\Services\ElementTypeNameGenerator.php:88</note>
        <note priority="1">Part-DB1\src\Services\ElementTypeNameGenerator.php:88</note>
        <note priority="1">templates\base.html.twig:60</note>
        <note priority="1">templates\Parts\show_part_info.html.twig:36</note>
        <note priority="1">src\Form\PartType.php:77</note>
      </notes>
      <segment>
        <source>storelocation.label</source>
        <target>Lagerort</target>
      </segment>
    </unit>
    <unit id="z1DQ7QF" name="ordernumber.label.short">
      <notes>
        <note category="file-source" priority="1">Part-DB1\templates\_navbar_search.html.twig:36</note>
        <note priority="1">Part-DB1\templates\_navbar_search.html.twig:31</note>
        <note priority="1">templates\base.html.twig:65</note>
      </notes>
      <segment>
        <source>ordernumber.label.short</source>
        <target>Ordernr.</target>
      </segment>
    </unit>
    <unit id="zT4k8ZJ" name="supplier.label">
      <notes>
        <note category="file-source" priority="1">Part-DB1\templates\_navbar_search.html.twig:40</note>
        <note category="file-source" priority="1">Part-DB1\src\Services\ElementTypeNameGenerator.php:89</note>
        <note priority="1">Part-DB1\templates\_navbar_search.html.twig:35</note>
        <note priority="1">Part-DB1\src\Services\ElementTypeNameGenerator.php:89</note>
        <note priority="1">templates\base.html.twig:67</note>
      </notes>
      <segment>
        <source>supplier.label</source>
        <target>Lieferant</target>
      </segment>
    </unit>
    <unit id="Bs5QvO0" name="search.deactivateBarcode">
      <notes>
        <note category="file-source" priority="1">Part-DB1\templates\_navbar_search.html.twig:57</note>
        <note priority="1">Part-DB1\templates\_navbar_search.html.twig:52</note>
        <note priority="1">templates\base.html.twig:75</note>
      </notes>
      <segment>
        <source>search.deactivateBarcode</source>
        <target>Deakt. Barcode</target>
      </segment>
    </unit>
    <unit id="biFM.cv" name="search.regexmatching">
      <notes>
        <note category="file-source" priority="1">Part-DB1\templates\_navbar_search.html.twig:61</note>
        <note priority="1">Part-DB1\templates\_navbar_search.html.twig:56</note>
        <note priority="1">templates\base.html.twig:77</note>
      </notes>
      <segment>
        <source>search.regexmatching</source>
        <target>Reg.Ex. Matching</target>
      </segment>
    </unit>
    <unit id="N66qZeD" name="search.submit">
      <notes>
        <note category="file-source" priority="1">Part-DB1\templates\_navbar_search.html.twig:68</note>
        <note priority="1">Part-DB1\templates\_navbar_search.html.twig:62</note>
      </notes>
      <segment>
        <source>search.submit</source>
        <target>Los!</target>
      </segment>
    </unit>
    <unit id="g6tt4u1" name="device.labelp">
      <notes>
        <note category="file-source" priority="1">Part-DB1\templates\_sidebar.html.twig:37</note>
        <note category="file-source" priority="1">Part-DB1\templates\_sidebar.html.twig:12</note>
        <note priority="1">Part-DB1\templates\_sidebar.html.twig:37</note>
        <note priority="1">Part-DB1\templates\_sidebar.html.twig:12</note>
        <note priority="1">templates\base.html.twig:175</note>
        <note priority="1">templates\base.html.twig:189</note>
        <note priority="1">templates\base.html.twig:202</note>
        <note priority="1">templates\base.html.twig:230</note>
      </notes>
      <segment>
        <source>device.labelp</source>
        <target>Baugruppen</target>
      </segment>
    </unit>
    <unit id="Kw3N1AA" name="actions">
      <notes>
        <note category="file-source" priority="1">Part-DB1\templates\_sidebar.html.twig:2</note>
        <note priority="1">Part-DB1\templates\_sidebar.html.twig:2</note>
        <note priority="1">templates\base.html.twig:165</note>
        <note priority="1">templates\base.html.twig:192</note>
        <note priority="1">templates\base.html.twig:220</note>
      </notes>
      <segment>
        <source>actions</source>
        <target>Aktionen</target>
      </segment>
    </unit>
    <unit id=".x0rFcf" name="datasource">
      <notes>
        <note category="file-source" priority="1">Part-DB1\templates\_sidebar.html.twig:6</note>
        <note priority="1">Part-DB1\templates\_sidebar.html.twig:6</note>
        <note priority="1">templates\base.html.twig:169</note>
        <note priority="1">templates\base.html.twig:196</note>
        <note priority="1">templates\base.html.twig:224</note>
      </notes>
      <segment>
        <source>datasource</source>
        <target>Datenquelle</target>
      </segment>
    </unit>
    <unit id="NSnSQf4" name="manufacturer.labelp">
      <notes>
        <note category="file-source" priority="1">Part-DB1\templates\_sidebar.html.twig:10</note>
        <note priority="1">Part-DB1\templates\_sidebar.html.twig:10</note>
        <note priority="1">templates\base.html.twig:173</note>
        <note priority="1">templates\base.html.twig:200</note>
        <note priority="1">templates\base.html.twig:228</note>
      </notes>
      <segment>
        <source>manufacturer.labelp</source>
        <target>Hersteller</target>
      </segment>
    </unit>
    <unit id="DQQjhS_" name="supplier.labelp">
      <notes>
        <note category="file-source" priority="1">Part-DB1\templates\_sidebar.html.twig:11</note>
        <note priority="1">Part-DB1\templates\_sidebar.html.twig:11</note>
        <note priority="1">templates\base.html.twig:174</note>
        <note priority="1">templates\base.html.twig:201</note>
        <note priority="1">templates\base.html.twig:229</note>
      </notes>
      <segment>
        <source>supplier.labelp</source>
        <target>Lieferanten</target>
      </segment>
    </unit>
    <unit id="V1QubEL" name="attachment.download_failed">
      <notes>
        <note category="file-source" priority="1">Part-DB1\src\Controller\AdminPages\BaseAdminController.php:212</note>
        <note category="file-source" priority="1">Part-DB1\src\Controller\AdminPages\BaseAdminController.php:292</note>
        <note category="file-source" priority="1">Part-DB1\src\Controller\PartController.php:173</note>
        <note category="file-source" priority="1">Part-DB1\src\Controller\PartController.php:293</note>
        <note priority="1">Part-DB1\src\Controller\AdminPages\BaseAdminController.php:181</note>
        <note priority="1">Part-DB1\src\Controller\AdminPages\BaseAdminController.php:243</note>
        <note priority="1">Part-DB1\src\Controller\PartController.php:173</note>
        <note priority="1">Part-DB1\src\Controller\PartController.php:268</note>
      </notes>
      <segment>
        <source>attachment.download_failed</source>
        <target>Download der externen Datei fehlgeschlagen!</target>
      </segment>
    </unit>
    <unit id="A7i8za4" name="entity.edit_flash">
      <notes>
        <note category="file-source" priority="1">Part-DB1\src\Controller\AdminPages\BaseAdminController.php:221</note>
        <note priority="1">Part-DB1\src\Controller\AdminPages\BaseAdminController.php:190</note>
      </notes>
      <segment>
        <source>entity.edit_flash</source>
        <target>Änderungen erfolgreich gespeichert.</target>
      </segment>
    </unit>
    <unit id="AoZHore" name="entity.edit_flash.invalid">
      <notes>
        <note category="file-source" priority="1">Part-DB1\src\Controller\AdminPages\BaseAdminController.php:230</note>
        <note priority="1">Part-DB1\src\Controller\AdminPages\BaseAdminController.php:196</note>
      </notes>
      <segment>
        <source>entity.edit_flash.invalid</source>
        <target>Änderungen konnten nicht gespeichert werden! Prüfen Sie ihre Eingaben!</target>
      </segment>
    </unit>
    <unit id="8MJvWmd" name="entity.created_flash">
      <notes>
        <note category="file-source" priority="1">Part-DB1\src\Controller\AdminPages\BaseAdminController.php:301</note>
        <note priority="1">Part-DB1\src\Controller\AdminPages\BaseAdminController.php:252</note>
      </notes>
      <segment>
        <source>entity.created_flash</source>
        <target>Element erfolgreich angelegt!</target>
      </segment>
    </unit>
    <unit id="zZdZuYS" name="entity.created_flash.invalid">
      <notes>
        <note category="file-source" priority="1">Part-DB1\src\Controller\AdminPages\BaseAdminController.php:307</note>
        <note priority="1">Part-DB1\src\Controller\AdminPages\BaseAdminController.php:258</note>
      </notes>
      <segment>
        <source>entity.created_flash.invalid</source>
        <target>Element konnte nicht angelegt werden! Prüfen Sie ihre Eingaben!</target>
      </segment>
    </unit>
    <unit id="lSfR7sD" name="attachment_type.deleted">
      <notes>
        <note category="file-source" priority="1">Part-DB1\src\Controller\AdminPages\BaseAdminController.php:398</note>
        <note priority="1">Part-DB1\src\Controller\AdminPages\BaseAdminController.php:352</note>
        <note priority="1">src\Controller\BaseAdminController.php:154</note>
      </notes>
      <segment>
        <source>attachment_type.deleted</source>
        <target>Element gelöscht!</target>
      </segment>
    </unit>
    <unit id="2bvWUoo" name="csfr_invalid">
      <notes>
        <note category="file-source" priority="1">Part-DB1\src\Controller\AdminPages\BaseAdminController.php:400</note>
        <note category="file-source" priority="1">Part-DB1\src\Controller\UserController.php:109</note>
        <note category="file-source" priority="1">Part-DB1\src\Controller\UserSettingsController.php:157</note>
        <note category="file-source" priority="1">Part-DB1\src\Controller\UserSettingsController.php:191</note>
        <note priority="1">Part-DB1\src\Controller\AdminPages\BaseAdminController.php:354</note>
        <note priority="1">Part-DB1\src\Controller\UserController.php:101</note>
        <note priority="1">Part-DB1\src\Controller\UserSettingsController.php:150</note>
        <note priority="1">Part-DB1\src\Controller\UserSettingsController.php:182</note>
      </notes>
      <segment>
        <source>csfr_invalid</source>
        <target>CSFR-Token ungültig! Laden Sie diese Seite erneut oder kontaktieren Sie einen Administrator, wenn das Problem bestehen bleibt!</target>
      </segment>
    </unit>
    <unit id="7ynbNyD" name="label_generator.no_entities_found">
      <notes>
        <note category="file-source" priority="1">Part-DB1\src\Controller\LabelController.php:134</note>
      </notes>
      <segment state="translated">
        <source>label_generator.no_entities_found</source>
        <target>Keine Elemente gefunden</target>
      </segment>
    </unit>
    <unit id="BeMACpw" name="log.undo.target_not_found">
      <notes>
        <note category="file-source" priority="1">Part-DB1\src\Controller\LogController.php:149</note>
        <note priority="1">Part-DB1\src\Controller\LogController.php:154</note>
        <note priority="1">new</note>
      </notes>
      <segment>
        <source>log.undo.target_not_found</source>
        <target>Zielelement nicht in Datenbank gefunden!</target>
      </segment>
    </unit>
    <unit id="sG2PEwi" name="log.undo.revert_success">
      <notes>
        <note category="file-source" priority="1">Part-DB1\src\Controller\LogController.php:156</note>
        <note priority="1">Part-DB1\src\Controller\LogController.php:160</note>
        <note priority="1">new</note>
      </notes>
      <segment>
        <source>log.undo.revert_success</source>
        <target>Bauteil erfolgreich zurückgesetzt.</target>
      </segment>
    </unit>
    <unit id="GMilP1t" name="log.undo.element_undelete_success">
      <notes>
        <note category="file-source" priority="1">Part-DB1\src\Controller\LogController.php:176</note>
        <note priority="1">Part-DB1\src\Controller\LogController.php:180</note>
        <note priority="1">new</note>
      </notes>
      <segment>
        <source>log.undo.element_undelete_success</source>
        <target>Bauteil erfolgreich wiederhergestellt.</target>
      </segment>
    </unit>
    <unit id="YJB8YZ6" name="log.undo.element_element_already_undeleted">
      <notes>
        <note category="file-source" priority="1">Part-DB1\src\Controller\LogController.php:178</note>
        <note priority="1">Part-DB1\src\Controller\LogController.php:182</note>
        <note priority="1">new</note>
      </notes>
      <segment>
        <source>log.undo.element_element_already_undeleted</source>
        <target>Bauteile wurde bereits wiederhergestellt!</target>
      </segment>
    </unit>
    <unit id="NI2CbLV" name="log.undo.element_delete_success">
      <notes>
        <note category="file-source" priority="1">Part-DB1\src\Controller\LogController.php:185</note>
        <note priority="1">Part-DB1\src\Controller\LogController.php:189</note>
        <note priority="1">new</note>
      </notes>
      <segment>
        <source>log.undo.element_delete_success</source>
        <target>Bauteil erfolgreich gelöscht.</target>
      </segment>
    </unit>
    <unit id=".D_N333" name="log.undo.element.element_already_delted">
      <notes>
        <note category="file-source" priority="1">Part-DB1\src\Controller\LogController.php:187</note>
        <note priority="1">Part-DB1\src\Controller\LogController.php:191</note>
        <note priority="1">new</note>
      </notes>
      <segment>
        <source>log.undo.element.element_already_delted</source>
        <target>Bauteil wurde bereits gelöscht</target>
      </segment>
    </unit>
    <unit id="Bz3n92Q" name="log.undo.element_change_undone">
      <notes>
        <note category="file-source" priority="1">Part-DB1\src\Controller\LogController.php:194</note>
        <note priority="1">Part-DB1\src\Controller\LogController.php:198</note>
        <note priority="1">new</note>
      </notes>
      <segment>
        <source>log.undo.element_change_undone</source>
        <target>Änderung erfolgreich rückgängig gemacht.</target>
      </segment>
    </unit>
    <unit id="Ne_xS01" name="log.undo.do_undelete_before">
      <notes>
        <note category="file-source" priority="1">Part-DB1\src\Controller\LogController.php:196</note>
        <note priority="1">Part-DB1\src\Controller\LogController.php:200</note>
        <note priority="1">new</note>
      </notes>
      <segment>
        <source>log.undo.do_undelete_before</source>
        <target>Sie müssen das Element zuerst wiederherstellen bevor sie diese Änderung rückgängig machen können!</target>
      </segment>
    </unit>
    <unit id="GswNRna" name="log.undo.log_type_invalid">
      <notes>
        <note category="file-source" priority="1">Part-DB1\src\Controller\LogController.php:199</note>
        <note priority="1">Part-DB1\src\Controller\LogController.php:203</note>
        <note priority="1">new</note>
      </notes>
      <segment>
        <source>log.undo.log_type_invalid</source>
        <target>Dieser Logtyp kann nicht rückgängig gemacht werden!</target>
      </segment>
    </unit>
    <unit id="6xOvKkk" name="part.edited_flash">
      <notes>
        <note category="file-source" priority="1">Part-DB1\src\Controller\PartController.php:182</note>
        <note priority="1">Part-DB1\src\Controller\PartController.php:182</note>
        <note priority="1">src\Controller\PartController.php:80</note>
      </notes>
      <segment>
        <source>part.edited_flash</source>
        <target>Änderungen gespeichert!</target>
      </segment>
    </unit>
    <unit id="w57VDWn" name="part.edited_flash.invalid">
      <notes>
        <note category="file-source" priority="1">Part-DB1\src\Controller\PartController.php:186</note>
        <note priority="1">Part-DB1\src\Controller\PartController.php:186</note>
      </notes>
      <segment>
        <source>part.edited_flash.invalid</source>
        <target>Fehler beim Speichern: Überprüfen Sie ihre Eingaben!</target>
      </segment>
    </unit>
    <unit id="suYw2UL" name="part.deleted">
      <notes>
        <note category="file-source" priority="1">Part-DB1\src\Controller\PartController.php:216</note>
        <note priority="1">Part-DB1\src\Controller\PartController.php:219</note>
      </notes>
      <segment>
        <source>part.deleted</source>
        <target>Bauteil erfolgreich gelöscht.</target>
      </segment>
    </unit>
    <unit id="tG.Jfwp" name="part.created_flash">
      <notes>
        <note category="file-source" priority="1">Part-DB1\src\Controller\PartController.php:302</note>
        <note priority="1">Part-DB1\src\Controller\PartController.php:277</note>
        <note priority="1">Part-DB1\src\Controller\PartController.php:317</note>
        <note priority="1">src\Controller\PartController.php:113</note>
        <note priority="1">src\Controller\PartController.php:142</note>
      </notes>
      <segment>
        <source>part.created_flash</source>
        <target>Bauteile erfolgreich angelegt!</target>
      </segment>
    </unit>
    <unit id="LOw_XJ." name="part.created_flash.invalid">
      <notes>
        <note category="file-source" priority="1">Part-DB1\src\Controller\PartController.php:308</note>
        <note priority="1">Part-DB1\src\Controller\PartController.php:283</note>
      </notes>
      <segment>
        <source>part.created_flash.invalid</source>
        <target>Fehler beim Anlegen: Überprüfen Sie ihre Eingaben!</target>
      </segment>
    </unit>
    <unit id="6T8GmmR" name="scan.qr_not_found">
      <notes>
        <note category="file-source" priority="1">Part-DB1\src\Controller\ScanController.php:66</note>
        <note category="file-source" priority="1">Part-DB1\src\Controller\ScanController.php:89</note>
      </notes>
      <segment state="translated">
        <source>scan.qr_not_found</source>
        <target>Kein Element gefunden</target>
      </segment>
    </unit>
    <unit id="vXTqaTo" name="scan.format_unknown">
      <notes>
        <note category="file-source" priority="1">Part-DB1\src\Controller\ScanController.php:69</note>
      </notes>
      <segment state="translated">
        <source>scan.format_unknown</source>
        <target>Format unbekannt</target>
      </segment>
    </unit>
    <unit id="8CJPuTZ" name="scan.qr_success">
      <notes>
        <note category="file-source" priority="1">Part-DB1\src\Controller\ScanController.php:86</note>
      </notes>
      <segment state="translated">
        <source>scan.qr_success</source>
        <target>Element gefunden</target>
      </segment>
    </unit>
    <unit id="B1T9Kt6" name="pw_reset.user_or_email">
      <notes>
        <note category="file-source" priority="1">Part-DB1\src\Controller\SecurityController.php:114</note>
        <note priority="1">Part-DB1\src\Controller\SecurityController.php:109</note>
      </notes>
      <segment>
        <source>pw_reset.user_or_email</source>
        <target>Benutzername / Email</target>
      </segment>
    </unit>
    <unit id="C_43E5l" name="pw_reset.request.success">
      <notes>
        <note category="file-source" priority="1">Part-DB1\src\Controller\SecurityController.php:131</note>
        <note priority="1">Part-DB1\src\Controller\SecurityController.php:126</note>
      </notes>
      <segment>
        <source>pw_reset.request.success</source>
        <target>Passwort Anfrage erfolgreich! Überprüfen Sie Ihre Emails für weitere Informationen.</target>
      </segment>
    </unit>
    <unit id="Ytlen4L" name="pw_reset.username">
      <notes>
        <note category="file-source" priority="1">Part-DB1\src\Controller\SecurityController.php:162</note>
        <note priority="1">Part-DB1\src\Controller\SecurityController.php:160</note>
      </notes>
      <segment>
        <source>pw_reset.username</source>
        <target>Benutzername</target>
      </segment>
    </unit>
    <unit id="kCND5gR" name="pw_reset.token">
      <notes>
        <note category="file-source" priority="1">Part-DB1\src\Controller\SecurityController.php:165</note>
        <note priority="1">Part-DB1\src\Controller\SecurityController.php:163</note>
      </notes>
      <segment>
        <source>pw_reset.token</source>
        <target>Token</target>
      </segment>
    </unit>
    <unit id="Kz.sA0j" name="pw_reset.new_pw.error">
      <notes>
        <note category="file-source" priority="1">Part-DB1\src\Controller\SecurityController.php:194</note>
        <note priority="1">Part-DB1\src\Controller\SecurityController.php:192</note>
      </notes>
      <segment>
        <source>pw_reset.new_pw.error</source>
        <target>Benutzername oder Token ungültig! Überprüfen Sie ihre Eingaben.</target>
      </segment>
    </unit>
    <unit id="Uy8yPX1" name="pw_reset.new_pw.success">
      <notes>
        <note category="file-source" priority="1">Part-DB1\src\Controller\SecurityController.php:196</note>
        <note priority="1">Part-DB1\src\Controller\SecurityController.php:194</note>
      </notes>
      <segment>
        <source>pw_reset.new_pw.success</source>
        <target>Passwort wurde erfolgreich zurückgesetzt. Sie können sich nun mit dem neuen Passwort einloggen.</target>
      </segment>
    </unit>
    <unit id="L8g8bFy" name="user.edit.reset_success">
      <notes>
        <note category="file-source" priority="1">Part-DB1\src\Controller\UserController.php:107</note>
        <note priority="1">Part-DB1\src\Controller\UserController.php:99</note>
      </notes>
      <segment>
        <source>user.edit.reset_success</source>
        <target>Alle Zwei-Faktor-Authentisierungsmethoden wurden erfolgreich deaktiviert.</target>
      </segment>
    </unit>
    <unit id="_OcjXRe" name="tfa_backup.no_codes_enabled">
      <notes>
        <note category="file-source" priority="1">Part-DB1\src\Controller\UserSettingsController.php:99</note>
        <note priority="1">Part-DB1\src\Controller\UserSettingsController.php:92</note>
      </notes>
      <segment>
        <source>tfa_backup.no_codes_enabled</source>
        <target>Es sind keine Backupcodes aktiviert!</target>
      </segment>
    </unit>
    <unit id="9UBDL1p" name="tfa_u2f.u2f_delete.not_existing">
      <notes>
        <note category="file-source" priority="1">Part-DB1\src\Controller\UserSettingsController.php:136</note>
        <note priority="1">Part-DB1\src\Controller\UserSettingsController.php:132</note>
      </notes>
      <segment>
        <source>tfa_u2f.u2f_delete.not_existing</source>
        <target>Es existiert kein Sicherheitsschlüssel mit dieser ID!</target>
      </segment>
    </unit>
    <unit id="6waUw7j" name="tfa_u2f.u2f_delete.access_denied">
      <notes>
        <note category="file-source" priority="1">Part-DB1\src\Controller\UserSettingsController.php:143</note>
        <note priority="1">Part-DB1\src\Controller\UserSettingsController.php:139</note>
      </notes>
      <segment>
        <source>tfa_u2f.u2f_delete.access_denied</source>
        <target>Sie können nur ihre eigenen Sicherheitsschlüssel löschen!</target>
      </segment>
    </unit>
    <unit id="Kn9dPI5" name="tfa.u2f.u2f_delete.success">
      <notes>
        <note category="file-source" priority="1">Part-DB1\src\Controller\UserSettingsController.php:151</note>
        <note priority="1">Part-DB1\src\Controller\UserSettingsController.php:147</note>
      </notes>
      <segment>
        <source>tfa.u2f.u2f_delete.success</source>
        <target>Sicherheitsschlüssel erfolgreich entfernt.</target>
      </segment>
    </unit>
    <unit id="h.BcrtU" name="tfa_trustedDevice.invalidate.success">
      <notes>
        <note category="file-source" priority="1">Part-DB1\src\Controller\UserSettingsController.php:186</note>
        <note priority="1">Part-DB1\src\Controller\UserSettingsController.php:180</note>
      </notes>
      <segment>
        <source>tfa_trustedDevice.invalidate.success</source>
        <target>Vertrauenswürdige Geräte erfolgreich zurückgesetzt.</target>
      </segment>
    </unit>
    <unit id="PBKICdd" name="user.settings.saved_flash">
      <notes>
        <note category="file-source" priority="1">Part-DB1\src\Controller\UserSettingsController.php:233</note>
        <note priority="1">Part-DB1\src\Controller\UserSettingsController.php:226</note>
        <note priority="1">src\Controller\UserController.php:98</note>
      </notes>
      <segment>
        <source>user.settings.saved_flash</source>
        <target>Einstellungen gespeichert!</target>
      </segment>
    </unit>
    <unit id="mPAd5JY" name="user.settings.pw_changed_flash">
      <notes>
        <note category="file-source" priority="1">Part-DB1\src\Controller\UserSettingsController.php:295</note>
        <note priority="1">Part-DB1\src\Controller\UserSettingsController.php:288</note>
        <note priority="1">src\Controller\UserController.php:130</note>
      </notes>
      <segment>
        <source>user.settings.pw_changed_flash</source>
        <target>Passwort geändert!</target>
      </segment>
    </unit>
    <unit id="xy.2mkA" name="user.settings.2fa.google.activated">
      <notes>
        <note category="file-source" priority="1">Part-DB1\src\Controller\UserSettingsController.php:315</note>
        <note priority="1">Part-DB1\src\Controller\UserSettingsController.php:306</note>
      </notes>
      <segment>
        <source>user.settings.2fa.google.activated</source>
        <target>Authenticator App erfolgreich aktiviert.</target>
      </segment>
    </unit>
    <unit id="RXjFD7H" name="user.settings.2fa.google.disabled">
      <notes>
        <note category="file-source" priority="1">Part-DB1\src\Controller\UserSettingsController.php:326</note>
        <note priority="1">Part-DB1\src\Controller\UserSettingsController.php:315</note>
      </notes>
      <segment>
        <source>user.settings.2fa.google.disabled</source>
        <target>Authenticator App erfolgreich deaktiviert.</target>
      </segment>
    </unit>
    <unit id="4ZUxld3" name="user.settings.2fa.backup_codes.regenerated">
      <notes>
        <note category="file-source" priority="1">Part-DB1\src\Controller\UserSettingsController.php:344</note>
        <note priority="1">Part-DB1\src\Controller\UserSettingsController.php:332</note>
      </notes>
      <segment>
        <source>user.settings.2fa.backup_codes.regenerated</source>
        <target>Neue Backupcodes erfolgreich erzeugt.</target>
      </segment>
    </unit>
    <unit id="zC0oO.O" name="attachment.table.filename">
      <notes>
        <note category="file-source" priority="1">Part-DB1\src\DataTables\AttachmentDataTable.php:148</note>
        <note priority="1">Part-DB1\src\DataTables\AttachmentDataTable.php:148</note>
      </notes>
      <segment>
        <source>attachment.table.filename</source>
        <target>Dateiname</target>
      </segment>
    </unit>
    <unit id="dNey6.4" name="attachment.table.filesize">
      <notes>
        <note category="file-source" priority="1">Part-DB1\src\DataTables\AttachmentDataTable.php:153</note>
        <note priority="1">Part-DB1\src\DataTables\AttachmentDataTable.php:153</note>
      </notes>
      <segment>
        <source>attachment.table.filesize</source>
        <target>Dateigröße</target>
      </segment>
    </unit>
    <unit id="tb6kG2x" name="true">
      <notes>
        <note category="file-source" priority="1">Part-DB1\src\DataTables\AttachmentDataTable.php:183</note>
        <note category="file-source" priority="1">Part-DB1\src\DataTables\AttachmentDataTable.php:191</note>
        <note category="file-source" priority="1">Part-DB1\src\DataTables\AttachmentDataTable.php:200</note>
        <note category="file-source" priority="1">Part-DB1\src\DataTables\AttachmentDataTable.php:209</note>
        <note category="file-source" priority="1">Part-DB1\src\DataTables\PartsDataTable.php:245</note>
        <note category="file-source" priority="1">Part-DB1\src\DataTables\PartsDataTable.php:252</note>
        <note priority="1">Part-DB1\src\DataTables\AttachmentDataTable.php:183</note>
        <note priority="1">Part-DB1\src\DataTables\AttachmentDataTable.php:191</note>
        <note priority="1">Part-DB1\src\DataTables\AttachmentDataTable.php:200</note>
        <note priority="1">Part-DB1\src\DataTables\AttachmentDataTable.php:209</note>
        <note priority="1">Part-DB1\src\DataTables\PartsDataTable.php:193</note>
        <note priority="1">Part-DB1\src\DataTables\PartsDataTable.php:200</note>
      </notes>
      <segment>
        <source>true</source>
        <target>wahr</target>
      </segment>
    </unit>
    <unit id=".LzxZZC" name="false">
      <notes>
        <note category="file-source" priority="1">Part-DB1\src\DataTables\AttachmentDataTable.php:184</note>
        <note category="file-source" priority="1">Part-DB1\src\DataTables\AttachmentDataTable.php:192</note>
        <note category="file-source" priority="1">Part-DB1\src\DataTables\AttachmentDataTable.php:201</note>
        <note category="file-source" priority="1">Part-DB1\src\DataTables\AttachmentDataTable.php:210</note>
        <note category="file-source" priority="1">Part-DB1\src\DataTables\PartsDataTable.php:246</note>
        <note category="file-source" priority="1">Part-DB1\src\DataTables\PartsDataTable.php:253</note>
        <note category="file-source" priority="1">Part-DB1\src\Form\Type\SIUnitType.php:139</note>
        <note priority="1">Part-DB1\src\DataTables\AttachmentDataTable.php:184</note>
        <note priority="1">Part-DB1\src\DataTables\AttachmentDataTable.php:192</note>
        <note priority="1">Part-DB1\src\DataTables\AttachmentDataTable.php:201</note>
        <note priority="1">Part-DB1\src\DataTables\AttachmentDataTable.php:210</note>
        <note priority="1">Part-DB1\src\DataTables\PartsDataTable.php:194</note>
        <note priority="1">Part-DB1\src\DataTables\PartsDataTable.php:201</note>
        <note priority="1">Part-DB1\src\Form\Type\SIUnitType.php:139</note>
      </notes>
      <segment>
        <source>false</source>
        <target>falsch</target>
      </segment>
    </unit>
    <unit id="eTGx8tR" name="log.target_deleted">
      <notes>
        <note category="file-source" priority="1">Part-DB1\src\DataTables\Column\LogEntryTargetColumn.php:128</note>
        <note priority="1">Part-DB1\src\DataTables\Column\LogEntryTargetColumn.php:119</note>
      </notes>
      <segment>
        <source>log.target_deleted</source>
        <target>gelöscht</target>
      </segment>
    </unit>
    <unit id="mzQZ0My" name="log.undo.undelete">
      <notes>
        <note category="file-source" priority="1">Part-DB1\src\DataTables\Column\RevertLogColumn.php:57</note>
        <note priority="1">Part-DB1\src\DataTables\Column\RevertLogColumn.php:60</note>
        <note priority="1">new</note>
      </notes>
      <segment>
        <source>log.undo.undelete</source>
        <target>Bauteil wiederherstellen</target>
      </segment>
    </unit>
    <unit id="PI8faHR" name="log.undo.undo">
      <notes>
        <note category="file-source" priority="1">Part-DB1\src\DataTables\Column\RevertLogColumn.php:63</note>
        <note priority="1">Part-DB1\src\DataTables\Column\RevertLogColumn.php:66</note>
        <note priority="1">new</note>
      </notes>
      <segment>
        <source>log.undo.undo</source>
        <target>Änderung rückgängig machen</target>
      </segment>
    </unit>
    <unit id="Q6mbDaS" name="log.undo.revert">
      <notes>
        <note category="file-source" priority="1">Part-DB1\src\DataTables\Column\RevertLogColumn.php:83</note>
        <note priority="1">Part-DB1\src\DataTables\Column\RevertLogColumn.php:86</note>
        <note priority="1">new</note>
      </notes>
      <segment>
        <source>log.undo.revert</source>
        <target>Element auf Stand dieses Zeitpunktes zurücksetzen!</target>
      </segment>
    </unit>
    <unit id="6DOZlwQ" name="log.id">
      <notes>
        <note category="file-source" priority="1">Part-DB1\src\DataTables\LogDataTable.php:173</note>
        <note priority="1">Part-DB1\src\DataTables\LogDataTable.php:161</note>
      </notes>
      <segment>
        <source>log.id</source>
        <target>ID</target>
      </segment>
    </unit>
    <unit id="cMZOrO7" name="log.timestamp">
      <notes>
        <note category="file-source" priority="1">Part-DB1\src\DataTables\LogDataTable.php:178</note>
        <note priority="1">Part-DB1\src\DataTables\LogDataTable.php:166</note>
      </notes>
      <segment>
        <source>log.timestamp</source>
        <target>Zeitstempel</target>
      </segment>
    </unit>
    <unit id="Z0BzGVJ" name="log.type">
      <notes>
        <note category="file-source" priority="1">Part-DB1\src\DataTables\LogDataTable.php:183</note>
        <note priority="1">Part-DB1\src\DataTables\LogDataTable.php:171</note>
      </notes>
      <segment>
        <source>log.type</source>
        <target>Ereignis</target>
      </segment>
    </unit>
    <unit id="KNddOUS" name="log.level">
      <notes>
        <note category="file-source" priority="1">Part-DB1\src\DataTables\LogDataTable.php:191</note>
        <note priority="1">Part-DB1\src\DataTables\LogDataTable.php:179</note>
      </notes>
      <segment>
        <source>log.level</source>
        <target>Level</target>
      </segment>
    </unit>
    <unit id="3Tv5Xzj" name="log.user">
      <notes>
        <note category="file-source" priority="1">Part-DB1\src\DataTables\LogDataTable.php:200</note>
        <note priority="1">Part-DB1\src\DataTables\LogDataTable.php:188</note>
      </notes>
      <segment>
        <source>log.user</source>
        <target>Benutzer</target>
      </segment>
    </unit>
    <unit id="bgbGrN5" name="log.target_type">
      <notes>
        <note category="file-source" priority="1">Part-DB1\src\DataTables\LogDataTable.php:213</note>
        <note priority="1">Part-DB1\src\DataTables\LogDataTable.php:201</note>
      </notes>
      <segment>
        <source>log.target_type</source>
        <target>Zieltyp</target>
      </segment>
    </unit>
    <unit id=".IgL4C2" name="log.target">
      <notes>
        <note category="file-source" priority="1">Part-DB1\src\DataTables\LogDataTable.php:226</note>
        <note priority="1">Part-DB1\src\DataTables\LogDataTable.php:214</note>
      </notes>
      <segment>
        <source>log.target</source>
        <target>Ziel</target>
      </segment>
    </unit>
    <unit id="b4r5dEC" name="log.extra">
      <notes>
        <note category="file-source" priority="1">Part-DB1\src\DataTables\LogDataTable.php:231</note>
        <note priority="1">Part-DB1\src\DataTables\LogDataTable.php:218</note>
        <note priority="1">new</note>
      </notes>
      <segment>
        <source>log.extra</source>
        <target>Extra</target>
      </segment>
    </unit>
    <unit id="t2EE5cB" name="part.table.name">
      <notes>
        <note category="file-source" priority="1">Part-DB1\src\DataTables\PartsDataTable.php:168</note>
        <note priority="1">Part-DB1\src\DataTables\PartsDataTable.php:116</note>
      </notes>
      <segment>
        <source>part.table.name</source>
        <target>Name</target>
      </segment>
    </unit>
    <unit id="eshqdG." name="part.table.id">
      <notes>
        <note category="file-source" priority="1">Part-DB1\src\DataTables\PartsDataTable.php:178</note>
        <note priority="1">Part-DB1\src\DataTables\PartsDataTable.php:126</note>
      </notes>
      <segment>
        <source>part.table.id</source>
        <target>ID</target>
      </segment>
    </unit>
    <unit id="zKnTKYw" name="part.table.description">
      <notes>
        <note category="file-source" priority="1">Part-DB1\src\DataTables\PartsDataTable.php:182</note>
        <note priority="1">Part-DB1\src\DataTables\PartsDataTable.php:130</note>
      </notes>
      <segment>
        <source>part.table.description</source>
        <target>Beschreibung</target>
      </segment>
    </unit>
    <unit id="2eOA0az" name="part.table.category">
      <notes>
        <note category="file-source" priority="1">Part-DB1\src\DataTables\PartsDataTable.php:185</note>
        <note priority="1">Part-DB1\src\DataTables\PartsDataTable.php:133</note>
      </notes>
      <segment>
        <source>part.table.category</source>
        <target>Kategorie</target>
      </segment>
    </unit>
    <unit id="jCf96.O" name="part.table.footprint">
      <notes>
        <note category="file-source" priority="1">Part-DB1\src\DataTables\PartsDataTable.php:190</note>
        <note priority="1">Part-DB1\src\DataTables\PartsDataTable.php:138</note>
      </notes>
      <segment>
        <source>part.table.footprint</source>
        <target>Footprint</target>
      </segment>
    </unit>
    <unit id="b46OytM" name="part.table.manufacturer">
      <notes>
        <note category="file-source" priority="1">Part-DB1\src\DataTables\PartsDataTable.php:194</note>
        <note priority="1">Part-DB1\src\DataTables\PartsDataTable.php:142</note>
      </notes>
      <segment>
        <source>part.table.manufacturer</source>
        <target>Hersteller</target>
      </segment>
    </unit>
    <unit id="T0ifXD5" name="part.table.storeLocations">
      <notes>
        <note category="file-source" priority="1">Part-DB1\src\DataTables\PartsDataTable.php:197</note>
        <note priority="1">Part-DB1\src\DataTables\PartsDataTable.php:145</note>
      </notes>
      <segment>
        <source>part.table.storeLocations</source>
        <target>Lagerorte</target>
      </segment>
    </unit>
    <unit id="rD.1skI" name="part.table.amount">
      <notes>
        <note category="file-source" priority="1">Part-DB1\src\DataTables\PartsDataTable.php:216</note>
        <note priority="1">Part-DB1\src\DataTables\PartsDataTable.php:164</note>
      </notes>
      <segment>
        <source>part.table.amount</source>
        <target>Menge</target>
      </segment>
    </unit>
    <unit id="Mv9g23S" name="part.table.minamount">
      <notes>
        <note category="file-source" priority="1">Part-DB1\src\DataTables\PartsDataTable.php:224</note>
        <note priority="1">Part-DB1\src\DataTables\PartsDataTable.php:172</note>
      </notes>
      <segment>
        <source>part.table.minamount</source>
        <target>Min.Menge</target>
      </segment>
    </unit>
    <unit id="GjwSknL" name="part.table.partUnit">
      <notes>
        <note category="file-source" priority="1">Part-DB1\src\DataTables\PartsDataTable.php:232</note>
        <note priority="1">Part-DB1\src\DataTables\PartsDataTable.php:180</note>
      </notes>
      <segment>
        <source>part.table.partUnit</source>
        <target>Maßeinheit</target>
      </segment>
    </unit>
    <unit id="pw75u4x" name="part.table.addedDate">
      <notes>
        <note category="file-source" priority="1">Part-DB1\src\DataTables\PartsDataTable.php:236</note>
        <note priority="1">Part-DB1\src\DataTables\PartsDataTable.php:184</note>
      </notes>
      <segment>
        <source>part.table.addedDate</source>
        <target>Hinzugefügt</target>
      </segment>
    </unit>
    <unit id="eDb7mzC" name="part.table.lastModified">
      <notes>
        <note category="file-source" priority="1">Part-DB1\src\DataTables\PartsDataTable.php:240</note>
        <note priority="1">Part-DB1\src\DataTables\PartsDataTable.php:188</note>
      </notes>
      <segment>
        <source>part.table.lastModified</source>
        <target>Zuletzt bearbeitet</target>
      </segment>
    </unit>
    <unit id="DJ9YTs_" name="part.table.needsReview">
      <notes>
        <note category="file-source" priority="1">Part-DB1\src\DataTables\PartsDataTable.php:244</note>
        <note priority="1">Part-DB1\src\DataTables\PartsDataTable.php:192</note>
      </notes>
      <segment>
        <source>part.table.needsReview</source>
        <target>Review benötigt</target>
      </segment>
    </unit>
    <unit id="TSiqJH6" name="part.table.favorite">
      <notes>
        <note category="file-source" priority="1">Part-DB1\src\DataTables\PartsDataTable.php:251</note>
        <note priority="1">Part-DB1\src\DataTables\PartsDataTable.php:199</note>
      </notes>
      <segment>
        <source>part.table.favorite</source>
        <target>Favorit</target>
      </segment>
    </unit>
    <unit id="n0h1ozV" name="part.table.manufacturingStatus">
      <notes>
        <note category="file-source" priority="1">Part-DB1\src\DataTables\PartsDataTable.php:258</note>
        <note priority="1">Part-DB1\src\DataTables\PartsDataTable.php:206</note>
      </notes>
      <segment>
        <source>part.table.manufacturingStatus</source>
        <target>Status</target>
      </segment>
    </unit>
    <unit id="MBCdfAy" name="m_status.unknown">
      <notes>
        <note category="file-source" priority="1">Part-DB1\src\DataTables\PartsDataTable.php:260</note>
        <note category="file-source" priority="1">Part-DB1\src\DataTables\PartsDataTable.php:262</note>
        <note category="file-source" priority="1">Part-DB1\src\Form\Part\PartBaseType.php:90</note>
        <note priority="1">Part-DB1\src\DataTables\PartsDataTable.php:208</note>
        <note priority="1">Part-DB1\src\DataTables\PartsDataTable.php:210</note>
        <note priority="1">Part-DB1\src\Form\Part\PartBaseType.php:88</note>
      </notes>
      <segment>
        <source>m_status.unknown</source>
        <target>Unbekannt</target>
      </segment>
    </unit>
    <unit id="BEnlUff" name="m_status.announced">
      <notes>
        <note category="file-source" priority="1">Part-DB1\src\DataTables\PartsDataTable.php:263</note>
        <note category="file-source" priority="1">Part-DB1\src\Form\Part\PartBaseType.php:90</note>
        <note priority="1">Part-DB1\src\DataTables\PartsDataTable.php:211</note>
        <note priority="1">Part-DB1\src\Form\Part\PartBaseType.php:88</note>
      </notes>
      <segment>
        <source>m_status.announced</source>
        <target>Angekündigt</target>
      </segment>
    </unit>
    <unit id="TN5xR7J" name="m_status.active">
      <notes>
        <note category="file-source" priority="1">Part-DB1\src\DataTables\PartsDataTable.php:264</note>
        <note category="file-source" priority="1">Part-DB1\src\Form\Part\PartBaseType.php:90</note>
        <note priority="1">Part-DB1\src\DataTables\PartsDataTable.php:212</note>
        <note priority="1">Part-DB1\src\Form\Part\PartBaseType.php:88</note>
      </notes>
      <segment>
        <source>m_status.active</source>
        <target>Aktiv</target>
      </segment>
    </unit>
    <unit id="0McKh_8" name="m_status.nrfnd">
      <notes>
        <note category="file-source" priority="1">Part-DB1\src\DataTables\PartsDataTable.php:265</note>
        <note category="file-source" priority="1">Part-DB1\src\Form\Part\PartBaseType.php:90</note>
        <note priority="1">Part-DB1\src\DataTables\PartsDataTable.php:213</note>
        <note priority="1">Part-DB1\src\Form\Part\PartBaseType.php:88</note>
      </notes>
      <segment>
        <source>m_status.nrfnd</source>
        <target>Not recommended for new designs</target>
      </segment>
    </unit>
    <unit id="L7yLwn0" name="m_status.eol">
      <notes>
        <note category="file-source" priority="1">Part-DB1\src\DataTables\PartsDataTable.php:266</note>
        <note category="file-source" priority="1">Part-DB1\src\Form\Part\PartBaseType.php:90</note>
        <note priority="1">Part-DB1\src\DataTables\PartsDataTable.php:214</note>
        <note priority="1">Part-DB1\src\Form\Part\PartBaseType.php:88</note>
      </notes>
      <segment>
        <source>m_status.eol</source>
        <target>End of life</target>
      </segment>
    </unit>
    <unit id="5jxVP1H" name="m_status.discontinued">
      <notes>
        <note category="file-source" priority="1">Part-DB1\src\DataTables\PartsDataTable.php:267</note>
        <note category="file-source" priority="1">Part-DB1\src\Form\Part\PartBaseType.php:90</note>
        <note priority="1">Part-DB1\src\DataTables\PartsDataTable.php:215</note>
        <note priority="1">Part-DB1\src\Form\Part\PartBaseType.php:88</note>
      </notes>
      <segment>
        <source>m_status.discontinued</source>
        <target>Discontinued</target>
      </segment>
    </unit>
    <unit id="HTkvjkE" name="part.table.mpn">
      <notes>
        <note category="file-source" priority="1">Part-DB1\src\DataTables\PartsDataTable.php:271</note>
        <note priority="1">Part-DB1\src\DataTables\PartsDataTable.php:219</note>
      </notes>
      <segment>
        <source>part.table.mpn</source>
        <target>MPN</target>
      </segment>
    </unit>
    <unit id="q_AsQoZ" name="part.table.mass">
      <notes>
        <note category="file-source" priority="1">Part-DB1\src\DataTables\PartsDataTable.php:275</note>
        <note priority="1">Part-DB1\src\DataTables\PartsDataTable.php:223</note>
      </notes>
      <segment>
        <source>part.table.mass</source>
        <target>Gewicht</target>
      </segment>
    </unit>
    <unit id="Cwisdej" name="part.table.tags">
      <notes>
        <note category="file-source" priority="1">Part-DB1\src\DataTables\PartsDataTable.php:279</note>
        <note priority="1">Part-DB1\src\DataTables\PartsDataTable.php:227</note>
      </notes>
      <segment>
        <source>part.table.tags</source>
        <target>Tags</target>
      </segment>
    </unit>
    <unit id="gGfALE0" name="part.table.attachments">
      <notes>
        <note category="file-source" priority="1">Part-DB1\src\DataTables\PartsDataTable.php:283</note>
        <note priority="1">Part-DB1\src\DataTables\PartsDataTable.php:231</note>
      </notes>
      <segment>
        <source>part.table.attachments</source>
        <target>Dateianhänge</target>
      </segment>
    </unit>
    <unit id="HISU3ZB" name="flash.login_successful">
      <notes>
        <note category="file-source" priority="1">Part-DB1\src\EventSubscriber\UserSystem\LoginSuccessSubscriber.php:82</note>
        <note priority="1">Part-DB1\src\EventSubscriber\LoginSuccessListener.php:82</note>
      </notes>
      <segment>
        <source>flash.login_successful</source>
        <target>Login erfolgreich.</target>
      </segment>
    </unit>
    <unit id="2xohoLw" name="JSON">
      <notes>
        <note category="file-source" priority="1">Part-DB1\src\Form\AdminPages\ImportType.php:77</note>
        <note priority="1">Part-DB1\src\Form\AdminPages\ImportType.php:77</note>
        <note priority="1">src\Form\ImportType.php:68</note>
      </notes>
      <segment>
        <source>JSON</source>
        <target>JSON</target>
      </segment>
    </unit>
    <unit id="QGWOmvj" name="XML">
      <notes>
        <note category="file-source" priority="1">Part-DB1\src\Form\AdminPages\ImportType.php:77</note>
        <note priority="1">Part-DB1\src\Form\AdminPages\ImportType.php:77</note>
        <note priority="1">src\Form\ImportType.php:68</note>
      </notes>
      <segment>
        <source>XML</source>
        <target>XML</target>
      </segment>
    </unit>
    <unit id="62tC9Ux" name="CSV">
      <notes>
        <note category="file-source" priority="1">Part-DB1\src\Form\AdminPages\ImportType.php:77</note>
        <note priority="1">Part-DB1\src\Form\AdminPages\ImportType.php:77</note>
        <note priority="1">src\Form\ImportType.php:68</note>
      </notes>
      <segment>
        <source>CSV</source>
        <target>CSV</target>
      </segment>
    </unit>
    <unit id="m26KvkJ" name="YAML">
      <notes>
        <note category="file-source" priority="1">Part-DB1\src\Form\AdminPages\ImportType.php:77</note>
        <note priority="1">Part-DB1\src\Form\AdminPages\ImportType.php:77</note>
        <note priority="1">src\Form\ImportType.php:68</note>
      </notes>
      <segment>
        <source>YAML</source>
        <target>YAML</target>
      </segment>
    </unit>
    <unit id="_JM6Jxg" name="import.abort_on_validation.help">
      <notes>
        <note category="file-source" priority="1">Part-DB1\src\Form\AdminPages\ImportType.php:124</note>
        <note priority="1">Part-DB1\src\Form\AdminPages\ImportType.php:124</note>
      </notes>
      <segment>
        <source>import.abort_on_validation.help</source>
        <target>Wenn diese Option aktivert ist, wird beim erkennen ungültiger Daten der gesamte Vorgang abgebrochen. Ist diese Option nicht aktiv, werden ungültige Einträge ignoriert und versucht die anderen Einträge zu importieren.</target>
      </segment>
    </unit>
    <unit id="Peaf8Qu" name="import.csv_separator">
      <notes>
        <note category="file-source" priority="1">Part-DB1\src\Form\AdminPages\ImportType.php:86</note>
        <note priority="1">Part-DB1\src\Form\AdminPages\ImportType.php:86</note>
        <note priority="1">src\Form\ImportType.php:70</note>
      </notes>
      <segment>
        <source>import.csv_separator</source>
        <target>CSV Trennzeichen</target>
      </segment>
    </unit>
    <unit id="dmNi.3b" name="parent.label">
      <notes>
        <note category="file-source" priority="1">Part-DB1\src\Form\AdminPages\ImportType.php:93</note>
        <note priority="1">Part-DB1\src\Form\AdminPages\ImportType.php:93</note>
        <note priority="1">src\Form\ImportType.php:72</note>
      </notes>
      <segment>
        <source>parent.label</source>
        <target>Übergeordnetes Element</target>
      </segment>
    </unit>
    <unit id="VteZCnR" name="import.file">
      <notes>
        <note category="file-source" priority="1">Part-DB1\src\Form\AdminPages\ImportType.php:101</note>
        <note priority="1">Part-DB1\src\Form\AdminPages\ImportType.php:101</note>
        <note priority="1">src\Form\ImportType.php:75</note>
      </notes>
      <segment>
        <source>import.file</source>
        <target>Datei</target>
      </segment>
    </unit>
    <unit id="0ybwwKw" name="import.preserve_children">
      <notes>
        <note category="file-source" priority="1">Part-DB1\src\Form\AdminPages\ImportType.php:111</note>
        <note priority="1">Part-DB1\src\Form\AdminPages\ImportType.php:111</note>
        <note priority="1">src\Form\ImportType.php:78</note>
      </notes>
      <segment>
        <source>import.preserve_children</source>
        <target>Importiere auch Unterelemente</target>
      </segment>
    </unit>
    <unit id="yyIAudL" name="import.abort_on_validation">
      <notes>
        <note category="file-source" priority="1">Part-DB1\src\Form\AdminPages\ImportType.php:120</note>
        <note priority="1">Part-DB1\src\Form\AdminPages\ImportType.php:120</note>
        <note priority="1">src\Form\ImportType.php:80</note>
      </notes>
      <segment>
        <source>import.abort_on_validation</source>
        <target>Breche bei Invaliden Daten ab</target>
      </segment>
    </unit>
    <unit id="d0GsgCW" name="import.btn">
      <notes>
        <note category="file-source" priority="1">Part-DB1\src\Form\AdminPages\ImportType.php:132</note>
        <note priority="1">Part-DB1\src\Form\AdminPages\ImportType.php:132</note>
        <note priority="1">src\Form\ImportType.php:85</note>
      </notes>
      <segment>
        <source>import.btn</source>
        <target>Importieren</target>
      </segment>
    </unit>
    <unit id="_z1YTpv" name="attachment.edit.secure_file.help">
      <notes>
        <note category="file-source" priority="1">Part-DB1\src\Form\AttachmentFormType.php:113</note>
        <note priority="1">Part-DB1\src\Form\AttachmentFormType.php:109</note>
      </notes>
      <segment>
        <source>attachment.edit.secure_file.help</source>
        <target>Auf ein Anhang der als privat gekennzeichnet ist, kann nur durch einen angemeldeten Benutzer zugegriffen werden, der die entsprechende Berechtigung besitzt. Wenn diese Option aktiv ist, werden keine Thumbnails erzeugt, und der Zugriff auf die Datei ist langsamer.</target>
      </segment>
    </unit>
    <unit id="pCsSiaz" name="attachment.edit.url.help">
      <notes>
        <note category="file-source" priority="1">Part-DB1\src\Form\AttachmentFormType.php:127</note>
        <note priority="1">Part-DB1\src\Form\AttachmentFormType.php:123</note>
      </notes>
      <segment>
        <source>attachment.edit.url.help</source>
        <target>Hier kann entweder eine URL zu einer externen Datei eingetragen werden, oder es wird durch Eingabe eines Stichwortes in den eingebauten Ressourcen gesucht (z.B. Footprints).</target>
      </segment>
    </unit>
    <unit id="3ZnUiT_" name="attachment.edit.name">
      <notes>
        <note category="file-source" priority="1">Part-DB1\src\Form\AttachmentFormType.php:82</note>
        <note priority="1">Part-DB1\src\Form\AttachmentFormType.php:79</note>
      </notes>
      <segment>
        <source>attachment.edit.name</source>
        <target>Name</target>
      </segment>
    </unit>
    <unit id="kAlm7LR" name="attachment.edit.attachment_type">
      <notes>
        <note category="file-source" priority="1">Part-DB1\src\Form\AttachmentFormType.php:85</note>
        <note priority="1">Part-DB1\src\Form\AttachmentFormType.php:82</note>
      </notes>
      <segment>
        <source>attachment.edit.attachment_type</source>
        <target>Anhangstyp</target>
      </segment>
    </unit>
    <unit id="xUV7Oz9" name="attachment.edit.show_in_table">
      <notes>
        <note category="file-source" priority="1">Part-DB1\src\Form\AttachmentFormType.php:94</note>
        <note priority="1">Part-DB1\src\Form\AttachmentFormType.php:91</note>
      </notes>
      <segment>
        <source>attachment.edit.show_in_table</source>
        <target>Zeige in Tabelle</target>
      </segment>
    </unit>
    <unit id="v6FVutS" name="attachment.edit.secure_file">
      <notes>
        <note category="file-source" priority="1">Part-DB1\src\Form\AttachmentFormType.php:105</note>
        <note priority="1">Part-DB1\src\Form\AttachmentFormType.php:102</note>
      </notes>
      <segment>
        <source>attachment.edit.secure_file</source>
        <target>Privater Anhang</target>
      </segment>
    </unit>
    <unit id="TRy0RSZ" name="attachment.edit.url">
      <notes>
        <note category="file-source" priority="1">Part-DB1\src\Form\AttachmentFormType.php:119</note>
        <note priority="1">Part-DB1\src\Form\AttachmentFormType.php:115</note>
      </notes>
      <segment>
        <source>attachment.edit.url</source>
        <target>URL</target>
      </segment>
    </unit>
    <unit id="ZZjrGgS" name="attachment.edit.download_url">
      <notes>
        <note category="file-source" priority="1">Part-DB1\src\Form\AttachmentFormType.php:133</note>
        <note priority="1">Part-DB1\src\Form\AttachmentFormType.php:129</note>
      </notes>
      <segment>
        <source>attachment.edit.download_url</source>
        <target>Downloade externe Datei</target>
      </segment>
    </unit>
    <unit id="Pew.kQr" name="attachment.edit.file">
      <notes>
        <note category="file-source" priority="1">Part-DB1\src\Form\AttachmentFormType.php:146</note>
        <note priority="1">Part-DB1\src\Form\AttachmentFormType.php:142</note>
      </notes>
      <segment>
        <source>attachment.edit.file</source>
        <target>Datei hochladen</target>
      </segment>
    </unit>
    <unit id="oZsKN5d" name="part.label">
<<<<<<< HEAD
      <notes>
        <note category="file-source" priority="1">Part-DB1\src\Form\LabelOptionsType.php:66</note>
        <note category="file-source" priority="1">Part-DB1\src\Services\ElementTypeNameGenerator.php:86</note>
      </notes>
      <segment>
        <source>part.label</source>
        <target>Bauteil</target>
      </segment>
    </unit>
    <unit id="ucI6a2E" name="part_lot.label">
      <notes>
        <note category="file-source" priority="1">Part-DB1\src\Form\LabelOptionsType.php:66</note>
        <note category="file-source" priority="1">Part-DB1\src\Services\ElementTypeNameGenerator.php:87</note>
      </notes>
      <segment>
        <source>part_lot.label</source>
        <target>Bauteile Lot</target>
      </segment>
    </unit>
    <unit id="FmESg.O" name="label_options.barcode_type.none">
      <notes>
        <note category="file-source" priority="1">Part-DB1\src\Form\LabelOptionsType.php:76</note>
      </notes>
      <segment state="translated">
        <source>label_options.barcode_type.none</source>
        <target>Keiner</target>
      </segment>
    </unit>
    <unit id="MxYhcsN" name="label_options.barcode_type.qr">
      <notes>
        <note category="file-source" priority="1">Part-DB1\src\Form\LabelOptionsType.php:76</note>
      </notes>
      <segment state="translated">
        <source>label_options.barcode_type.qr</source>
        <target>QR-Code (empfohlen)</target>
      </segment>
    </unit>
    <unit id="uIJQMqh" name="label_options.barcode_type.code128">
      <notes>
        <note category="file-source" priority="1">Part-DB1\src\Form\LabelOptionsType.php:76</note>
      </notes>
      <segment state="translated">
        <source>label_options.barcode_type.code128</source>
        <target>Code 128 (empfehlen)</target>
      </segment>
    </unit>
    <unit id="56JwbDf" name="label_options.barcode_type.code39">
      <notes>
        <note category="file-source" priority="1">Part-DB1\src\Form\LabelOptionsType.php:76</note>
      </notes>
      <segment state="translated">
        <source>label_options.barcode_type.code39</source>
        <target>Code 39 (empfohlen)</target>
      </segment>
    </unit>
    <unit id="lz068u3" name="label_options.barcode_type.code93">
      <notes>
        <note category="file-source" priority="1">Part-DB1\src\Form\LabelOptionsType.php:76</note>
      </notes>
      <segment state="translated">
        <source>label_options.barcode_type.code93</source>
        <target>Code 93</target>
      </segment>
    </unit>
    <unit id="kPFpWmf" name="label_options.barcode_type.datamatrix">
      <notes>
        <note category="file-source" priority="1">Part-DB1\src\Form\LabelOptionsType.php:76</note>
      </notes>
      <segment state="translated">
        <source>label_options.barcode_type.datamatrix</source>
        <target>Datamatrix</target>
      </segment>
    </unit>
    <unit id="7I9OV_t" name="label_options.lines_mode.html">
      <notes>
        <note category="file-source" priority="1">Part-DB1\src\Form\LabelOptionsType.php:121</note>
      </notes>
      <segment state="translated">
        <source>label_options.lines_mode.html</source>
        <target>HTML</target>
      </segment>
    </unit>
    <unit id="dFMpKDI" name="label.options.lines_mode.twig">
      <notes>
        <note category="file-source" priority="1">Part-DB1\src\Form\LabelOptionsType.php:121</note>
      </notes>
      <segment state="translated">
        <source>label.options.lines_mode.twig</source>
        <target>Twig</target>
      </segment>
    </unit>
    <unit id="BybM1v9" name="label_options.lines_mode.help">
      <notes>
        <note category="file-source" priority="1">Part-DB1\src\Form\LabelOptionsType.php:125</note>
      </notes>
      <segment state="translated">
        <source>label_options.lines_mode.help</source>
        <target>Wenn sie hier Twig auswählen, wird das Contentfeld als Twig-Template interpretiert. Weitere Hilfe gibt es in der &lt;a href="https://twig.symfony.com/doc/3.x/templates.html"&gt;Twig Dokumentation&lt;/a&gt; und dem &lt;a href="https://github.com/Part-DB/Part-DB-symfony/wiki/Labels#twig-mode"&gt;Wiki&lt;/a&gt;.</target>
      </segment>
    </unit>
    <unit id="2d9g1o5" name="label_options.page_size.label">
      <notes>
        <note category="file-source" priority="1">Part-DB1\src\Form\LabelOptionsType.php:45</note>
      </notes>
      <segment state="translated">
        <source>label_options.page_size.label</source>
        <target>Größe</target>
      </segment>
    </unit>
    <unit id="7ZEGFJ3" name="label_options.supported_elements.label">
      <notes>
        <note category="file-source" priority="1">Part-DB1\src\Form\LabelOptionsType.php:64</note>
      </notes>
      <segment state="translated">
        <source>label_options.supported_elements.label</source>
        <target>Elementtyp</target>
      </segment>
    </unit>
    <unit id="eSLhawk" name="label_options.barcode_type.label">
      <notes>
        <note category="file-source" priority="1">Part-DB1\src\Form\LabelOptionsType.php:73</note>
      </notes>
      <segment state="translated">
        <source>label_options.barcode_type.label</source>
        <target>Barcodetyp</target>
      </segment>
    </unit>
    <unit id="Z8_BSQ1" name="label_profile.lines.label">
      <notes>
        <note category="file-source" priority="1">Part-DB1\src\Form\LabelOptionsType.php:101</note>
      </notes>
      <segment state="translated">
        <source>label_profile.lines.label</source>
        <target>Inhalt</target>
      </segment>
    </unit>
    <unit id="LfMiT9B" name="label_options.additional_css.label">
      <notes>
        <note category="file-source" priority="1">Part-DB1\src\Form\LabelOptionsType.php:110</note>
      </notes>
      <segment state="translated">
        <source>label_options.additional_css.label</source>
        <target>Zusätzliches CSS</target>
      </segment>
    </unit>
    <unit id="0A6Twij" name="label_options.lines_mode.label">
      <notes>
        <note category="file-source" priority="1">Part-DB1\src\Form\LabelOptionsType.php:119</note>
      </notes>
      <segment state="translated">
        <source>label_options.lines_mode.label</source>
        <target>Parser Modus</target>
      </segment>
    </unit>
    <unit id="aPqzFJs" name="label_options.width.placeholder">
      <notes>
        <note category="file-source" priority="1">Part-DB1\src\Form\LabelOptionsType.php:49</note>
      </notes>
      <segment state="translated">
        <source>label_options.width.placeholder</source>
        <target>Breite</target>
      </segment>
    </unit>
    <unit id="t.j1KtN" name="label_options.height.placeholder">
      <notes>
        <note category="file-source" priority="1">Part-DB1\src\Form\LabelOptionsType.php:58</note>
      </notes>
      <segment state="translated">
        <source>label_options.height.placeholder</source>
        <target>Höhe</target>
      </segment>
    </unit>
    <unit id="nez5RLt" name="label_generator.target_id.range_hint">
      <notes>
        <note category="file-source" priority="1">Part-DB1\src\Form\LabelSystem\LabelDialogType.php:48</note>
      </notes>
      <segment state="translated">
        <source>label_generator.target_id.range_hint</source>
        <target>Sie können hier mehrere IDs (z.B. 1, 2, 3) und/oder einen Bereich angeben, um Barcodes für mehrere Elemente auf einmal zu erzeugen.</target>
      </segment>
    </unit>
    <unit id="GN.UJxb" name="label_generator.target_id.label">
      <notes>
        <note category="file-source" priority="1">Part-DB1\src\Form\LabelSystem\LabelDialogType.php:45</note>
      </notes>
      <segment state="translated">
        <source>label_generator.target_id.label</source>
        <target>Element IDs</target>
      </segment>
    </unit>
    <unit id="xSJAE3a" name="label_generator.update">
      <notes>
        <note category="file-source" priority="1">Part-DB1\src\Form\LabelSystem\LabelDialogType.php:59</note>
      </notes>
      <segment state="translated">
        <source>label_generator.update</source>
        <target>Update</target>
      </segment>
    </unit>
    <unit id="QQCsPWt" name="scan_dialog.input">
      <notes>
        <note category="file-source" priority="1">Part-DB1\src\Form\LabelSystem\ScanDialogType.php:34</note>
        <note category="state" priority="1">new</note>
      </notes>
      <segment state="translated">
        <source>scan_dialog.input</source>
        <target>Input</target>
      </segment>
    </unit>
    <unit id="xENLE_d" name="scan_dialog.submit">
      <notes>
        <note category="file-source" priority="1">Part-DB1\src\Form\LabelSystem\ScanDialogType.php:42</note>
        <note category="state" priority="1">new</note>
      </notes>
      <segment state="translated">
        <source>scan_dialog.submit</source>
        <target>Absenden</target>
      </segment>
    </unit>
    <unit id="o.P_V00" name="parameters.name.placeholder">
=======
>>>>>>> 6949848c
      <notes>
        <note category="file-source" priority="1">Part-DB1\src\Form\LabelOptionsType.php:66</note>
        <note category="file-source" priority="1">Part-DB1\src\Services\ElementTypeNameGenerator.php:86</note>
      </notes>
<<<<<<< HEAD
      <segment>
        <source>parameters.name.placeholder</source>
        <target>z.B. DC Current Gain</target>
=======
      <segment state="translated">
        <source>part.label</source>
        <target>Bauteil</target>
>>>>>>> 6949848c
      </segment>
    </unit>
    <unit id="ucI6a2E" name="part_lot.label">
      <notes>
        <note category="file-source" priority="1">Part-DB1\src\Form\LabelOptionsType.php:66</note>
        <note category="file-source" priority="1">Part-DB1\src\Services\ElementTypeNameGenerator.php:87</note>
      </notes>
<<<<<<< HEAD
      <segment>
        <source>parameters.symbol.placeholder</source>
        <target>z.B. h_{FE}</target>
=======
      <segment state="translated">
        <source>part_lot.label</source>
        <target>Bauteile Lot</target>
>>>>>>> 6949848c
      </segment>
    </unit>
    <unit id="FmESg.O" name="label_options.barcode_type.none">
      <notes>
        <note category="file-source" priority="1">Part-DB1\src\Form\LabelOptionsType.php:76</note>
      </notes>
<<<<<<< HEAD
      <segment>
        <source>parameters.text.placeholder</source>
        <target>z.B. Test Specifications</target>
=======
      <segment state="translated">
        <source>label_options.barcode_type.none</source>
        <target>Keiner</target>
>>>>>>> 6949848c
      </segment>
    </unit>
    <unit id="MxYhcsN" name="label_options.barcode_type.qr">
      <notes>
        <note category="file-source" priority="1">Part-DB1\src\Form\LabelOptionsType.php:76</note>
      </notes>
<<<<<<< HEAD
      <segment>
        <source>parameters.max.placeholder</source>
        <target>z.B. 350</target>
=======
      <segment state="translated">
        <source>label_options.barcode_type.qr</source>
        <target>QR-Code (empfohlen)</target>
>>>>>>> 6949848c
      </segment>
    </unit>
    <unit id="uIJQMqh" name="label_options.barcode_type.code128">
      <notes>
        <note category="file-source" priority="1">Part-DB1\src\Form\LabelOptionsType.php:76</note>
      </notes>
<<<<<<< HEAD
      <segment>
        <source>parameters.min.placeholder</source>
        <target>z.B. 100</target>
=======
      <segment state="translated">
        <source>label_options.barcode_type.code128</source>
        <target>Code 128 (empfehlen)</target>
>>>>>>> 6949848c
      </segment>
    </unit>
    <unit id="56JwbDf" name="label_options.barcode_type.code39">
      <notes>
        <note category="file-source" priority="1">Part-DB1\src\Form\LabelOptionsType.php:76</note>
      </notes>
<<<<<<< HEAD
      <segment>
        <source>parameters.typical.placeholder</source>
        <target>z.B. 200</target>
=======
      <segment state="translated">
        <source>label_options.barcode_type.code39</source>
        <target>Code 39 (empfohlen)</target>
>>>>>>> 6949848c
      </segment>
    </unit>
    <unit id="lz068u3" name="label_options.barcode_type.code93">
      <notes>
        <note category="file-source" priority="1">Part-DB1\src\Form\LabelOptionsType.php:76</note>
      </notes>
<<<<<<< HEAD
      <segment>
        <source>parameters.unit.placeholder</source>
        <target>z.B. V</target>
=======
      <segment state="translated">
        <source>label_options.barcode_type.code93</source>
        <target>Code 93</target>
>>>>>>> 6949848c
      </segment>
    </unit>
    <unit id="kPFpWmf" name="label_options.barcode_type.datamatrix">
      <notes>
        <note category="file-source" priority="1">Part-DB1\src\Form\LabelOptionsType.php:76</note>
      </notes>
<<<<<<< HEAD
      <segment>
        <source>parameter.group.placeholder</source>
        <target>z.B. Technische Spezifikationen</target>
=======
      <segment state="translated">
        <source>label_options.barcode_type.datamatrix</source>
        <target>Datamatrix</target>
>>>>>>> 6949848c
      </segment>
    </unit>
    <unit id="7I9OV_t" name="label_options.lines_mode.html">
      <notes>
<<<<<<< HEAD
        <note category="file-source" priority="1">Part-DB1\src\Form\Part\OrderdetailType.php:72</note>
        <note priority="1">Part-DB1\src\Form\Part\OrderdetailType.php:75</note>
      </notes>
      <segment>
        <source>orderdetails.edit.supplierpartnr</source>
        <target>Bestellnummer</target>
=======
        <note category="file-source" priority="1">Part-DB1\src\Form\LabelOptionsType.php:121</note>
      </notes>
      <segment state="translated">
        <source>label_options.lines_mode.html</source>
        <target>HTML</target>
>>>>>>> 6949848c
      </segment>
    </unit>
    <unit id="dFMpKDI" name="label.options.lines_mode.twig">
      <notes>
<<<<<<< HEAD
        <note category="file-source" priority="1">Part-DB1\src\Form\Part\OrderdetailType.php:81</note>
        <note priority="1">Part-DB1\src\Form\Part\OrderdetailType.php:84</note>
      </notes>
      <segment>
        <source>orderdetails.edit.supplier</source>
        <target>Lieferant</target>
=======
        <note category="file-source" priority="1">Part-DB1\src\Form\LabelOptionsType.php:121</note>
      </notes>
      <segment state="translated">
        <source>label.options.lines_mode.twig</source>
        <target>Twig</target>
>>>>>>> 6949848c
      </segment>
    </unit>
    <unit id="BybM1v9" name="label_options.lines_mode.help">
      <notes>
<<<<<<< HEAD
        <note category="file-source" priority="1">Part-DB1\src\Form\Part\OrderdetailType.php:87</note>
        <note priority="1">Part-DB1\src\Form\Part\OrderdetailType.php:90</note>
      </notes>
      <segment>
        <source>orderdetails.edit.url</source>
        <target>Link zum Angebot</target>
=======
        <note category="file-source" priority="1">Part-DB1\src\Form\LabelOptionsType.php:125</note>
      </notes>
      <segment state="translated">
        <source>label_options.lines_mode.help</source>
        <target>Wenn sie hier Twig auswählen, wird das Contentfeld als Twig-Template interpretiert. Weitere Hilfe gibt es in der &lt;a href="https://twig.symfony.com/doc/3.x/templates.html"&gt;Twig Dokumentation&lt;/a&gt; und dem &lt;a href="https://github.com/Part-DB/Part-DB-symfony/wiki/Labels#twig-mode"&gt;Wiki&lt;/a&gt;.</target>
>>>>>>> 6949848c
      </segment>
    </unit>
    <unit id="2d9g1o5" name="label_options.page_size.label">
      <notes>
<<<<<<< HEAD
        <note category="file-source" priority="1">Part-DB1\src\Form\Part\OrderdetailType.php:93</note>
        <note priority="1">Part-DB1\src\Form\Part\OrderdetailType.php:96</note>
      </notes>
      <segment>
        <source>orderdetails.edit.obsolete</source>
        <target>Nicht mehr lieferbar</target>
=======
        <note category="file-source" priority="1">Part-DB1\src\Form\LabelOptionsType.php:45</note>
      </notes>
      <segment state="translated">
        <source>label_options.page_size.label</source>
        <target>Größe</target>
>>>>>>> 6949848c
      </segment>
    </unit>
    <unit id="7ZEGFJ3" name="label_options.supported_elements.label">
      <notes>
<<<<<<< HEAD
        <note category="file-source" priority="1">Part-DB1\src\Form\Part\OrderdetailType.php:75</note>
        <note priority="1">Part-DB1\src\Form\Part\OrderdetailType.php:78</note>
      </notes>
      <segment>
        <source>orderdetails.edit.supplierpartnr.placeholder</source>
        <target>z.B. BC 547C</target>
=======
        <note category="file-source" priority="1">Part-DB1\src\Form\LabelOptionsType.php:64</note>
      </notes>
      <segment state="translated">
        <source>label_options.supported_elements.label</source>
        <target>Elementtyp</target>
>>>>>>> 6949848c
      </segment>
    </unit>
    <unit id="eSLhawk" name="label_options.barcode_type.label">
      <notes>
<<<<<<< HEAD
        <note category="file-source" priority="1">Part-DB1\src\Form\Part\PartBaseType.php:101</note>
        <note priority="1">Part-DB1\src\Form\Part\PartBaseType.php:99</note>
      </notes>
      <segment>
=======
        <note category="file-source" priority="1">Part-DB1\src\Form\LabelOptionsType.php:73</note>
      </notes>
      <segment state="translated">
        <source>label_options.barcode_type.label</source>
        <target>Barcodetyp</target>
      </segment>
    </unit>
    <unit id="Z8_BSQ1" name="label_profile.lines.label">
      <notes>
        <note category="file-source" priority="1">Part-DB1\src\Form\LabelOptionsType.php:101</note>
      </notes>
      <segment state="translated">
        <source>label_profile.lines.label</source>
        <target>Inhalt</target>
      </segment>
    </unit>
    <unit id="LfMiT9B" name="label_options.additional_css.label">
      <notes>
        <note category="file-source" priority="1">Part-DB1\src\Form\LabelOptionsType.php:110</note>
      </notes>
      <segment state="translated">
        <source>label_options.additional_css.label</source>
        <target>Zusätzliches CSS</target>
      </segment>
    </unit>
    <unit id="0A6Twij" name="label_options.lines_mode.label">
      <notes>
        <note category="file-source" priority="1">Part-DB1\src\Form\LabelOptionsType.php:119</note>
      </notes>
      <segment state="translated">
        <source>label_options.lines_mode.label</source>
        <target>Parser Modus</target>
      </segment>
    </unit>
    <unit id="aPqzFJs" name="label_options.width.placeholder">
      <notes>
        <note category="file-source" priority="1">Part-DB1\src\Form\LabelOptionsType.php:49</note>
      </notes>
      <segment state="translated">
        <source>label_options.width.placeholder</source>
        <target>Breite</target>
      </segment>
    </unit>
    <unit id="t.j1KtN" name="label_options.height.placeholder">
      <notes>
        <note category="file-source" priority="1">Part-DB1\src\Form\LabelOptionsType.php:58</note>
      </notes>
      <segment state="translated">
        <source>label_options.height.placeholder</source>
        <target>Höhe</target>
      </segment>
    </unit>
    <unit id="nez5RLt" name="label_generator.target_id.range_hint">
      <notes>
        <note category="file-source" priority="1">Part-DB1\src\Form\LabelSystem\LabelDialogType.php:48</note>
      </notes>
      <segment state="translated">
        <source>label_generator.target_id.range_hint</source>
        <target>Sie können hier mehrere IDs (z.B. 1, 2, 3) und/oder einen Bereich angeben, um Barcodes für mehrere Elemente auf einmal zu erzeugen.</target>
      </segment>
    </unit>
    <unit id="GN.UJxb" name="label_generator.target_id.label">
      <notes>
        <note category="file-source" priority="1">Part-DB1\src\Form\LabelSystem\LabelDialogType.php:45</note>
      </notes>
      <segment state="translated">
        <source>label_generator.target_id.label</source>
        <target>Element IDs</target>
      </segment>
    </unit>
    <unit id="xSJAE3a" name="label_generator.update">
      <notes>
        <note category="file-source" priority="1">Part-DB1\src\Form\LabelSystem\LabelDialogType.php:59</note>
      </notes>
      <segment state="translated">
        <source>label_generator.update</source>
        <target>Update</target>
      </segment>
    </unit>
    <unit id="QQCsPWt" name="scan_dialog.input">
      <notes>
        <note category="file-source" priority="1">Part-DB1\src\Form\LabelSystem\ScanDialogType.php:34</note>
        <note category="state" priority="1">new</note>
      </notes>
      <segment state="translated">
        <source>scan_dialog.input</source>
        <target>Input</target>
      </segment>
    </unit>
    <unit id="xENLE_d" name="scan_dialog.submit">
      <notes>
        <note category="file-source" priority="1">Part-DB1\src\Form\LabelSystem\ScanDialogType.php:42</note>
        <note category="state" priority="1">new</note>
      </notes>
      <segment state="translated">
        <source>scan_dialog.submit</source>
        <target>Absenden</target>
      </segment>
    </unit>
    <unit id="o.P_V00" name="parameters.name.placeholder">
      <notes>
        <note category="file-source" priority="1">Part-DB1\src\Form\ParameterType.php:41</note>
      </notes>
      <segment state="translated">
        <source>parameters.name.placeholder</source>
        <target>z.B. DC Current Gain</target>
      </segment>
    </unit>
    <unit id="3LWIDYM" name="parameters.symbol.placeholder">
      <notes>
        <note category="file-source" priority="1">Part-DB1\src\Form\ParameterType.php:50</note>
      </notes>
      <segment state="translated">
        <source>parameters.symbol.placeholder</source>
        <target>z.B. h_{FE}</target>
      </segment>
    </unit>
    <unit id="w7bfLKj" name="parameters.text.placeholder">
      <notes>
        <note category="file-source" priority="1">Part-DB1\src\Form\ParameterType.php:60</note>
      </notes>
      <segment state="translated">
        <source>parameters.text.placeholder</source>
        <target>z.B. Test Specifications</target>
      </segment>
    </unit>
    <unit id="6utToZ6" name="parameters.max.placeholder">
      <notes>
        <note category="file-source" priority="1">Part-DB1\src\Form\ParameterType.php:71</note>
      </notes>
      <segment state="translated">
        <source>parameters.max.placeholder</source>
        <target>z.B. 350</target>
      </segment>
    </unit>
    <unit id="BypUOrf" name="parameters.min.placeholder">
      <notes>
        <note category="file-source" priority="1">Part-DB1\src\Form\ParameterType.php:82</note>
      </notes>
      <segment state="translated">
        <source>parameters.min.placeholder</source>
        <target>z.B. 100</target>
      </segment>
    </unit>
    <unit id="VmYIvYF" name="parameters.typical.placeholder">
      <notes>
        <note category="file-source" priority="1">Part-DB1\src\Form\ParameterType.php:93</note>
      </notes>
      <segment state="translated">
        <source>parameters.typical.placeholder</source>
        <target>z.B. 200</target>
      </segment>
    </unit>
    <unit id="kvhGoo0" name="parameters.unit.placeholder">
      <notes>
        <note category="file-source" priority="1">Part-DB1\src\Form\ParameterType.php:103</note>
      </notes>
      <segment state="translated">
        <source>parameters.unit.placeholder</source>
        <target>z.B. V</target>
      </segment>
    </unit>
    <unit id="kL5OSi8" name="parameter.group.placeholder">
      <notes>
        <note category="file-source" priority="1">Part-DB1\src\Form\ParameterType.php:114</note>
      </notes>
      <segment state="translated">
        <source>parameter.group.placeholder</source>
        <target>z.B. Technische Spezifikationen</target>
      </segment>
    </unit>
    <unit id="jv6wCpP" name="orderdetails.edit.supplierpartnr">
      <notes>
        <note category="file-source" priority="1">Part-DB1\src\Form\Part\OrderdetailType.php:72</note>
        <note priority="1">Part-DB1\src\Form\Part\OrderdetailType.php:75</note>
      </notes>
      <segment state="translated">
        <source>orderdetails.edit.supplierpartnr</source>
        <target>Bestellnummer</target>
      </segment>
    </unit>
    <unit id="CimWRtu" name="orderdetails.edit.supplier">
      <notes>
        <note category="file-source" priority="1">Part-DB1\src\Form\Part\OrderdetailType.php:81</note>
        <note priority="1">Part-DB1\src\Form\Part\OrderdetailType.php:84</note>
      </notes>
      <segment state="translated">
        <source>orderdetails.edit.supplier</source>
        <target>Lieferant</target>
      </segment>
    </unit>
    <unit id="qfScBBj" name="orderdetails.edit.url">
      <notes>
        <note category="file-source" priority="1">Part-DB1\src\Form\Part\OrderdetailType.php:87</note>
        <note priority="1">Part-DB1\src\Form\Part\OrderdetailType.php:90</note>
      </notes>
      <segment state="translated">
        <source>orderdetails.edit.url</source>
        <target>Link zum Angebot</target>
      </segment>
    </unit>
    <unit id="D_288lV" name="orderdetails.edit.obsolete">
      <notes>
        <note category="file-source" priority="1">Part-DB1\src\Form\Part\OrderdetailType.php:93</note>
        <note priority="1">Part-DB1\src\Form\Part\OrderdetailType.php:96</note>
      </notes>
      <segment state="translated">
        <source>orderdetails.edit.obsolete</source>
        <target>Nicht mehr lieferbar</target>
      </segment>
    </unit>
    <unit id="7r_nI9R" name="orderdetails.edit.supplierpartnr.placeholder">
      <notes>
        <note category="file-source" priority="1">Part-DB1\src\Form\Part\OrderdetailType.php:75</note>
        <note priority="1">Part-DB1\src\Form\Part\OrderdetailType.php:78</note>
      </notes>
      <segment state="translated">
        <source>orderdetails.edit.supplierpartnr.placeholder</source>
        <target>z.B. BC 547C</target>
      </segment>
    </unit>
    <unit id="HZwLFnu" name="part.edit.name">
      <notes>
        <note category="file-source" priority="1">Part-DB1\src\Form\Part\PartBaseType.php:101</note>
        <note priority="1">Part-DB1\src\Form\Part\PartBaseType.php:99</note>
      </notes>
      <segment state="translated">
>>>>>>> 6949848c
        <source>part.edit.name</source>
        <target>Name</target>
      </segment>
    </unit>
    <unit id="9MhdLlK" name="part.edit.description">
      <notes>
        <note category="file-source" priority="1">Part-DB1\src\Form\Part\PartBaseType.php:109</note>
        <note priority="1">Part-DB1\src\Form\Part\PartBaseType.php:107</note>
      </notes>
      <segment>
        <source>part.edit.description</source>
        <target>Beschreibung</target>
      </segment>
    </unit>
    <unit id="Xzj9BP8" name="part.edit.mininstock">
      <notes>
        <note category="file-source" priority="1">Part-DB1\src\Form\Part\PartBaseType.php:120</note>
        <note priority="1">Part-DB1\src\Form\Part\PartBaseType.php:118</note>
      </notes>
      <segment>
        <source>part.edit.mininstock</source>
        <target>Mindestbestand</target>
      </segment>
    </unit>
    <unit id="1VN9ldj" name="part.edit.category">
      <notes>
        <note category="file-source" priority="1">Part-DB1\src\Form\Part\PartBaseType.php:129</note>
        <note priority="1">Part-DB1\src\Form\Part\PartBaseType.php:127</note>
      </notes>
      <segment>
        <source>part.edit.category</source>
        <target>Kategorie</target>
      </segment>
    </unit>
    <unit id="IROdosg" name="part.edit.footprint">
      <notes>
        <note category="file-source" priority="1">Part-DB1\src\Form\Part\PartBaseType.php:135</note>
        <note priority="1">Part-DB1\src\Form\Part\PartBaseType.php:133</note>
      </notes>
      <segment>
        <source>part.edit.footprint</source>
        <target>Footprint</target>
      </segment>
    </unit>
    <unit id="KHkWjTz" name="part.edit.tags">
      <notes>
        <note category="file-source" priority="1">Part-DB1\src\Form\Part\PartBaseType.php:142</note>
        <note priority="1">Part-DB1\src\Form\Part\PartBaseType.php:140</note>
      </notes>
      <segment>
        <source>part.edit.tags</source>
        <target>Tags</target>
      </segment>
    </unit>
    <unit id="4ok13kM" name="part.edit.manufacturer.label">
      <notes>
        <note category="file-source" priority="1">Part-DB1\src\Form\Part\PartBaseType.php:154</note>
        <note priority="1">Part-DB1\src\Form\Part\PartBaseType.php:152</note>
      </notes>
      <segment>
        <source>part.edit.manufacturer.label</source>
        <target>Hersteller</target>
      </segment>
    </unit>
    <unit id="0qS9528" name="part.edit.manufacturer_url.label">
      <notes>
        <note category="file-source" priority="1">Part-DB1\src\Form\Part\PartBaseType.php:161</note>
        <note priority="1">Part-DB1\src\Form\Part\PartBaseType.php:159</note>
      </notes>
      <segment>
        <source>part.edit.manufacturer_url.label</source>
        <target>Link zur Produktseite</target>
      </segment>
    </unit>
    <unit id="tuRAA_9" name="part.edit.mpn">
      <notes>
        <note category="file-source" priority="1">Part-DB1\src\Form\Part\PartBaseType.php:167</note>
        <note priority="1">Part-DB1\src\Form\Part\PartBaseType.php:165</note>
      </notes>
      <segment>
        <source>part.edit.mpn</source>
        <target>Bauteilenummer des Herstellers</target>
      </segment>
    </unit>
    <unit id="rcE_03k" name="part.edit.manufacturing_status">
      <notes>
        <note category="file-source" priority="1">Part-DB1\src\Form\Part\PartBaseType.php:173</note>
        <note priority="1">Part-DB1\src\Form\Part\PartBaseType.php:171</note>
      </notes>
      <segment>
        <source>part.edit.manufacturing_status</source>
        <target>Herstellungsstatus</target>
      </segment>
    </unit>
    <unit id="tdUi2VV" name="part.edit.needs_review">
      <notes>
        <note category="file-source" priority="1">Part-DB1\src\Form\Part\PartBaseType.php:181</note>
        <note priority="1">Part-DB1\src\Form\Part\PartBaseType.php:179</note>
      </notes>
      <segment>
        <source>part.edit.needs_review</source>
        <target>Review benötigt</target>
      </segment>
    </unit>
    <unit id="thxZ5LH" name="part.edit.is_favorite">
      <notes>
        <note category="file-source" priority="1">Part-DB1\src\Form\Part\PartBaseType.php:189</note>
        <note priority="1">Part-DB1\src\Form\Part\PartBaseType.php:187</note>
      </notes>
      <segment>
        <source>part.edit.is_favorite</source>
        <target>Favorit</target>
      </segment>
    </unit>
    <unit id="epWuzE5" name="part.edit.mass">
      <notes>
        <note category="file-source" priority="1">Part-DB1\src\Form\Part\PartBaseType.php:197</note>
        <note priority="1">Part-DB1\src\Form\Part\PartBaseType.php:195</note>
      </notes>
      <segment>
        <source>part.edit.mass</source>
        <target>Gewicht</target>
      </segment>
    </unit>
    <unit id="kpiGJo0" name="part.edit.partUnit">
      <notes>
        <note category="file-source" priority="1">Part-DB1\src\Form\Part\PartBaseType.php:203</note>
        <note priority="1">Part-DB1\src\Form\Part\PartBaseType.php:201</note>
      </notes>
      <segment>
        <source>part.edit.partUnit</source>
        <target>Maßeinheit</target>
      </segment>
    </unit>
    <unit id="LTZRVlq" name="part.edit.comment">
      <notes>
        <note category="file-source" priority="1">Part-DB1\src\Form\Part\PartBaseType.php:212</note>
        <note priority="1">Part-DB1\src\Form\Part\PartBaseType.php:210</note>
      </notes>
      <segment>
        <source>part.edit.comment</source>
        <target>Kommentat</target>
      </segment>
    </unit>
    <unit id="cIVLqUs" name="part.edit.master_attachment">
      <notes>
        <note category="file-source" priority="1">Part-DB1\src\Form\Part\PartBaseType.php:250</note>
        <note priority="1">Part-DB1\src\Form\Part\PartBaseType.php:246</note>
      </notes>
      <segment>
        <source>part.edit.master_attachment</source>
        <target>Vorschaubild</target>
      </segment>
    </unit>
    <unit id="vZwa6za" name="part.edit.save">
      <notes>
        <note category="file-source" priority="1">Part-DB1\src\Form\Part\PartBaseType.php:295</note>
        <note priority="1">Part-DB1\src\Form\Part\PartBaseType.php:276</note>
        <note priority="1">src\Form\PartType.php:91</note>
      </notes>
      <segment>
        <source>part.edit.save</source>
        <target>Änderungen übernehmen</target>
      </segment>
    </unit>
    <unit id="_GqPyC3" name="part.edit.reset">
      <notes>
        <note category="file-source" priority="1">Part-DB1\src\Form\Part\PartBaseType.php:296</note>
        <note priority="1">Part-DB1\src\Form\Part\PartBaseType.php:277</note>
        <note priority="1">src\Form\PartType.php:92</note>
      </notes>
      <segment>
        <source>part.edit.reset</source>
        <target>Änderungen verwerfen</target>
      </segment>
    </unit>
    <unit id="wN.sxj3" name="part.edit.name.placeholder">
      <notes>
        <note category="file-source" priority="1">Part-DB1\src\Form\Part\PartBaseType.php:105</note>
        <note priority="1">Part-DB1\src\Form\Part\PartBaseType.php:103</note>
      </notes>
      <segment>
        <source>part.edit.name.placeholder</source>
        <target>z.B. BC547</target>
      </segment>
    </unit>
    <unit id="rMHwTBI" name="part.edit.description.placeholder">
      <notes>
        <note category="file-source" priority="1">Part-DB1\src\Form\Part\PartBaseType.php:115</note>
        <note priority="1">Part-DB1\src\Form\Part\PartBaseType.php:113</note>
      </notes>
      <segment>
        <source>part.edit.description.placeholder</source>
        <target>z.B.  NPN 45V 0,1A 0,5W</target>
      </segment>
    </unit>
    <unit id=".V3Lfkf" name="part.editmininstock.placeholder">
      <notes>
        <note category="file-source" priority="1">Part-DB1\src\Form\Part\PartBaseType.php:123</note>
        <note priority="1">Part-DB1\src\Form\Part\PartBaseType.php:121</note>
      </notes>
<<<<<<< HEAD
      <segment>
=======
      <segment state="translated">
>>>>>>> 6949848c
        <source>part.editmininstock.placeholder</source>
        <target>e.g. 1</target>
      </segment>
    </unit>
    <unit id="6QS4K7r" name="part_lot.edit.description">
      <notes>
        <note category="file-source" priority="1">Part-DB1\src\Form\Part\PartLotType.php:69</note>
        <note priority="1">Part-DB1\src\Form\Part\PartLotType.php:69</note>
      </notes>
      <segment>
        <source>part_lot.edit.description</source>
        <target>Beschreibung</target>
      </segment>
    </unit>
    <unit id="IwPHYB0" name="part_lot.edit.location">
      <notes>
        <note category="file-source" priority="1">Part-DB1\src\Form\Part\PartLotType.php:78</note>
        <note priority="1">Part-DB1\src\Form\Part\PartLotType.php:78</note>
      </notes>
      <segment>
        <source>part_lot.edit.location</source>
        <target>Lagerort</target>
      </segment>
    </unit>
    <unit id="VEybZz7" name="part_lot.edit.amount">
      <notes>
        <note category="file-source" priority="1">Part-DB1\src\Form\Part\PartLotType.php:89</note>
        <note priority="1">Part-DB1\src\Form\Part\PartLotType.php:89</note>
      </notes>
      <segment>
        <source>part_lot.edit.amount</source>
        <target>Menge</target>
      </segment>
    </unit>
    <unit id="OPwK3Lq" name="part_lot.edit.instock_unknown">
      <notes>
        <note category="file-source" priority="1">Part-DB1\src\Form\Part\PartLotType.php:98</note>
        <note priority="1">Part-DB1\src\Form\Part\PartLotType.php:97</note>
      </notes>
      <segment>
        <source>part_lot.edit.instock_unknown</source>
        <target>Menge unbekannt</target>
      </segment>
    </unit>
    <unit id="uHBgsns" name="part_lot.edit.needs_refill">
      <notes>
        <note category="file-source" priority="1">Part-DB1\src\Form\Part\PartLotType.php:109</note>
        <note priority="1">Part-DB1\src\Form\Part\PartLotType.php:108</note>
      </notes>
      <segment>
        <source>part_lot.edit.needs_refill</source>
        <target>Muss aufgefüllt werden</target>
      </segment>
    </unit>
    <unit id="xorQnlc" name="part_lot.edit.expiration_date">
      <notes>
        <note category="file-source" priority="1">Part-DB1\src\Form\Part\PartLotType.php:120</note>
        <note priority="1">Part-DB1\src\Form\Part\PartLotType.php:119</note>
      </notes>
      <segment>
        <source>part_lot.edit.expiration_date</source>
        <target>Ablaufdatum</target>
      </segment>
    </unit>
    <unit id="OjwY78X" name="part_lot.edit.comment">
      <notes>
        <note category="file-source" priority="1">Part-DB1\src\Form\Part\PartLotType.php:128</note>
        <note priority="1">Part-DB1\src\Form\Part\PartLotType.php:125</note>
      </notes>
      <segment>
        <source>part_lot.edit.comment</source>
        <target>Kommentar</target>
      </segment>
    </unit>
    <unit id=".8YTKod" name="perm.group.other">
      <notes>
        <note category="file-source" priority="1">Part-DB1\src\Form\Permissions\PermissionsType.php:99</note>
        <note priority="1">Part-DB1\src\Form\Permissions\PermissionsType.php:99</note>
      </notes>
      <segment>
        <source>perm.group.other</source>
        <target>Verschiedene</target>
      </segment>
    </unit>
    <unit id="wPnvtWt" name="tfa_google.enable">
      <notes>
        <note category="file-source" priority="1">Part-DB1\src\Form\TFAGoogleSettingsType.php:97</note>
        <note priority="1">Part-DB1\src\Form\TFAGoogleSettingsType.php:97</note>
      </notes>
      <segment>
        <source>tfa_google.enable</source>
        <target>Authenticator App aktivieren</target>
      </segment>
    </unit>
    <unit id="g7Bwb96" name="tfa_google.disable">
      <notes>
        <note category="file-source" priority="1">Part-DB1\src\Form\TFAGoogleSettingsType.php:101</note>
        <note priority="1">Part-DB1\src\Form\TFAGoogleSettingsType.php:101</note>
      </notes>
      <segment>
        <source>tfa_google.disable</source>
        <target>Authenticator App deaktivieren</target>
      </segment>
    </unit>
    <unit id="j7YxSXm" name="google_confirmation">
      <notes>
        <note category="file-source" priority="1">Part-DB1\src\Form\TFAGoogleSettingsType.php:74</note>
        <note priority="1">Part-DB1\src\Form\TFAGoogleSettingsType.php:74</note>
      </notes>
      <segment>
        <source>google_confirmation</source>
        <target>Bestätigungscode</target>
      </segment>
    </unit>
    <unit id="Lq0fGXJ" name="user.timezone.label">
      <notes>
        <note category="file-source" priority="1">Part-DB1\src\Form\UserSettingsType.php:108</note>
        <note priority="1">Part-DB1\src\Form\UserSettingsType.php:108</note>
        <note priority="1">src\Form\UserSettingsType.php:46</note>
      </notes>
<<<<<<< HEAD
      <segment>
=======
      <segment state="translated">
>>>>>>> 6949848c
        <source>user.timezone.label</source>
        <target>Zeitzone</target>
      </segment>
    </unit>
    <unit id="uGQ16Yq" name="user.currency.label">
      <notes>
        <note category="file-source" priority="1">Part-DB1\src\Form\UserSettingsType.php:133</note>
        <note priority="1">Part-DB1\src\Form\UserSettingsType.php:132</note>
      </notes>
      <segment>
        <source>user.currency.label</source>
        <target>Bevorzugte Währung</target>
      </segment>
    </unit>
    <unit id="FX3KkuQ" name="save">
      <notes>
        <note category="file-source" priority="1">Part-DB1\src\Form\UserSettingsType.php:140</note>
        <note priority="1">Part-DB1\src\Form\UserSettingsType.php:139</note>
        <note priority="1">src\Form\UserSettingsType.php:53</note>
      </notes>
      <segment>
        <source>save</source>
        <target>Änderungen übernehmen</target>
      </segment>
    </unit>
    <unit id="Ab4wu0o" name="reset">
      <notes>
        <note category="file-source" priority="1">Part-DB1\src\Form\UserSettingsType.php:141</note>
        <note priority="1">Part-DB1\src\Form\UserSettingsType.php:140</note>
        <note priority="1">src\Form\UserSettingsType.php:54</note>
      </notes>
      <segment>
        <source>reset</source>
        <target>Änderungen verwerfen</target>
      </segment>
    </unit>
    <unit id="lx12TjD" name="user_settings.language.placeholder">
      <notes>
        <note category="file-source" priority="1">Part-DB1\src\Form\UserSettingsType.php:104</note>
        <note priority="1">Part-DB1\src\Form\UserSettingsType.php:104</note>
        <note priority="1">src\Form\UserSettingsType.php:45</note>
      </notes>
      <segment>
        <source>user_settings.language.placeholder</source>
        <target>Serverweite Sprache</target>
      </segment>
    </unit>
    <unit id="JROUC8Y" name="user_settings.timezone.placeholder">
      <notes>
        <note category="file-source" priority="1">Part-DB1\src\Form\UserSettingsType.php:115</note>
        <note priority="1">Part-DB1\src\Form\UserSettingsType.php:115</note>
        <note priority="1">src\Form\UserSettingsType.php:48</note>
      </notes>
      <segment>
        <source>user_settings.timezone.placeholder</source>
        <target>Serverweite Zeitzone</target>
      </segment>
    </unit>
    <unit id="ExjMUEE" name="attachment.label">
      <notes>
        <note category="file-source" priority="1">Part-DB1\src\Services\ElementTypeNameGenerator.php:79</note>
        <note priority="1">Part-DB1\src\Services\ElementTypeNameGenerator.php:79</note>
      </notes>
      <segment>
        <source>attachment.label</source>
        <target>Dateianhang</target>
      </segment>
    </unit>
    <unit id="ASJkLeb" name="attachment_type.label">
      <notes>
        <note category="file-source" priority="1">Part-DB1\src\Services\ElementTypeNameGenerator.php:81</note>
        <note priority="1">Part-DB1\src\Services\ElementTypeNameGenerator.php:81</note>
      </notes>
      <segment>
        <source>attachment_type.label</source>
        <target>Ahangstyp</target>
      </segment>
    </unit>
    <unit id="uR5eAkv" name="device.label">
      <notes>
        <note category="file-source" priority="1">Part-DB1\src\Services\ElementTypeNameGenerator.php:82</note>
        <note priority="1">Part-DB1\src\Services\ElementTypeNameGenerator.php:82</note>
      </notes>
      <segment>
        <source>device.label</source>
        <target>Baugruppe</target>
      </segment>
    </unit>
    <unit id="QPnDbnv" name="measurement_unit.label">
      <notes>
        <note category="file-source" priority="1">Part-DB1\src\Services\ElementTypeNameGenerator.php:85</note>
        <note priority="1">Part-DB1\src\Services\ElementTypeNameGenerator.php:85</note>
      </notes>
      <segment>
        <source>measurement_unit.label</source>
        <target>Maßeinheit</target>
      </segment>
    </unit>
    <unit id="5lJftbn" name="currency.label">
      <notes>
        <note category="file-source" priority="1">Part-DB1\src\Services\ElementTypeNameGenerator.php:90</note>
        <note priority="1">Part-DB1\src\Services\ElementTypeNameGenerator.php:90</note>
      </notes>
      <segment>
        <source>currency.label</source>
        <target>Währung</target>
      </segment>
    </unit>
    <unit id="zD9yfVF" name="orderdetail.label">
      <notes>
        <note category="file-source" priority="1">Part-DB1\src\Services\ElementTypeNameGenerator.php:91</note>
        <note priority="1">Part-DB1\src\Services\ElementTypeNameGenerator.php:91</note>
      </notes>
      <segment>
        <source>orderdetail.label</source>
        <target>Bestellinformation</target>
      </segment>
    </unit>
    <unit id="7_5mSa9" name="pricedetail.label">
      <notes>
        <note category="file-source" priority="1">Part-DB1\src\Services\ElementTypeNameGenerator.php:92</note>
        <note priority="1">Part-DB1\src\Services\ElementTypeNameGenerator.php:92</note>
      </notes>
      <segment>
        <source>pricedetail.label</source>
        <target>Preisinformation</target>
      </segment>
    </unit>
    <unit id="S4Z.EZY" name="user.label">
      <notes>
        <note category="file-source" priority="1">Part-DB1\src\Services\ElementTypeNameGenerator.php:94</note>
        <note priority="1">Part-DB1\src\Services\ElementTypeNameGenerator.php:94</note>
      </notes>
      <segment>
        <source>user.label</source>
        <target>Benutzer</target>
      </segment>
    </unit>
    <unit id="CxpVbHB" name="parameter.label">
      <notes>
        <note category="file-source" priority="1">Part-DB1\src\Services\ElementTypeNameGenerator.php:95</note>
      </notes>
      <segment>
        <source>parameter.label</source>
        <target>Parameter</target>
      </segment>
    </unit>
    <unit id="0koS1dD" name="label_profile.label">
      <notes>
        <note category="file-source" priority="1">Part-DB1\src\Services\ElementTypeNameGenerator.php:96</note>
      </notes>
      <segment state="translated">
        <source>label_profile.label</source>
        <target>Labelprofil</target>
      </segment>
    </unit>
    <unit id=".nBJJBz" name="log.element_deleted.old_name.unknown">
      <notes>
        <note category="file-source" priority="1">Part-DB1\src\Services\LogSystem\LogEntryExtraFormatter.php:176</note>
        <note priority="1">Part-DB1\src\Services\LogSystem\LogEntryExtraFormatter.php:161</note>
        <note priority="1">new</note>
      </notes>
      <segment>
        <source>log.element_deleted.old_name.unknown</source>
        <target>Unbekannt</target>
      </segment>
    </unit>
    <unit id="jYAc6_i" name="markdown.loading">
      <notes>
        <note category="file-source" priority="1">Part-DB1\src\Services\MarkdownParser.php:73</note>
        <note priority="1">Part-DB1\src\Services\MarkdownParser.php:73</note>
      </notes>
      <segment>
        <source>markdown.loading</source>
        <target>Lade Markdown. Wenn diese längere Zeit bestehen bleibt, versuchen sie die Website erneut zu laden!</target>
      </segment>
    </unit>
    <unit id="JVlktlG" name="pw_reset.email.subject">
      <notes>
        <note category="file-source" priority="1">Part-DB1\src\Services\PasswordResetManager.php:98</note>
        <note priority="1">Part-DB1\src\Services\PasswordResetManager.php:98</note>
      </notes>
      <segment>
        <source>pw_reset.email.subject</source>
        <target>Passwort Reset für Ihren Part-DB Account</target>
      </segment>
    </unit>
    <unit id="_D86R1w" name="tree.tools.tools">
      <notes>
        <note category="file-source" priority="1">Part-DB1\src\Services\Trees\ToolsTreeBuilder.php:108</note>
      </notes>
      <segment state="translated">
        <source>tree.tools.tools</source>
        <target>Tools</target>
      </segment>
    </unit>
    <unit id="sgHHET2" name="tree.tools.edit">
      <notes>
        <note category="file-source" priority="1">Part-DB1\src\Services\Trees\ToolsTreeBuilder.php:109</note>
        <note priority="1">Part-DB1\src\Services\Trees\ToolsTreeBuilder.php:107</note>
        <note priority="1">src\Services\ToolsTreeBuilder.php:74</note>
      </notes>
      <segment>
        <source>tree.tools.edit</source>
        <target>Bearbeiten</target>
      </segment>
    </unit>
    <unit id="RRgi9vd" name="tree.tools.show">
      <notes>
        <note category="file-source" priority="1">Part-DB1\src\Services\Trees\ToolsTreeBuilder.php:110</note>
        <note priority="1">Part-DB1\src\Services\Trees\ToolsTreeBuilder.php:108</note>
        <note priority="1">src\Services\ToolsTreeBuilder.php:81</note>
      </notes>
      <segment>
        <source>tree.tools.show</source>
        <target>Zeige</target>
      </segment>
    </unit>
    <unit id="nQkvo2A" name="tree.tools.system">
      <notes>
        <note category="file-source" priority="1">Part-DB1\src\Services\Trees\ToolsTreeBuilder.php:111</note>
        <note priority="1">Part-DB1\src\Services\Trees\ToolsTreeBuilder.php:109</note>
      </notes>
      <segment>
        <source>tree.tools.system</source>
        <target>System</target>
      </segment>
    </unit>
    <unit id="Cd_wFWS" name="tree.tools.tools.label_dialog">
      <notes>
        <note category="file-source" priority="1">Part-DB1\src\Services\Trees\ToolsTreeBuilder.php:123</note>
      </notes>
      <segment state="translated">
        <source>tree.tools.tools.label_dialog</source>
        <target>Labeldialog</target>
      </segment>
    </unit>
    <unit id="fVHzYVj" name="tree.tools.tools.label_scanner">
      <notes>
        <note category="file-source" priority="1">Part-DB1\src\Services\Trees\ToolsTreeBuilder.php:130</note>
      </notes>
      <segment state="translated">
        <source>tree.tools.tools.label_scanner</source>
        <target>Labelscanner</target>
      </segment>
    </unit>
    <unit id="Umzi6EP" name="tree.tools.edit.attachment_types">
      <notes>
        <note category="file-source" priority="1">Part-DB1\src\Services\Trees\ToolsTreeBuilder.php:149</note>
        <note priority="1">Part-DB1\src\Services\Trees\ToolsTreeBuilder.php:126</note>
        <note priority="1">src\Services\ToolsTreeBuilder.php:62</note>
      </notes>
      <segment>
        <source>tree.tools.edit.attachment_types</source>
        <target>Dateitypen</target>
      </segment>
    </unit>
    <unit id="IWpzGV5" name="tree.tools.edit.categories">
      <notes>
        <note category="file-source" priority="1">Part-DB1\src\Services\Trees\ToolsTreeBuilder.php:155</note>
        <note priority="1">Part-DB1\src\Services\Trees\ToolsTreeBuilder.php:132</note>
        <note priority="1">src\Services\ToolsTreeBuilder.php:64</note>
      </notes>
      <segment>
        <source>tree.tools.edit.categories</source>
        <target>Kategorien</target>
      </segment>
    </unit>
    <unit id="b2pLmAq" name="tree.tools.edit.devices">
      <notes>
        <note category="file-source" priority="1">Part-DB1\src\Services\Trees\ToolsTreeBuilder.php:161</note>
        <note priority="1">Part-DB1\src\Services\Trees\ToolsTreeBuilder.php:138</note>
        <note priority="1">src\Services\ToolsTreeBuilder.php:66</note>
      </notes>
      <segment>
        <source>tree.tools.edit.devices</source>
        <target>Baugruppen</target>
      </segment>
    </unit>
    <unit id="BFfweU_" name="tree.tools.edit.suppliers">
      <notes>
        <note category="file-source" priority="1">Part-DB1\src\Services\Trees\ToolsTreeBuilder.php:167</note>
        <note priority="1">Part-DB1\src\Services\Trees\ToolsTreeBuilder.php:144</note>
        <note priority="1">src\Services\ToolsTreeBuilder.php:68</note>
      </notes>
      <segment>
        <source>tree.tools.edit.suppliers</source>
        <target>Lieferanten</target>
      </segment>
    </unit>
    <unit id="bkM5GtE" name="tree.tools.edit.manufacturer">
      <notes>
        <note category="file-source" priority="1">Part-DB1\src\Services\Trees\ToolsTreeBuilder.php:173</note>
        <note priority="1">Part-DB1\src\Services\Trees\ToolsTreeBuilder.php:150</note>
        <note priority="1">src\Services\ToolsTreeBuilder.php:70</note>
      </notes>
      <segment>
        <source>tree.tools.edit.manufacturer</source>
        <target>Hersteller</target>
      </segment>
    </unit>
    <unit id="0uWeEo4" name="tree.tools.edit.storelocation">
      <notes>
        <note category="file-source" priority="1">Part-DB1\src\Services\Trees\ToolsTreeBuilder.php:179</note>
        <note priority="1">Part-DB1\src\Services\Trees\ToolsTreeBuilder.php:156</note>
      </notes>
      <segment>
        <source>tree.tools.edit.storelocation</source>
        <target>Lagerorte</target>
      </segment>
    </unit>
    <unit id="AQHSEDZ" name="tree.tools.edit.footprint">
      <notes>
        <note category="file-source" priority="1">Part-DB1\src\Services\Trees\ToolsTreeBuilder.php:185</note>
        <note priority="1">Part-DB1\src\Services\Trees\ToolsTreeBuilder.php:162</note>
      </notes>
      <segment>
        <source>tree.tools.edit.footprint</source>
        <target>Footprints</target>
      </segment>
    </unit>
    <unit id="RBBr5gI" name="tree.tools.edit.currency">
      <notes>
        <note category="file-source" priority="1">Part-DB1\src\Services\Trees\ToolsTreeBuilder.php:191</note>
        <note priority="1">Part-DB1\src\Services\Trees\ToolsTreeBuilder.php:168</note>
      </notes>
      <segment>
        <source>tree.tools.edit.currency</source>
        <target>Währungen</target>
      </segment>
    </unit>
    <unit id="624h27t" name="tree.tools.edit.measurement_unit">
      <notes>
        <note category="file-source" priority="1">Part-DB1\src\Services\Trees\ToolsTreeBuilder.php:197</note>
        <note priority="1">Part-DB1\src\Services\Trees\ToolsTreeBuilder.php:174</note>
      </notes>
      <segment>
        <source>tree.tools.edit.measurement_unit</source>
        <target>Maßeinheiten</target>
      </segment>
    </unit>
    <unit id="YAalchf" name="tree.tools.edit.label_profile">
      <notes>
        <note category="file-source" priority="1">Part-DB1\src\Services\Trees\ToolsTreeBuilder.php:203</note>
      </notes>
      <segment state="translated">
        <source>tree.tools.edit.label_profile</source>
        <target>Labelprofil</target>
      </segment>
    </unit>
    <unit id="CBX7i_1" name="tree.tools.edit.part">
      <notes>
        <note category="file-source" priority="1">Part-DB1\src\Services\Trees\ToolsTreeBuilder.php:209</note>
        <note priority="1">Part-DB1\src\Services\Trees\ToolsTreeBuilder.php:180</note>
      </notes>
      <segment>
        <source>tree.tools.edit.part</source>
        <target>Neues Bauteil</target>
      </segment>
    </unit>
    <unit id="cMe4sAM" name="tree.tools.show.all_parts">
      <notes>
        <note category="file-source" priority="1">Part-DB1\src\Services\Trees\ToolsTreeBuilder.php:227</note>
        <note priority="1">Part-DB1\src\Services\Trees\ToolsTreeBuilder.php:197</note>
        <note priority="1">src\Services\ToolsTreeBuilder.php:77</note>
      </notes>
      <segment>
        <source>tree.tools.show.all_parts</source>
        <target>Alle Teile</target>
      </segment>
    </unit>
    <unit id="aGy9QbC" name="tree.tools.show.all_attachments">
      <notes>
        <note category="file-source" priority="1">Part-DB1\src\Services\Trees\ToolsTreeBuilder.php:233</note>
        <note priority="1">Part-DB1\src\Services\Trees\ToolsTreeBuilder.php:203</note>
      </notes>
      <segment>
        <source>tree.tools.show.all_attachments</source>
        <target>Dateianhänge</target>
      </segment>
    </unit>
    <unit id="4_7bZqX" name="tree.tools.show.statistics">
      <notes>
        <note category="file-source" priority="1">Part-DB1\src\Services\Trees\ToolsTreeBuilder.php:240</note>
        <note priority="1">Part-DB1\src\Services\Trees\ToolsTreeBuilder.php:210</note>
        <note priority="1">new</note>
      </notes>
      <segment>
        <source>tree.tools.show.statistics</source>
        <target>Statistik</target>
      </segment>
    </unit>
    <unit id="D1it4FK" name="tree.tools.system.users">
      <notes>
        <note category="file-source" priority="1">Part-DB1\src\Services\Trees\ToolsTreeBuilder.php:259</note>
        <note priority="1">Part-DB1\src\Services\Trees\ToolsTreeBuilder.php:229</note>
      </notes>
      <segment>
        <source>tree.tools.system.users</source>
        <target>Benutzer</target>
      </segment>
    </unit>
    <unit id="7rI.aP2" name="tree.tools.system.groups">
      <notes>
        <note category="file-source" priority="1">Part-DB1\src\Services\Trees\ToolsTreeBuilder.php:265</note>
        <note priority="1">Part-DB1\src\Services\Trees\ToolsTreeBuilder.php:235</note>
      </notes>
      <segment>
        <source>tree.tools.system.groups</source>
        <target>Gruppen</target>
      </segment>
    </unit>
    <unit id="uwNvMFE" name="tree.tools.system.event_log">
      <notes>
        <note category="file-source" priority="1">Part-DB1\src\Services\Trees\ToolsTreeBuilder.php:272</note>
        <note priority="1">Part-DB1\src\Services\Trees\ToolsTreeBuilder.php:242</note>
        <note priority="1">new</note>
      </notes>
      <segment>
        <source>tree.tools.system.event_log</source>
        <target>Event log</target>
      </segment>
    </unit>
    <unit id="Y7FfSJt" name="entity.tree.new">
      <notes>
        <note category="file-source" priority="1">Part-DB1\src\Services\Trees\TreeViewGenerator.php:95</note>
        <note priority="1">Part-DB1\src\Services\Trees\TreeViewGenerator.php:95</note>
        <note priority="1">src\Services\TreeBuilder.php:124</note>
      </notes>
      <segment>
        <source>entity.tree.new</source>
        <target>Neues Element</target>
      </segment>
    </unit>
    <unit id="3Vc5_D2" name="attachment.external_file">
      <notes>
        <note priority="1">Part-DB1\templates\Parts\info\_attachments_info.html.twig:34</note>
        <note category="state" priority="1">obsolete</note>
      </notes>
<<<<<<< HEAD
      <segment>
=======
      <segment state="translated">
>>>>>>> 6949848c
        <source>attachment.external_file</source>
        <target>Externe Datei</target>
      </segment>
    </unit>
    <unit id="gexfRxf" name="attachment.edit">
      <notes>
        <note priority="1">Part-DB1\templates\Parts\info\_attachments_info.html.twig:62</note>
        <note category="state" priority="1">obsolete</note>
      </notes>
<<<<<<< HEAD
      <segment>
=======
      <segment state="translated">
>>>>>>> 6949848c
        <source>attachment.edit</source>
        <target>Bearbeiten</target>
      </segment>
    </unit>
    <unit id="iqU5ScK" name="barcode.scan">
      <notes>
        <note priority="1">Part-DB1\templates\_navbar.html.twig:27</note>
        <note priority="1">templates\base.html.twig:88</note>
        <note category="state" priority="1">obsolete</note>
      </notes>
<<<<<<< HEAD
      <segment>
=======
      <segment state="translated">
>>>>>>> 6949848c
        <source>barcode.scan</source>
        <target>Scanne Barcode</target>
      </segment>
    </unit>
    <unit id="HhQjrkN" name="user.theme.label">
      <notes>
        <note priority="1">Part-DB1\src\Form\UserSettingsType.php:119</note>
        <note priority="1">src\Form\UserSettingsType.php:49</note>
        <note category="state" priority="1">obsolete</note>
      </notes>
<<<<<<< HEAD
      <segment>
=======
      <segment state="translated">
>>>>>>> 6949848c
        <source>user.theme.label</source>
        <target>Theme</target>
      </segment>
    </unit>
    <unit id="Dpfk52." name="user_settings.theme.placeholder">
      <notes>
        <note priority="1">Part-DB1\src\Form\UserSettingsType.php:129</note>
        <note priority="1">src\Form\UserSettingsType.php:50</note>
        <note category="state" priority="1">obsolete</note>
      </notes>
<<<<<<< HEAD
      <segment>
=======
      <segment state="translated">
>>>>>>> 6949848c
        <source>user_settings.theme.placeholder</source>
        <target>Serverweites Theme</target>
      </segment>
    </unit>
    <unit id="CPJxiHz" name="M">
      <notes>
        <note priority="1">Part-DB1\src\Form\Type\SIUnitType.php:141</note>
        <note category="state" priority="1">obsolete</note>
      </notes>
      <segment>
        <source>M</source>
        <target>M</target>
      </segment>
    </unit>
    <unit id="glTDKak" name="k">
      <notes>
        <note priority="1">Part-DB1\src\Form\Type\SIUnitType.php:141</note>
        <note category="state" priority="1">obsolete</note>
      </notes>
      <segment>
        <source>k</source>
        <target>k</target>
      </segment>
    </unit>
    <unit id="47DEQpj" name="">
      <segment>
        <source/>
        <target> </target>
      </segment>
    </unit>
    <unit id="YsZqel3" name="m">
      <notes>
        <note priority="1">Part-DB1\src\Form\Type\SIUnitType.php:141</note>
        <note category="state" priority="1">obsolete</note>
      </notes>
      <segment>
        <source>m</source>
        <target>m</target>
      </segment>
    </unit>
    <unit id="WgcvG_T" name="µ">
      <notes>
        <note priority="1">Part-DB1\src\Form\Type\SIUnitType.php:141</note>
        <note category="state" priority="1">obsolete</note>
      </notes>
      <segment>
        <source>µ</source>
        <target>µ</target>
      </segment>
    </unit>
    <unit id="oHq_Mt5" name="log.user_login.ip">
      <notes>
        <note priority="1">Part-DB1\src\Services\LogSystem\LogEntryExtraFormatter.php:100</note>
        <note priority="1">new</note>
        <note category="state" priority="1">obsolete</note>
      </notes>
      <segment>
        <source>log.user_login.ip</source>
        <target>IP:</target>
      </segment>
    </unit>
    <unit id="JEAFg3_" name="log.undo_mode.undo">
      <notes>
        <note priority="1">Part-DB1\src\Services\LogSystem\LogEntryExtraFormatter.php:128</note>
        <note priority="1">Part-DB1\src\Services\LogSystem\LogEntryExtraFormatter.php:150</note>
        <note priority="1">Part-DB1\src\Services\LogSystem\LogEntryExtraFormatter.php:169</note>
        <note priority="1">Part-DB1\src\Services\LogSystem\LogEntryExtraFormatter.php:207</note>
        <note priority="1">new</note>
        <note category="state" priority="1">obsolete</note>
      </notes>
      <segment>
        <source>log.undo_mode.undo</source>
        <target>Änderung rückgängig gemacht</target>
      </segment>
    </unit>
    <unit id="w9Ow4hB" name="log.undo_mode.revert">
      <notes>
        <note priority="1">Part-DB1\src\Services\LogSystem\LogEntryExtraFormatter.php:130</note>
        <note priority="1">Part-DB1\src\Services\LogSystem\LogEntryExtraFormatter.php:152</note>
        <note priority="1">Part-DB1\src\Services\LogSystem\LogEntryExtraFormatter.php:171</note>
        <note priority="1">Part-DB1\src\Services\LogSystem\LogEntryExtraFormatter.php:209</note>
        <note priority="1">new</note>
        <note category="state" priority="1">obsolete</note>
      </notes>
      <segment>
        <source>log.undo_mode.revert</source>
        <target>Element zurückgesetzt</target>
      </segment>
    </unit>
    <unit id="q6AoFKP" name="log.element_created.original_instock">
      <notes>
        <note priority="1">Part-DB1\src\Services\LogSystem\LogEntryExtraFormatter.php:139</note>
        <note priority="1">new</note>
        <note category="state" priority="1">obsolete</note>
      </notes>
      <segment>
        <source>log.element_created.original_instock</source>
        <target>Alter Bestand</target>
      </segment>
    </unit>
    <unit id="TutJY7L" name="log.element_deleted.old_name">
      <notes>
        <note priority="1">Part-DB1\src\Services\LogSystem\LogEntryExtraFormatter.php:160</note>
        <note priority="1">new</note>
        <note category="state" priority="1">obsolete</note>
      </notes>
      <segment>
        <source>log.element_deleted.old_name</source>
        <target>Alter Name</target>
      </segment>
    </unit>
    <unit id="NyTftx6" name="log.element_edited.changed_fields">
      <notes>
        <note priority="1">Part-DB1\src\Services\LogSystem\LogEntryExtraFormatter.php:184</note>
        <note priority="1">new</note>
        <note category="state" priority="1">obsolete</note>
      </notes>
      <segment>
        <source>log.element_edited.changed_fields</source>
        <target>Geänderte Eigenschaften</target>
      </segment>
    </unit>
    <unit id="8YQSzN5" name="log.instock_changed.comment">
      <notes>
        <note priority="1">Part-DB1\src\Services\LogSystem\LogEntryExtraFormatter.php:198</note>
        <note priority="1">new</note>
        <note category="state" priority="1">obsolete</note>
      </notes>
      <segment>
        <source>log.instock_changed.comment</source>
        <target>Kommentar</target>
      </segment>
    </unit>
    <unit id="ar.0VTi" name="log.collection_deleted.deleted">
      <notes>
        <note priority="1">Part-DB1\src\Services\LogSystem\LogEntryExtraFormatter.php:214</note>
        <note priority="1">new</note>
        <note category="state" priority="1">obsolete</note>
      </notes>
      <segment>
        <source>log.collection_deleted.deleted</source>
        <target>gelöschtes Element</target>
      </segment>
    </unit>
    <unit id="rOLpDSq" name="go.exclamation">
      <notes>
        <note priority="1">templates\base.html.twig:81</note>
        <note priority="1">obsolete</note>
        <note category="state" priority="1">obsolete</note>
      </notes>
      <segment>
        <source>go.exclamation</source>
        <target>Los!</target>
      </segment>
    </unit>
    <unit id="rMCnZt." name="language.english">
      <notes>
        <note priority="1">templates\base.html.twig:109</note>
        <note priority="1">obsolete</note>
        <note category="state" priority="1">obsolete</note>
      </notes>
      <segment>
        <source>language.english</source>
        <target>Englisch</target>
      </segment>
    </unit>
    <unit id="OmHgIys" name="language.german">
      <notes>
        <note priority="1">templates\base.html.twig:112</note>
        <note priority="1">obsolete</note>
        <note category="state" priority="1">obsolete</note>
      </notes>
      <segment>
        <source>language.german</source>
        <target>Deutsch</target>
      </segment>
    </unit>
    <unit id="EQgFD4g" name="flash.password_change_needed">
      <notes>
        <note priority="1">obsolete</note>
        <note category="state" priority="1">obsolete</note>
      </notes>
      <segment>
        <source>flash.password_change_needed</source>
        <target>Ihr Password muss geändert werden!</target>
      </segment>
    </unit>
    <unit id="ya0_S7f" name="attachment.table.type">
      <notes>
        <note priority="1">obsolete</note>
        <note category="state" priority="1">obsolete</note>
      </notes>
      <segment>
        <source>attachment.table.type</source>
        <target>Anhangstyp</target>
      </segment>
    </unit>
    <unit id="b_m6Jth" name="attachment.table.element">
      <notes>
        <note priority="1">obsolete</note>
        <note category="state" priority="1">obsolete</note>
      </notes>
      <segment>
        <source>attachment.table.element</source>
        <target>verknüpftes Element</target>
      </segment>
    </unit>
    <unit id="QRmJnyi" name="attachment.edit.isPicture">
      <notes>
        <note priority="1">obsolete</note>
        <note category="state" priority="1">obsolete</note>
      </notes>
      <segment>
        <source>attachment.edit.isPicture</source>
        <target>Bild?</target>
      </segment>
    </unit>
    <unit id="3lJuQED" name="attachment.edit.is3DModel">
      <notes>
        <note priority="1">obsolete</note>
        <note category="state" priority="1">obsolete</note>
      </notes>
      <segment>
        <source>attachment.edit.is3DModel</source>
        <target>3D Modell?</target>
      </segment>
    </unit>
    <unit id="ogh2av7" name="attachment.edit.isBuiltin">
      <notes>
        <note priority="1">obsolete</note>
        <note category="state" priority="1">obsolete</note>
      </notes>
      <segment>
        <source>attachment.edit.isBuiltin</source>
        <target>Eingebaute Ressource?</target>
      </segment>
    </unit>
    <unit id="ths2hVl" name="category.edit.default_comment.placeholder">
      <notes>
        <note priority="1">obsolete</note>
        <note category="state" priority="1">obsolete</note>
      </notes>
      <segment>
        <source>category.edit.default_comment.placeholder</source>
        <target>z.B. Nützlich für Schaltnetzteile</target>
      </segment>
    </unit>
    <unit id="n13qerD" name="tfa_backup.regenerate_codes">
      <notes>
        <note priority="1">obsolete</note>
        <note category="state" priority="1">obsolete</note>
      </notes>
      <segment>
        <source>tfa_backup.regenerate_codes</source>
        <target>Neue Backupcodes erzeugen</target>
      </segment>
    </unit>
    <unit id="lZvhKYu" name="validator.noneofitschild.self">
      <notes>
        <note priority="1">obsolete</note>
        <note category="state" priority="1">obsolete</note>
      </notes>
      <segment>
        <source>validator.noneofitschild.self</source>
        <target>Ein Element kann nicht sich selbst als übergeordnet sein!</target>
      </segment>
    </unit>
    <unit id="pr07aV4" name="validator.noneofitschild.children">
      <notes>
        <note priority="1">obsolete</note>
        <note category="state" priority="1">obsolete</note>
      </notes>
      <segment>
        <source>validator.noneofitschild.children</source>
        <target>Ein Kindelement kann nicht das übergeordnete Element sein!</target>
      </segment>
    </unit>
    <unit id="0IF0VIF" name="validator.isSelectable">
      <notes>
        <note priority="1">obsolete</note>
        <note category="state" priority="1">obsolete</note>
      </notes>
      <segment>
        <source>validator.isSelectable</source>
        <target>Das Element muss auswählbar sein!</target>
      </segment>
    </unit>
    <unit id="nd207H6" name="validator.part_lot.location_full.no_increasment">
      <notes>
        <note priority="1">obsolete</note>
        <note category="state" priority="1">obsolete</note>
      </notes>
      <segment>
        <source>validator.part_lot.location_full.no_increasment</source>
        <target>Der verwendete Lagerort wurde als voll markiert, daher kann der Bestand nicht erhöht werden. (Neuer Bestand maximal {{ old_amount }})</target>
      </segment>
    </unit>
    <unit id="R6Ov4Yt" name="validator.part_lot.location_full">
      <notes>
        <note priority="1">obsolete</note>
        <note category="state" priority="1">obsolete</note>
      </notes>
      <segment>
        <source>validator.part_lot.location_full</source>
        <target>Der Lagerort ist voll, daher können keine neue Teile hinzugefügt werden.</target>
      </segment>
    </unit>
    <unit id="6vIlN5q" name="validator.part_lot.only_existing">
      <notes>
        <note priority="1">obsolete</note>
        <note category="state" priority="1">obsolete</note>
      </notes>
      <segment>
        <source>validator.part_lot.only_existing</source>
        <target>Der Lagerort wurde als "nur bestehende Teile" markiert, daher können keine neuen Teile hinzugefügt werden.</target>
      </segment>
    </unit>
    <unit id="BNQk2e7" name="validator.part_lot.single_part">
      <notes>
        <note priority="1">obsolete</note>
        <note category="state" priority="1">obsolete</note>
      </notes>
      <segment>
        <source>validator.part_lot.single_part</source>
        <target>Der Lagerort wurde als "Nur ein Bauteil" markiert, daher kann kein neues Bauteil hinzugefügt werden.</target>
      </segment>
    </unit>
    <unit id="7yhBzTg" name="m_status.active.help">
      <notes>
        <note priority="1">obsolete</note>
        <note category="state" priority="1">obsolete</note>
      </notes>
      <segment>
        <source>m_status.active.help</source>
        <target>Das Bauteil wird momentan und in absehbarer Zukunft produziert.</target>
      </segment>
    </unit>
    <unit id="UsEaNqy" name="m_status.announced.help">
      <notes>
        <note priority="1">obsolete</note>
        <note category="state" priority="1">obsolete</note>
      </notes>
      <segment>
        <source>m_status.announced.help</source>
        <target>Das Bauteil wurde angekündigt, ist aber noch nicht erhältlich.</target>
      </segment>
    </unit>
    <unit id="huj6JXj" name="m_status.discontinued.help">
      <notes>
        <note priority="1">obsolete</note>
        <note category="state" priority="1">obsolete</note>
      </notes>
      <segment>
        <source>m_status.discontinued.help</source>
        <target>Das Bauteil wird nicht mehr hergestellt.</target>
      </segment>
    </unit>
    <unit id="xytsZcE" name="m_status.eol.help">
      <notes>
        <note priority="1">obsolete</note>
        <note category="state" priority="1">obsolete</note>
      </notes>
      <segment>
        <source>m_status.eol.help</source>
        <target>Die Produktion des Bauteils wird bald eingestellt.</target>
      </segment>
    </unit>
    <unit id="t8VuM2P" name="m_status.nrfnd.help">
      <notes>
        <note priority="1">obsolete</note>
        <note category="state" priority="1">obsolete</note>
      </notes>
      <segment>
        <source>m_status.nrfnd.help</source>
        <target>Im Moment wird das Bauteil noch hergestellt, die Verwendung für neue Designs ist nicht mehr empfohlen.</target>
      </segment>
    </unit>
    <unit id="8x._AWi" name="m_status.unknown.help">
      <notes>
        <note priority="1">obsolete</note>
        <note category="state" priority="1">obsolete</note>
      </notes>
      <segment>
        <source>m_status.unknown.help</source>
        <target>Der Produktionstatus ist nicht bekannt.</target>
      </segment>
    </unit>
    <unit id="g4ahva6" name="flash.success">
      <notes>
        <note priority="1">obsolete</note>
        <note category="state" priority="1">obsolete</note>
      </notes>
      <segment>
        <source>flash.success</source>
        <target>Erfolg</target>
      </segment>
    </unit>
    <unit id="NehzWgk" name="flash.error">
      <notes>
        <note priority="1">obsolete</note>
        <note category="state" priority="1">obsolete</note>
      </notes>
      <segment>
        <source>flash.error</source>
        <target>Fehler</target>
      </segment>
    </unit>
    <unit id="h8vhq_r" name="flash.warning">
      <notes>
        <note priority="1">obsolete</note>
        <note category="state" priority="1">obsolete</note>
      </notes>
      <segment>
        <source>flash.warning</source>
        <target>Warnung</target>
      </segment>
    </unit>
    <unit id="m5p2YEz" name="flash.notice">
      <notes>
        <note priority="1">obsolete</note>
        <note category="state" priority="1">obsolete</note>
      </notes>
      <segment>
        <source>flash.notice</source>
        <target>Hinweis</target>
      </segment>
    </unit>
    <unit id="YA5xZMy" name="flash.info">
      <notes>
        <note priority="1">obsolete</note>
        <note category="state" priority="1">obsolete</note>
      </notes>
      <segment>
        <source>flash.info</source>
        <target>Info</target>
      </segment>
    </unit>
    <unit id="hYFfpL7" name="validator.noLockout">
      <notes>
        <note priority="1">obsolete</note>
        <note category="state" priority="1">obsolete</note>
      </notes>
      <segment>
        <source>validator.noLockout</source>
        <target>Sie können sich nicht selbst die Berechtigung Berechtigungen zu bearbeiten entziehen, um sich nicht versehentlich auszusperren!</target>
      </segment>
    </unit>
    <unit id="dxkuAbb" name="attachment_type.edit.filetype_filter">
      <notes>
        <note priority="1">obsolete</note>
        <note category="state" priority="1">obsolete</note>
      </notes>
      <segment>
        <source>attachment_type.edit.filetype_filter</source>
        <target>Erlaubte Dateitypen</target>
      </segment>
    </unit>
    <unit id="1KMaa2P" name="attachment_type.edit.filetype_filter.help">
      <notes>
        <note priority="1">obsolete</note>
        <note category="state" priority="1">obsolete</note>
      </notes>
      <segment>
        <source>attachment_type.edit.filetype_filter.help</source>
        <target>Sie können hier eine kommaseparierte Liste von Dateiendungen oder Mimetypen angeben, die eine hochgeladene Datei mit diesem Anhangstyp haben muss. Um alle unterstützten Bilddateien zu erlauben, kann image/* benutzt werden.</target>
      </segment>
    </unit>
    <unit id="wkNc9Pm" name="attachment_type.edit.filetype_filter.placeholder">
      <notes>
        <note priority="1">obsolete</note>
        <note category="state" priority="1">obsolete</note>
      </notes>
      <segment>
        <source>attachment_type.edit.filetype_filter.placeholder</source>
        <target>z.B. .txt, application/pdf, image/*</target>
      </segment>
    </unit>
    <unit id="nEC2Xzw" name="part.name.placeholder">
      <notes>
        <note priority="1">src\Form\PartType.php:63</note>
        <note priority="1">obsolete</note>
        <note category="state" priority="1">obsolete</note>
      </notes>
      <segment>
        <source>part.name.placeholder</source>
        <target>z.B. BC547</target>
      </segment>
    </unit>
    <unit id="SDbrzIT" name="entity.edit.not_selectable">
      <notes>
        <note priority="1">obsolete</note>
        <note category="state" priority="1">obsolete</note>
      </notes>
      <segment>
        <source>entity.edit.not_selectable</source>
        <target>Nicht auswählbar</target>
      </segment>
    </unit>
    <unit id="5aUSkZz" name="entity.edit.not_selectable.help">
      <notes>
        <note priority="1">obsolete</note>
        <note category="state" priority="1">obsolete</note>
      </notes>
      <segment>
        <source>entity.edit.not_selectable.help</source>
        <target>Wenn diese Option aktiviert ist, dann kann dieses Element keinem Bauteil als Eigenschaft zugewiesen werden. Hilfreich z.B. wenn dieses Element nur der reinen Sortierung dienen soll.</target>
      </segment>
    </unit>
    <unit id="en0DwC3" name="bbcode.hint">
      <notes>
        <note priority="1">obsolete</note>
        <note category="state" priority="1">obsolete</note>
      </notes>
      <segment>
        <source>bbcode.hint</source>
        <target>Hier kann BBCode verwendet werden (z.B. [b]Fett[/b])</target>
      </segment>
    </unit>
    <unit id="Q5hCjzL" name="entity.create">
      <notes>
        <note priority="1">obsolete</note>
        <note category="state" priority="1">obsolete</note>
      </notes>
      <segment>
        <source>entity.create</source>
        <target>Element anlegen</target>
      </segment>
    </unit>
    <unit id="bBoYWyf" name="entity.edit.save">
      <notes>
        <note priority="1">obsolete</note>
        <note category="state" priority="1">obsolete</note>
      </notes>
      <segment>
        <source>entity.edit.save</source>
        <target>Speichern</target>
      </segment>
    </unit>
    <unit id="HeL2lAW" name="category.edit.disable_footprints">
      <notes>
        <note priority="1">obsolete</note>
        <note category="state" priority="1">obsolete</note>
      </notes>
      <segment>
        <source>category.edit.disable_footprints</source>
        <target>Deaktiviere Footprints</target>
      </segment>
    </unit>
    <unit id="lpS1zKs" name="category.edit.disable_footprints.help">
      <notes>
        <note priority="1">obsolete</note>
        <note category="state" priority="1">obsolete</note>
      </notes>
      <segment>
        <source>category.edit.disable_footprints.help</source>
        <target>Wenn diese Option aktiviert ist, ist die Footprint Eigenschaft für alle Bauteile in dieser Kategorie, deaktiviert.</target>
      </segment>
    </unit>
    <unit id="1w_nFL7" name="category.edit.disable_manufacturers">
      <notes>
        <note priority="1">obsolete</note>
        <note category="state" priority="1">obsolete</note>
      </notes>
      <segment>
        <source>category.edit.disable_manufacturers</source>
        <target>Deaktiviere Hersteller</target>
      </segment>
    </unit>
    <unit id="tNK6Sfl" name="category.edit.disable_manufacturers.help">
      <notes>
        <note priority="1">obsolete</note>
        <note category="state" priority="1">obsolete</note>
      </notes>
      <segment>
        <source>category.edit.disable_manufacturers.help</source>
        <target>Wenn diese Option aktiviert ist, ist die Hersteller Eigenschaft für alle Bauteile in dieser Kategorie, deaktiviert.</target>
      </segment>
    </unit>
    <unit id="HOZICfA" name="category.edit.disable_autodatasheets">
      <notes>
        <note priority="1">obsolete</note>
        <note category="state" priority="1">obsolete</note>
      </notes>
      <segment>
        <source>category.edit.disable_autodatasheets</source>
        <target>Deaktiviere Automatische Datenblatt links</target>
      </segment>
    </unit>
    <unit id="5HWLQAL" name="category.edit.disable_autodatasheets.help">
      <notes>
        <note priority="1">obsolete</note>
        <note category="state" priority="1">obsolete</note>
      </notes>
      <segment>
        <source>category.edit.disable_autodatasheets.help</source>
        <target>Wenn diese Option aktiviert ist, werden für Bauteile mit dieser Kategorie keine automatischen Datenblattlinks erzeugt.</target>
      </segment>
    </unit>
    <unit id="lfFBz4D" name="category.edit.disable_properties">
      <notes>
        <note priority="1">obsolete</note>
        <note category="state" priority="1">obsolete</note>
      </notes>
      <segment>
        <source>category.edit.disable_properties</source>
        <target>Deaktiviere Eigenschaften</target>
      </segment>
    </unit>
    <unit id="gu7SqNR" name="category.edit.disable_properties.help">
      <notes>
        <note priority="1">obsolete</note>
        <note category="state" priority="1">obsolete</note>
      </notes>
      <segment>
        <source>category.edit.disable_properties.help</source>
        <target>Wenn diese Option aktiviert ist, sind die Bauteileeigenschaften für alle Bauteile in dieser Kategorie, deaktiviert.</target>
      </segment>
    </unit>
    <unit id="0FP6XeT" name="category.edit.partname_hint">
      <notes>
        <note priority="1">obsolete</note>
        <note category="state" priority="1">obsolete</note>
      </notes>
      <segment>
        <source>category.edit.partname_hint</source>
        <target>Namenshinweis</target>
      </segment>
    </unit>
    <unit id="BG4G_f9" name="category.edit.partname_hint.placeholder">
      <notes>
        <note priority="1">obsolete</note>
        <note category="state" priority="1">obsolete</note>
      </notes>
      <segment>
        <source>category.edit.partname_hint.placeholder</source>
        <target>z.B. 100nF</target>
      </segment>
    </unit>
    <unit id="LbTbeDm" name="category.edit.partname_regex">
      <notes>
        <note priority="1">obsolete</note>
        <note category="state" priority="1">obsolete</note>
      </notes>
      <segment>
        <source>category.edit.partname_regex</source>
        <target>Namensfilter</target>
      </segment>
    </unit>
    <unit id="UH78POJ" name="category.edit.default_description">
      <notes>
        <note priority="1">obsolete</note>
        <note category="state" priority="1">obsolete</note>
      </notes>
      <segment>
        <source>category.edit.default_description</source>
        <target>Standard Beschreibung</target>
      </segment>
    </unit>
    <unit id="8hlqVRs" name="category.edit.default_description.placeholder">
      <notes>
        <note priority="1">obsolete</note>
        <note category="state" priority="1">obsolete</note>
      </notes>
      <segment>
        <source>category.edit.default_description.placeholder</source>
        <target>z.B. Kondensator, 10mmx10mm, SMD</target>
      </segment>
    </unit>
    <unit id="QMPrbSY" name="category.edit.default_comment">
      <notes>
        <note priority="1">obsolete</note>
        <note category="state" priority="1">obsolete</note>
      </notes>
      <segment>
        <source>category.edit.default_comment</source>
        <target>Standard Kommentar</target>
      </segment>
    </unit>
    <unit id="KN33Vgx" name="company.edit.address">
      <notes>
        <note priority="1">obsolete</note>
        <note category="state" priority="1">obsolete</note>
      </notes>
      <segment>
        <source>company.edit.address</source>
        <target>Anschrift</target>
      </segment>
    </unit>
    <unit id="AMjZLA3" name="company.edit.address.placeholder">
      <notes>
        <note priority="1">obsolete</note>
        <note category="state" priority="1">obsolete</note>
      </notes>
      <segment>
        <source>company.edit.address.placeholder</source>
        <target>Musterstraße 314
31415 Beispielhausen</target>
      </segment>
    </unit>
    <unit id="WoyE_3B" name="company.edit.phone_number">
      <notes>
        <note priority="1">obsolete</note>
        <note category="state" priority="1">obsolete</note>
      </notes>
      <segment>
        <source>company.edit.phone_number</source>
        <target>Telefonnummer</target>
      </segment>
    </unit>
    <unit id="VSMS9Jw" name="company.edit.phone_number.placeholder">
      <notes>
        <note priority="1">obsolete</note>
        <note category="state" priority="1">obsolete</note>
      </notes>
      <segment>
        <source>company.edit.phone_number.placeholder</source>
        <target>+49 12345 6789</target>
      </segment>
    </unit>
    <unit id="khUB2so" name="company.edit.fax_number">
      <notes>
        <note priority="1">obsolete</note>
        <note category="state" priority="1">obsolete</note>
      </notes>
      <segment>
        <source>company.edit.fax_number</source>
        <target>Faxnummer</target>
      </segment>
    </unit>
    <unit id="63TXMfg" name="company.edit.email">
      <notes>
        <note priority="1">obsolete</note>
        <note category="state" priority="1">obsolete</note>
      </notes>
      <segment>
        <source>company.edit.email</source>
        <target>Email Addresse</target>
      </segment>
    </unit>
    <unit id="vTq5HxO" name="company.edit.email.placeholder">
      <notes>
        <note priority="1">obsolete</note>
        <note category="state" priority="1">obsolete</note>
      </notes>
      <segment>
        <source>company.edit.email.placeholder</source>
        <target>contact@foo.bar</target>
      </segment>
    </unit>
    <unit id="jv3fl1U" name="company.edit.website">
      <notes>
        <note priority="1">obsolete</note>
        <note category="state" priority="1">obsolete</note>
      </notes>
      <segment>
        <source>company.edit.website</source>
        <target>Website</target>
      </segment>
    </unit>
    <unit id="fCwuIQc" name="company.edit.website.placeholder">
      <notes>
        <note priority="1">obsolete</note>
        <note category="state" priority="1">obsolete</note>
      </notes>
      <segment>
        <source>company.edit.website.placeholder</source>
        <target>https://www.foo.bar</target>
      </segment>
    </unit>
    <unit id="l4BUu.S" name="company.edit.auto_product_url">
      <notes>
        <note priority="1">obsolete</note>
        <note category="state" priority="1">obsolete</note>
      </notes>
      <segment>
        <source>company.edit.auto_product_url</source>
        <target>Produkt URL</target>
      </segment>
    </unit>
    <unit id="UaJhZGe" name="company.edit.auto_product_url.help">
      <notes>
        <note priority="1">obsolete</note>
        <note category="state" priority="1">obsolete</note>
      </notes>
      <segment>
        <source>company.edit.auto_product_url.help</source>
        <target>Wenn diese URL gesetzt ist, wird sie benutzt um die URL eines Bauteils auf der Website des Herstellers zu erzeugen. Dabei wird %PARTNR% mit der Bestellnummer ersetzt.</target>
      </segment>
    </unit>
    <unit id="22S3ulf" name="company.edit.auto_product_url.placeholder">
      <notes>
        <note priority="1">obsolete</note>
        <note category="state" priority="1">obsolete</note>
      </notes>
      <segment>
        <source>company.edit.auto_product_url.placeholder</source>
        <target>https://foo.bar/product/%PARTNR%</target>
      </segment>
    </unit>
    <unit id="NZUfSAR" name="currency.edit.iso_code">
      <notes>
        <note priority="1">obsolete</note>
        <note category="state" priority="1">obsolete</note>
      </notes>
      <segment>
        <source>currency.edit.iso_code</source>
        <target>ISO Code</target>
      </segment>
    </unit>
    <unit id="9YIkqmF" name="currency.edit.exchange_rate">
      <notes>
        <note priority="1">obsolete</note>
        <note category="state" priority="1">obsolete</note>
      </notes>
      <segment>
        <source>currency.edit.exchange_rate</source>
        <target>Wechselkurs</target>
      </segment>
    </unit>
    <unit id="n496LjY" name="footprint.edit.3d_model">
      <notes>
        <note priority="1">obsolete</note>
        <note category="state" priority="1">obsolete</note>
      </notes>
      <segment>
        <source>footprint.edit.3d_model</source>
        <target>3D Modell</target>
      </segment>
    </unit>
    <unit id="bxMaU3Y" name="mass_creation.lines">
      <notes>
        <note priority="1">obsolete</note>
        <note category="state" priority="1">obsolete</note>
      </notes>
      <segment>
        <source>mass_creation.lines</source>
        <target>Eingabe</target>
      </segment>
    </unit>
    <unit id="nIwyuSG" name="mass_creation.lines.placeholder">
      <notes>
        <note priority="1">obsolete</note>
        <note category="state" priority="1">obsolete</note>
      </notes>
      <segment>
        <source>mass_creation.lines.placeholder</source>
        <target>Element 1
Element 2
Element 3</target>
      </segment>
    </unit>
    <unit id="yOi8.bI" name="entity.mass_creation.btn">
      <notes>
        <note priority="1">obsolete</note>
        <note category="state" priority="1">obsolete</note>
      </notes>
      <segment>
        <source>entity.mass_creation.btn</source>
        <target>Anlegen</target>
      </segment>
    </unit>
    <unit id="oqwo_n5" name="measurement_unit.edit.is_integer">
      <notes>
        <note priority="1">obsolete</note>
        <note category="state" priority="1">obsolete</note>
      </notes>
      <segment>
        <source>measurement_unit.edit.is_integer</source>
        <target>Ganzzahlig</target>
      </segment>
    </unit>
    <unit id="ks8LoMb" name="measurement_unit.edit.is_integer.help">
      <notes>
        <note priority="1">obsolete</note>
        <note category="state" priority="1">obsolete</note>
      </notes>
      <segment>
        <source>measurement_unit.edit.is_integer.help</source>
        <target>Wenn diese Option aktiviert ist, werden alle Mengen in dieser Einheit auf ganze Zahlen gerundet.</target>
      </segment>
    </unit>
    <unit id=".TAAW6t" name="measurement_unit.edit.use_si_prefix">
      <notes>
        <note priority="1">obsolete</note>
        <note category="state" priority="1">obsolete</note>
      </notes>
      <segment>
        <source>measurement_unit.edit.use_si_prefix</source>
        <target>Benutze SI Prefixe</target>
      </segment>
    </unit>
    <unit id="EZh.nn7" name="measurement_unit.edit.use_si_prefix.help">
      <notes>
        <note priority="1">obsolete</note>
        <note category="state" priority="1">obsolete</note>
      </notes>
      <segment>
        <source>measurement_unit.edit.use_si_prefix.help</source>
        <target>Wenn diese Option aktiviert ist, werden bei Ausgabe der Zahlen SI Prefixe benutzt (z.B. 1,2kg anstatt 1200g)</target>
      </segment>
    </unit>
    <unit id="zha3lRe" name="measurement_unit.edit.unit_symbol">
      <notes>
        <note priority="1">obsolete</note>
        <note category="state" priority="1">obsolete</note>
      </notes>
      <segment>
        <source>measurement_unit.edit.unit_symbol</source>
        <target>Einheitensymbol</target>
      </segment>
    </unit>
    <unit id="AxSvu9V" name="measurement_unit.edit.unit_symbol.placeholder">
      <notes>
        <note priority="1">obsolete</note>
        <note category="state" priority="1">obsolete</note>
      </notes>
      <segment>
        <source>measurement_unit.edit.unit_symbol.placeholder</source>
        <target>z.B. m</target>
      </segment>
    </unit>
    <unit id="L68lNgx" name="storelocation.edit.is_full.label">
      <notes>
        <note priority="1">obsolete</note>
        <note category="state" priority="1">obsolete</note>
      </notes>
      <segment>
        <source>storelocation.edit.is_full.label</source>
        <target>Lagerort voll</target>
      </segment>
    </unit>
    <unit id="dsw_ivP" name="storelocation.edit.is_full.help">
      <notes>
        <note priority="1">obsolete</note>
        <note category="state" priority="1">obsolete</note>
      </notes>
      <segment>
        <source>storelocation.edit.is_full.help</source>
        <target>Wenn diese Option aktiviert ist, ist es weder möglich neue Bauteile zu diesem Lagerort hinzuzufügen, noch die Anzahl bereits vorhandener Bauteile zu erhöhen.</target>
      </segment>
    </unit>
    <unit id="jenFqgq" name="storelocation.limit_to_existing.label">
      <notes>
        <note priority="1">obsolete</note>
        <note category="state" priority="1">obsolete</note>
      </notes>
      <segment>
        <source>storelocation.limit_to_existing.label</source>
        <target>Nur bestehende Bauteile</target>
      </segment>
    </unit>
    <unit id="ftawtbm" name="storelocation.limit_to_existing.help">
      <notes>
        <note priority="1">obsolete</note>
        <note category="state" priority="1">obsolete</note>
      </notes>
      <segment>
        <source>storelocation.limit_to_existing.help</source>
        <target>Wenn diese Option aktiv ist, ist es nicht möglich neue Bauteile zu diesem Lagerort hinzuzufügen, es ist aber möglich die Anzahl bereits vorhandener Bauteile zu erhöhen.</target>
      </segment>
    </unit>
    <unit id="1DWk7ny" name="storelocation.only_single_part.label">
      <notes>
        <note priority="1">obsolete</note>
        <note category="state" priority="1">obsolete</note>
      </notes>
      <segment>
        <source>storelocation.only_single_part.label</source>
        <target>Nur ein ein Bauteil</target>
      </segment>
    </unit>
    <unit id="np0unjZ" name="storelocation.only_single_part.help">
      <notes>
        <note priority="1">obsolete</note>
        <note category="state" priority="1">obsolete</note>
      </notes>
      <segment>
        <source>storelocation.only_single_part.help</source>
        <target>Wenn diese Option aktiviert ist, kann dieser Lagerort nur ein einzelnes Bauteil aber in beliebiger Menge fassen. Hilfreich für kleine SMD Fächer oder Feeder.</target>
      </segment>
    </unit>
    <unit id="AE1UiRe" name="storelocation.storage_type.label">
      <notes>
        <note priority="1">obsolete</note>
        <note category="state" priority="1">obsolete</note>
      </notes>
      <segment>
        <source>storelocation.storage_type.label</source>
        <target>Lagertyp</target>
      </segment>
    </unit>
    <unit id="3UBRYaM" name="storelocation.storage_type.help">
      <notes>
        <note priority="1">obsolete</note>
        <note category="state" priority="1">obsolete</note>
      </notes>
      <segment>
        <source>storelocation.storage_type.help</source>
        <target>Hier kann eine Maßeinheit gewählt werden, die ein Bauteil haben muss, damit es in diesem Lagerort gelagert werden kann.</target>
      </segment>
    </unit>
    <unit id="xBJM0.O" name="supplier.edit.default_currency">
      <notes>
        <note priority="1">obsolete</note>
        <note category="state" priority="1">obsolete</note>
      </notes>
      <segment>
        <source>supplier.edit.default_currency</source>
        <target>Standardwährung</target>
      </segment>
    </unit>
    <unit id="9o2s0eF" name="supplier.shipping_costs.label">
      <notes>
        <note priority="1">obsolete</note>
        <note category="state" priority="1">obsolete</note>
      </notes>
      <segment>
        <source>supplier.shipping_costs.label</source>
        <target>Versandkosten</target>
      </segment>
    </unit>
    <unit id="sG3lwwH" name="user.username.placeholder">
      <notes>
        <note priority="1">obsolete</note>
        <note category="state" priority="1">obsolete</note>
      </notes>
      <segment>
        <source>user.username.placeholder</source>
        <target>z.B. m.muster</target>
      </segment>
    </unit>
    <unit id="birjZUl" name="user.firstName.placeholder">
      <notes>
        <note priority="1">obsolete</note>
        <note category="state" priority="1">obsolete</note>
      </notes>
      <segment>
        <source>user.firstName.placeholder</source>
        <target>z.B. Max</target>
      </segment>
    </unit>
    <unit id="Z9pc7NJ" name="user.lastName.placeholder">
      <notes>
        <note priority="1">obsolete</note>
        <note category="state" priority="1">obsolete</note>
      </notes>
      <segment>
        <source>user.lastName.placeholder</source>
        <target>z.B. Muster</target>
      </segment>
    </unit>
    <unit id="VLB.yla" name="user.email.placeholder">
      <notes>
        <note priority="1">obsolete</note>
        <note category="state" priority="1">obsolete</note>
      </notes>
      <segment>
        <source>user.email.placeholder</source>
        <target>z.B. m.muster@ecorp.com</target>
      </segment>
    </unit>
    <unit id="UjUjKNF" name="user.department.placeholder">
      <notes>
        <note priority="1">obsolete</note>
        <note category="state" priority="1">obsolete</note>
      </notes>
      <segment>
        <source>user.department.placeholder</source>
        <target>z.B. Entwicklung</target>
      </segment>
    </unit>
    <unit id="C65DPNY" name="user.settings.pw_new.label">
      <notes>
        <note priority="1">obsolete</note>
        <note category="state" priority="1">obsolete</note>
      </notes>
      <segment>
        <source>user.settings.pw_new.label</source>
        <target>Neues Passwort</target>
      </segment>
    </unit>
    <unit id="isiBSF3" name="user.settings.pw_confirm.label">
      <notes>
        <note priority="1">obsolete</note>
        <note category="state" priority="1">obsolete</note>
      </notes>
      <segment>
        <source>user.settings.pw_confirm.label</source>
        <target>Neues Passwort bestätigen</target>
      </segment>
    </unit>
    <unit id="coDk7Mi" name="user.edit.needs_pw_change">
      <notes>
        <note priority="1">obsolete</note>
        <note category="state" priority="1">obsolete</note>
      </notes>
      <segment>
        <source>user.edit.needs_pw_change</source>
        <target>Nutzer muss Passwort ändern</target>
      </segment>
    </unit>
    <unit id="aU6FQLf" name="user.edit.user_disabled">
      <notes>
        <note priority="1">obsolete</note>
        <note category="state" priority="1">obsolete</note>
      </notes>
      <segment>
        <source>user.edit.user_disabled</source>
        <target>Benutzer deaktiviert (kein Login möglich)</target>
      </segment>
    </unit>
    <unit id="zPJhxi6" name="user.create">
      <notes>
        <note priority="1">obsolete</note>
        <note category="state" priority="1">obsolete</note>
      </notes>
      <segment>
        <source>user.create</source>
        <target>Benutzer anlegen</target>
      </segment>
    </unit>
    <unit id="SxI0Jji" name="user.edit.save">
      <notes>
        <note priority="1">obsolete</note>
        <note category="state" priority="1">obsolete</note>
      </notes>
      <segment>
        <source>user.edit.save</source>
        <target>Speichern</target>
      </segment>
    </unit>
    <unit id="oGnU8Jt" name="entity.edit.reset">
      <notes>
        <note priority="1">obsolete</note>
        <note category="state" priority="1">obsolete</note>
      </notes>
      <segment>
        <source>entity.edit.reset</source>
        <target>Änderungen verwerfen</target>
      </segment>
    </unit>
    <unit id="eG9UnaY" name="part.withdraw.caption:">
      <notes>
        <note priority="1">templates\Parts\show_part_info.html.twig:161</note>
        <note priority="1">obsolete</note>
        <note category="state" priority="1">obsolete</note>
      </notes>
      <segment>
        <source>part.withdraw.caption:</source>
        <target>Bauteile entnehmen:</target>
      </segment>
    </unit>
    <unit id="7TiUzGF" name="part.withdraw.btn">
      <notes>
        <note priority="1">templates\Parts\show_part_info.html.twig:166</note>
        <note priority="1">obsolete</note>
        <note category="state" priority="1">obsolete</note>
      </notes>
      <segment>
        <source>part.withdraw.btn</source>
        <target>Entnehmen</target>
      </segment>
    </unit>
    <unit id="RVKdVNt" name="part.withdraw.comment:">
      <notes>
        <note priority="1">templates\Parts\show_part_info.html.twig:171</note>
        <note priority="1">obsolete</note>
        <note category="state" priority="1">obsolete</note>
      </notes>
      <segment>
        <source>part.withdraw.comment:</source>
        <target>Kommentar/Zweck</target>
      </segment>
    </unit>
    <unit id="kXcojTi" name="part.add.caption">
      <notes>
        <note priority="1">templates\Parts\show_part_info.html.twig:189</note>
        <note priority="1">obsolete</note>
        <note category="state" priority="1">obsolete</note>
      </notes>
      <segment>
        <source>part.add.caption</source>
        <target>Bauteil hinzufügen</target>
      </segment>
    </unit>
    <unit id="rYoCVp9" name="part.add.btn">
      <notes>
        <note priority="1">templates\Parts\show_part_info.html.twig:194</note>
        <note priority="1">obsolete</note>
        <note category="state" priority="1">obsolete</note>
      </notes>
      <segment>
        <source>part.add.btn</source>
        <target>Hinzufügen</target>
      </segment>
    </unit>
    <unit id="4CUEJg5" name="part.add.comment">
      <notes>
        <note priority="1">templates\Parts\show_part_info.html.twig:199</note>
        <note priority="1">obsolete</note>
        <note category="state" priority="1">obsolete</note>
      </notes>
      <segment>
        <source>part.add.comment</source>
        <target>Kommentar/Zweck</target>
      </segment>
    </unit>
    <unit id="zIFsIyd" name="admin.comment">
      <notes>
        <note priority="1">templates\AdminPages\CompanyAdminBase.html.twig:15</note>
        <note priority="1">obsolete</note>
        <note category="state" priority="1">obsolete</note>
      </notes>
      <segment>
        <source>admin.comment</source>
        <target>Kommentar</target>
      </segment>
    </unit>
    <unit id="74zmrRr" name="manufacturer_url.label">
      <notes>
        <note priority="1">src\Form\PartType.php:83</note>
        <note priority="1">obsolete</note>
        <note category="state" priority="1">obsolete</note>
      </notes>
      <segment>
        <source>manufacturer_url.label</source>
        <target>Herstellerlink</target>
      </segment>
    </unit>
    <unit id="8QVpbd0" name="part.description.placeholder">
      <notes>
        <note priority="1">src\Form\PartType.php:66</note>
        <note priority="1">obsolete</note>
        <note category="state" priority="1">obsolete</note>
      </notes>
      <segment>
        <source>part.description.placeholder</source>
        <target>z.B. NPN 45V 0,1A 0,5W</target>
      </segment>
    </unit>
    <unit id="w_lfSsB" name="part.instock.placeholder">
      <notes>
        <note priority="1">src\Form\PartType.php:69</note>
        <note priority="1">obsolete</note>
        <note category="state" priority="1">obsolete</note>
      </notes>
      <segment>
        <source>part.instock.placeholder</source>
        <target>z.B. 12</target>
      </segment>
    </unit>
    <unit id="58zdDWF" name="part.mininstock.placeholder">
      <notes>
        <note priority="1">src\Form\PartType.php:72</note>
        <note priority="1">obsolete</note>
        <note category="state" priority="1">obsolete</note>
      </notes>
      <segment>
        <source>part.mininstock.placeholder</source>
        <target>z.B. 10</target>
      </segment>
    </unit>
    <unit id="gAFUu2a" name="homepage.basedOn">
      <notes>
        <note priority="1">obsolete</note>
        <note category="state" priority="1">obsolete</note>
      </notes>
      <segment>
        <source>homepage.basedOn</source>
        <target>basierend auf Arbeit von</target>
      </segment>
    </unit>
    <unit id="PlY3xmo" name="homepage.others">
      <notes>
        <note priority="1">obsolete</note>
        <note category="state" priority="1">obsolete</note>
      </notes>
      <segment>
        <source>homepage.others</source>
        <target>und anderen</target>
      </segment>
    </unit>
    <unit id="cpRdMwo" name="part.order.price_per">
      <notes>
        <note priority="1">obsolete</note>
        <note category="state" priority="1">obsolete</note>
      </notes>
      <segment>
        <source>part.order.price_per</source>
        <target>pro</target>
      </segment>
    </unit>
    <unit id="1n22zD9" name="part.withdraw.caption">
      <notes>
        <note priority="1">obsolete</note>
        <note category="state" priority="1">obsolete</note>
      </notes>
      <segment>
        <source>part.withdraw.caption</source>
        <target>Bauteile entnehmen</target>
      </segment>
    </unit>
    <unit id="pVVBLyB" name="datatable.datatable.lengthMenu">
      <notes>
        <note priority="1">obsolete</note>
        <note category="state" priority="1">obsolete</note>
      </notes>
      <segment>
        <source>datatable.datatable.lengthMenu</source>
        <target>_MENU_</target>
      </segment>
    </unit>
    <unit id="P.GFwjI" name="perm.group.parts">
      <notes>
        <note priority="1">obsolete</note>
        <note category="state" priority="1">obsolete</note>
      </notes>
      <segment>
        <source>perm.group.parts</source>
        <target>Bauteile</target>
      </segment>
    </unit>
    <unit id="WLb5wES" name="perm.group.structures">
      <notes>
        <note priority="1">obsolete</note>
        <note category="state" priority="1">obsolete</note>
      </notes>
      <segment>
        <source>perm.group.structures</source>
        <target>Datenstrukturen</target>
      </segment>
    </unit>
    <unit id="ziA7M4Z" name="perm.group.system">
      <notes>
        <note priority="1">obsolete</note>
        <note category="state" priority="1">obsolete</note>
      </notes>
      <segment>
        <source>perm.group.system</source>
        <target>System</target>
      </segment>
    </unit>
    <unit id="qPM1wy5" name="perm.parts">
      <notes>
        <note priority="1">obsolete</note>
        <note category="state" priority="1">obsolete</note>
      </notes>
      <segment>
        <source>perm.parts</source>
        <target>Allgemein</target>
      </segment>
    </unit>
    <unit id="eeUmOBN" name="perm.read">
      <notes>
        <note priority="1">obsolete</note>
        <note category="state" priority="1">obsolete</note>
      </notes>
      <segment>
        <source>perm.read</source>
        <target>Anzeigen</target>
      </segment>
    </unit>
    <unit id="lMypPBw" name="perm.edit">
      <notes>
        <note priority="1">obsolete</note>
        <note category="state" priority="1">obsolete</note>
      </notes>
      <segment>
        <source>perm.edit</source>
        <target>Bearbeiten</target>
      </segment>
    </unit>
    <unit id="d8mILUm" name="perm.create">
      <notes>
        <note priority="1">obsolete</note>
        <note category="state" priority="1">obsolete</note>
      </notes>
      <segment>
        <source>perm.create</source>
        <target>Anlegen</target>
      </segment>
    </unit>
    <unit id="cPI6oKn" name="perm.part.move">
      <notes>
        <note priority="1">obsolete</note>
        <note category="state" priority="1">obsolete</note>
      </notes>
      <segment>
        <source>perm.part.move</source>
        <target>Kategorie verändern</target>
      </segment>
    </unit>
    <unit id="oCKKcDZ" name="perm.delete">
      <notes>
        <note priority="1">obsolete</note>
        <note category="state" priority="1">obsolete</note>
      </notes>
      <segment>
        <source>perm.delete</source>
        <target>Löschen</target>
      </segment>
    </unit>
    <unit id="blHcQm6" name="perm.part.search">
      <notes>
        <note priority="1">obsolete</note>
        <note category="state" priority="1">obsolete</note>
      </notes>
      <segment>
        <source>perm.part.search</source>
        <target>Suchen</target>
      </segment>
    </unit>
    <unit id="YaLEthp" name="perm.part.all_parts">
      <notes>
        <note priority="1">obsolete</note>
        <note category="state" priority="1">obsolete</note>
      </notes>
      <segment>
        <source>perm.part.all_parts</source>
        <target>Alle Bauteile auflisten</target>
      </segment>
    </unit>
    <unit id="QTbFLlT" name="perm.part.no_price_parts">
      <notes>
        <note priority="1">obsolete</note>
        <note category="state" priority="1">obsolete</note>
      </notes>
      <segment>
        <source>perm.part.no_price_parts</source>
        <target>Teile ohne Preis auflisten</target>
      </segment>
    </unit>
    <unit id="ym76SPS" name="perm.part.obsolete_parts">
      <notes>
        <note priority="1">obsolete</note>
        <note category="state" priority="1">obsolete</note>
      </notes>
      <segment>
        <source>perm.part.obsolete_parts</source>
        <target>Obsolete Teile auflisten</target>
      </segment>
    </unit>
    <unit id="juT_zEM" name="perm.part.unknown_instock_parts">
      <notes>
        <note priority="1">obsolete</note>
        <note category="state" priority="1">obsolete</note>
      </notes>
      <segment>
        <source>perm.part.unknown_instock_parts</source>
        <target>Bauteile mit unbekanntem Bestand auflisten</target>
      </segment>
    </unit>
    <unit id="NiOXKwC" name="perm.part.change_favorite">
      <notes>
        <note priority="1">obsolete</note>
        <note category="state" priority="1">obsolete</note>
      </notes>
      <segment>
        <source>perm.part.change_favorite</source>
        <target>Favoritenstatus ändern</target>
      </segment>
    </unit>
    <unit id="TXG_vef" name="perm.part.show_favorite">
      <notes>
        <note priority="1">obsolete</note>
        <note category="state" priority="1">obsolete</note>
      </notes>
      <segment>
        <source>perm.part.show_favorite</source>
        <target>Favoriten anzeigen</target>
      </segment>
    </unit>
    <unit id="GMNxlDb" name="perm.part.show_last_edit_parts">
      <notes>
        <note priority="1">obsolete</note>
        <note category="state" priority="1">obsolete</note>
      </notes>
      <segment>
        <source>perm.part.show_last_edit_parts</source>
        <target>Zeige zuletzt bearbeitete/hinzugefügte Bauteile</target>
      </segment>
    </unit>
    <unit id="7C4wYps" name="perm.part.show_users">
      <notes>
        <note priority="1">obsolete</note>
        <note category="state" priority="1">obsolete</note>
      </notes>
      <segment>
        <source>perm.part.show_users</source>
        <target>Letzten bearbeitenden Nutzer anzeigen</target>
      </segment>
    </unit>
    <unit id="IOXC4wr" name="perm.part.show_history">
      <notes>
        <note priority="1">obsolete</note>
        <note category="state" priority="1">obsolete</note>
      </notes>
      <segment>
        <source>perm.part.show_history</source>
        <target>Historie anzeigen</target>
      </segment>
    </unit>
    <unit id="JnfedoQ" name="perm.part.name">
      <notes>
        <note priority="1">obsolete</note>
        <note category="state" priority="1">obsolete</note>
      </notes>
      <segment>
        <source>perm.part.name</source>
        <target>Name</target>
      </segment>
    </unit>
    <unit id="5a.KkeU" name="perm.part.description">
      <notes>
        <note priority="1">obsolete</note>
        <note category="state" priority="1">obsolete</note>
      </notes>
      <segment>
        <source>perm.part.description</source>
        <target>Beschreibung</target>
      </segment>
    </unit>
    <unit id="zLUHVDn" name="perm.part.instock">
      <notes>
        <note priority="1">obsolete</note>
        <note category="state" priority="1">obsolete</note>
      </notes>
      <segment>
        <source>perm.part.instock</source>
        <target>Vorhanden</target>
      </segment>
    </unit>
    <unit id="0woqdF9" name="perm.part.mininstock">
      <notes>
        <note priority="1">obsolete</note>
        <note category="state" priority="1">obsolete</note>
      </notes>
      <segment>
        <source>perm.part.mininstock</source>
        <target>Min. Bestand</target>
      </segment>
    </unit>
    <unit id="IXHxTEP" name="perm.part.comment">
      <notes>
        <note priority="1">obsolete</note>
        <note category="state" priority="1">obsolete</note>
      </notes>
      <segment>
        <source>perm.part.comment</source>
        <target>Kommentar</target>
      </segment>
    </unit>
    <unit id="B_OF7Kn" name="perm.part.storelocation">
      <notes>
        <note priority="1">obsolete</note>
        <note category="state" priority="1">obsolete</note>
      </notes>
      <segment>
        <source>perm.part.storelocation</source>
        <target>Lagerort</target>
      </segment>
    </unit>
    <unit id="yPQiYsi" name="perm.part.manufacturer">
      <notes>
        <note priority="1">obsolete</note>
        <note category="state" priority="1">obsolete</note>
      </notes>
      <segment>
        <source>perm.part.manufacturer</source>
        <target>Hersteller</target>
      </segment>
    </unit>
    <unit id="L2pl0H1" name="perm.part.orderdetails">
      <notes>
        <note priority="1">obsolete</note>
        <note category="state" priority="1">obsolete</note>
      </notes>
      <segment>
        <source>perm.part.orderdetails</source>
        <target>Bestellinformationen</target>
      </segment>
    </unit>
    <unit id="4CedmDv" name="perm.part.prices">
      <notes>
        <note priority="1">obsolete</note>
        <note category="state" priority="1">obsolete</note>
      </notes>
      <segment>
        <source>perm.part.prices</source>
        <target>Preise</target>
      </segment>
    </unit>
    <unit id="3.LGmWy" name="perm.part.attachments">
      <notes>
        <note priority="1">obsolete</note>
        <note category="state" priority="1">obsolete</note>
      </notes>
      <segment>
        <source>perm.part.attachments</source>
        <target>Dateianhänge</target>
      </segment>
    </unit>
    <unit id="VkclZwf" name="perm.part.order">
      <notes>
        <note priority="1">obsolete</note>
        <note category="state" priority="1">obsolete</note>
      </notes>
      <segment>
        <source>perm.part.order</source>
        <target>Bestellungen</target>
      </segment>
    </unit>
    <unit id="XPba.S5" name="perm.storelocations">
      <notes>
        <note priority="1">obsolete</note>
        <note category="state" priority="1">obsolete</note>
      </notes>
      <segment>
        <source>perm.storelocations</source>
        <target>Lagerorte</target>
      </segment>
    </unit>
    <unit id="1MkJQeq" name="perm.move">
      <notes>
        <note priority="1">obsolete</note>
        <note category="state" priority="1">obsolete</note>
      </notes>
      <segment>
        <source>perm.move</source>
        <target>Verschieben</target>
      </segment>
    </unit>
    <unit id="IRFIEMr" name="perm.list_parts">
      <notes>
        <note priority="1">obsolete</note>
        <note category="state" priority="1">obsolete</note>
      </notes>
      <segment>
        <source>perm.list_parts</source>
        <target>Teile auflisten</target>
      </segment>
    </unit>
    <unit id="h6Bzdt0" name="perm.part.footprints">
      <notes>
        <note priority="1">obsolete</note>
        <note category="state" priority="1">obsolete</note>
      </notes>
      <segment>
        <source>perm.part.footprints</source>
        <target>Footprints</target>
      </segment>
    </unit>
    <unit id="f6E.ER4" name="perm.part.categories">
      <notes>
        <note priority="1">obsolete</note>
        <note category="state" priority="1">obsolete</note>
      </notes>
      <segment>
        <source>perm.part.categories</source>
        <target>Kategorien</target>
      </segment>
    </unit>
    <unit id="yYWackl" name="perm.part.supplier">
      <notes>
        <note priority="1">obsolete</note>
        <note category="state" priority="1">obsolete</note>
      </notes>
      <segment>
        <source>perm.part.supplier</source>
        <target>Lieferanten</target>
      </segment>
    </unit>
    <unit id="_dwi_1Y" name="perm.part.manufacturers">
      <notes>
        <note priority="1">obsolete</note>
        <note category="state" priority="1">obsolete</note>
      </notes>
      <segment>
        <source>perm.part.manufacturers</source>
        <target>Hersteller</target>
      </segment>
    </unit>
    <unit id="5_k9ofl" name="perm.part.devices">
      <notes>
        <note priority="1">obsolete</note>
        <note category="state" priority="1">obsolete</note>
      </notes>
      <segment>
        <source>perm.part.devices</source>
        <target>Baugruppen</target>
      </segment>
    </unit>
    <unit id="hgZrqP_" name="perm.part.attachment_types">
      <notes>
        <note priority="1">obsolete</note>
        <note category="state" priority="1">obsolete</note>
      </notes>
      <segment>
        <source>perm.part.attachment_types</source>
        <target>Dateitypen</target>
      </segment>
    </unit>
    <unit id="BEdSmOu" name="perm.tools.import">
      <notes>
        <note priority="1">obsolete</note>
        <note category="state" priority="1">obsolete</note>
      </notes>
      <segment>
        <source>perm.tools.import</source>
        <target>Import</target>
      </segment>
    </unit>
    <unit id="PEyfknN" name="perm.tools.labels">
      <notes>
        <note priority="1">obsolete</note>
        <note category="state" priority="1">obsolete</note>
      </notes>
      <segment>
        <source>perm.tools.labels</source>
        <target>Labels</target>
      </segment>
    </unit>
    <unit id="fWusD07" name="perm.tools.calculator">
      <notes>
        <note priority="1">obsolete</note>
        <note category="state" priority="1">obsolete</note>
      </notes>
      <segment>
        <source>perm.tools.calculator</source>
        <target>Widerstandsrechner</target>
      </segment>
    </unit>
    <unit id="ripLPj1" name="perm.tools.footprints">
      <notes>
        <note priority="1">obsolete</note>
        <note category="state" priority="1">obsolete</note>
      </notes>
      <segment>
        <source>perm.tools.footprints</source>
        <target>Footprints</target>
      </segment>
    </unit>
    <unit id="1bNm4cw" name="perm.tools.ic_logos">
      <notes>
        <note priority="1">obsolete</note>
        <note category="state" priority="1">obsolete</note>
      </notes>
      <segment>
        <source>perm.tools.ic_logos</source>
        <target>IC-Logos</target>
      </segment>
    </unit>
    <unit id="soh_cnt" name="perm.tools.statistics">
      <notes>
        <note priority="1">obsolete</note>
        <note category="state" priority="1">obsolete</note>
      </notes>
      <segment>
        <source>perm.tools.statistics</source>
        <target>Statistik</target>
      </segment>
    </unit>
    <unit id="2r3a5MK" name="perm.edit_permissions">
      <notes>
        <note priority="1">obsolete</note>
        <note category="state" priority="1">obsolete</note>
      </notes>
      <segment>
        <source>perm.edit_permissions</source>
        <target>Berechtigungen ändern</target>
      </segment>
    </unit>
    <unit id="dURrIXD" name="perm.users.edit_user_name">
      <notes>
        <note priority="1">obsolete</note>
        <note category="state" priority="1">obsolete</note>
      </notes>
      <segment>
        <source>perm.users.edit_user_name</source>
        <target>Nutzernamen ändern</target>
      </segment>
    </unit>
    <unit id="w4ujxml" name="perm.users.edit_change_group">
      <notes>
        <note priority="1">obsolete</note>
        <note category="state" priority="1">obsolete</note>
      </notes>
      <segment>
        <source>perm.users.edit_change_group</source>
        <target>Gruppe ändern</target>
      </segment>
    </unit>
    <unit id="BBOEDsQ" name="perm.users.edit_infos">
      <notes>
        <note priority="1">obsolete</note>
        <note category="state" priority="1">obsolete</note>
      </notes>
      <segment>
        <source>perm.users.edit_infos</source>
        <target>Informationen ändern</target>
      </segment>
    </unit>
    <unit id="Q1NDQfs" name="perm.users.edit_permissions">
      <notes>
        <note priority="1">obsolete</note>
        <note category="state" priority="1">obsolete</note>
      </notes>
      <segment>
        <source>perm.users.edit_permissions</source>
        <target>Berechtigungen ändern</target>
      </segment>
    </unit>
    <unit id="d6eo3tF" name="perm.users.set_password">
      <notes>
        <note priority="1">obsolete</note>
        <note category="state" priority="1">obsolete</note>
      </notes>
      <segment>
        <source>perm.users.set_password</source>
        <target>Passwort ändern</target>
      </segment>
    </unit>
    <unit id="tJ6RatH" name="perm.users.change_user_settings">
      <notes>
        <note priority="1">obsolete</note>
        <note category="state" priority="1">obsolete</note>
      </notes>
      <segment>
        <source>perm.users.change_user_settings</source>
        <target>Benutzereinstellungen ändern</target>
      </segment>
    </unit>
    <unit id="X58DtVF" name="perm.database.see_status">
      <notes>
        <note priority="1">obsolete</note>
        <note category="state" priority="1">obsolete</note>
      </notes>
      <segment>
        <source>perm.database.see_status</source>
        <target>Status anzeigen</target>
      </segment>
    </unit>
    <unit id="1KSFyeg" name="perm.database.update_db">
      <notes>
        <note priority="1">obsolete</note>
        <note category="state" priority="1">obsolete</note>
      </notes>
      <segment>
        <source>perm.database.update_db</source>
        <target>Datenbank updaten</target>
      </segment>
    </unit>
    <unit id="7FNNcYZ" name="perm.database.read_db_settings">
      <notes>
        <note priority="1">obsolete</note>
        <note category="state" priority="1">obsolete</note>
      </notes>
      <segment>
        <source>perm.database.read_db_settings</source>
        <target>Einstellungen anzeigen</target>
      </segment>
    </unit>
    <unit id="ppPTck0" name="perm.database.write_db_settings">
      <notes>
        <note priority="1">obsolete</note>
        <note category="state" priority="1">obsolete</note>
      </notes>
      <segment>
        <source>perm.database.write_db_settings</source>
        <target>Einstellungen ändern</target>
      </segment>
    </unit>
    <unit id="h1iQLeD" name="perm.config.read_config">
      <notes>
        <note priority="1">obsolete</note>
        <note category="state" priority="1">obsolete</note>
      </notes>
      <segment>
        <source>perm.config.read_config</source>
        <target>Konfiguration anzeigen</target>
      </segment>
    </unit>
    <unit id="xnOnBUH" name="perm.config.edit_config">
      <notes>
        <note priority="1">obsolete</note>
        <note category="state" priority="1">obsolete</note>
      </notes>
      <segment>
        <source>perm.config.edit_config</source>
        <target>Konfiguration ändern</target>
      </segment>
    </unit>
    <unit id="soLL1gr" name="perm.config.server_info">
      <notes>
        <note priority="1">obsolete</note>
        <note category="state" priority="1">obsolete</note>
      </notes>
      <segment>
        <source>perm.config.server_info</source>
        <target>Server info</target>
      </segment>
    </unit>
    <unit id="P5OVHh2" name="perm.config.use_debug">
      <notes>
        <note priority="1">obsolete</note>
        <note category="state" priority="1">obsolete</note>
      </notes>
      <segment>
        <source>perm.config.use_debug</source>
        <target>Debugtools benutzen</target>
      </segment>
    </unit>
    <unit id="WsTnNCU" name="perm.show_logs">
      <notes>
        <note priority="1">obsolete</note>
        <note category="state" priority="1">obsolete</note>
      </notes>
      <segment>
        <source>perm.show_logs</source>
        <target>Logs anzeigen</target>
      </segment>
    </unit>
    <unit id="zvV9XS2" name="perm.delete_logs">
      <notes>
        <note priority="1">obsolete</note>
        <note category="state" priority="1">obsolete</note>
      </notes>
      <segment>
        <source>perm.delete_logs</source>
        <target>Logeinträge löschen</target>
      </segment>
    </unit>
    <unit id="aU9OJs5" name="perm.self.edit_infos">
      <notes>
        <note priority="1">obsolete</note>
        <note category="state" priority="1">obsolete</note>
      </notes>
      <segment>
        <source>perm.self.edit_infos</source>
        <target>Informationen ändern</target>
      </segment>
    </unit>
    <unit id="tn675bY" name="perm.self.edit_username">
      <notes>
        <note priority="1">obsolete</note>
        <note category="state" priority="1">obsolete</note>
      </notes>
      <segment>
        <source>perm.self.edit_username</source>
        <target>Benutzernamen ändern</target>
      </segment>
    </unit>
    <unit id="ON0SOmi" name="perm.self.show_permissions">
      <notes>
        <note priority="1">obsolete</note>
        <note category="state" priority="1">obsolete</note>
      </notes>
      <segment>
        <source>perm.self.show_permissions</source>
        <target>Berechtigungen anzeigen</target>
      </segment>
    </unit>
    <unit id="7pWmKCP" name="perm.self.show_logs">
      <notes>
        <note priority="1">obsolete</note>
        <note category="state" priority="1">obsolete</note>
      </notes>
      <segment>
        <source>perm.self.show_logs</source>
        <target>Logs anzeigen</target>
      </segment>
    </unit>
    <unit id="zgTB8dK" name="perm.self.create_labels">
      <notes>
        <note priority="1">obsolete</note>
        <note category="state" priority="1">obsolete</note>
      </notes>
      <segment>
        <source>perm.self.create_labels</source>
        <target>Labels erstellen</target>
      </segment>
    </unit>
    <unit id="grMFlqb" name="perm.self.edit_options">
      <notes>
        <note priority="1">obsolete</note>
        <note category="state" priority="1">obsolete</note>
      </notes>
      <segment>
        <source>perm.self.edit_options</source>
        <target>Einstellungen ändern</target>
      </segment>
    </unit>
    <unit id="aWY5kzX" name="perm.self.delete_profiles">
      <notes>
        <note priority="1">obsolete</note>
        <note category="state" priority="1">obsolete</note>
      </notes>
      <segment>
        <source>perm.self.delete_profiles</source>
        <target>Profile löschen</target>
      </segment>
    </unit>
    <unit id="Qh9_teh" name="perm.self.edit_profiles">
      <notes>
        <note priority="1">obsolete</note>
        <note category="state" priority="1">obsolete</note>
      </notes>
      <segment>
        <source>perm.self.edit_profiles</source>
        <target>Profile bearbeiten</target>
      </segment>
    </unit>
    <unit id="riADuzS" name="perm.part.tools">
      <notes>
        <note priority="1">obsolete</note>
        <note category="state" priority="1">obsolete</note>
      </notes>
      <segment>
        <source>perm.part.tools</source>
        <target>Tools</target>
      </segment>
    </unit>
    <unit id="1TJffiQ" name="perm.groups">
      <notes>
        <note priority="1">obsolete</note>
        <note category="state" priority="1">obsolete</note>
      </notes>
      <segment>
        <source>perm.groups</source>
        <target>Gruppen</target>
      </segment>
    </unit>
    <unit id="Ot4Pe7g" name="perm.users">
      <notes>
        <note priority="1">obsolete</note>
        <note category="state" priority="1">obsolete</note>
      </notes>
      <segment>
        <source>perm.users</source>
        <target>Benutzer</target>
      </segment>
    </unit>
    <unit id="hcV.ILa" name="perm.database">
      <notes>
        <note priority="1">obsolete</note>
        <note category="state" priority="1">obsolete</note>
      </notes>
      <segment>
        <source>perm.database</source>
        <target>Datenbank</target>
      </segment>
    </unit>
    <unit id="9XMk.TY" name="perm.config">
      <notes>
        <note priority="1">obsolete</note>
        <note category="state" priority="1">obsolete</note>
      </notes>
      <segment>
        <source>perm.config</source>
        <target>Einstellungen</target>
      </segment>
    </unit>
    <unit id="YLLSA2T" name="perm.system">
      <notes>
        <note priority="1">obsolete</note>
        <note category="state" priority="1">obsolete</note>
      </notes>
      <segment>
        <source>perm.system</source>
        <target>System</target>
      </segment>
    </unit>
    <unit id="0CRVznf" name="perm.device_parts">
      <notes>
        <note priority="1">obsolete</note>
        <note category="state" priority="1">obsolete</note>
      </notes>
      <segment>
        <source>perm.device_parts</source>
        <target>Baugruppenbauteile</target>
      </segment>
    </unit>
    <unit id="LG3jpJo" name="perm.self">
      <notes>
        <note priority="1">obsolete</note>
        <note category="state" priority="1">obsolete</note>
      </notes>
      <segment>
        <source>perm.self</source>
        <target>Eigenen Benutzer bearbeiten</target>
      </segment>
    </unit>
    <unit id="VoHEScr" name="perm.labels">
      <notes>
        <note priority="1">obsolete</note>
        <note category="state" priority="1">obsolete</note>
      </notes>
      <segment>
        <source>perm.labels</source>
        <target>Labels</target>
      </segment>
    </unit>
    <unit id="zf2PGmg" name="perm.part.category">
      <notes>
        <note priority="1">obsolete</note>
        <note category="state" priority="1">obsolete</note>
      </notes>
      <segment>
        <source>perm.part.category</source>
        <target>Kategorie</target>
      </segment>
    </unit>
    <unit id="Ngq0_8b" name="perm.part.minamount">
      <notes>
        <note priority="1">obsolete</note>
        <note category="state" priority="1">obsolete</note>
      </notes>
      <segment>
        <source>perm.part.minamount</source>
        <target>Mindestbestand</target>
      </segment>
    </unit>
    <unit id="vZwyFdD" name="perm.part.footprint">
      <notes>
        <note priority="1">obsolete</note>
        <note category="state" priority="1">obsolete</note>
      </notes>
      <segment>
        <source>perm.part.footprint</source>
        <target>Footprint</target>
      </segment>
    </unit>
    <unit id="cdrtuto" name="perm.part.mpn">
      <notes>
        <note priority="1">obsolete</note>
        <note category="state" priority="1">obsolete</note>
      </notes>
      <segment>
        <source>perm.part.mpn</source>
        <target>MPN</target>
      </segment>
    </unit>
    <unit id="CjAJxQj" name="perm.part.status">
      <notes>
        <note priority="1">obsolete</note>
        <note category="state" priority="1">obsolete</note>
      </notes>
      <segment>
        <source>perm.part.status</source>
        <target>Herstellungsstatus</target>
      </segment>
    </unit>
    <unit id="8vcZLOf" name="perm.part.tags">
      <notes>
        <note priority="1">obsolete</note>
        <note category="state" priority="1">obsolete</note>
      </notes>
      <segment>
        <source>perm.part.tags</source>
        <target>Tags</target>
      </segment>
    </unit>
    <unit id="5PcGRLN" name="perm.part.unit">
      <notes>
        <note priority="1">obsolete</note>
        <note category="state" priority="1">obsolete</note>
      </notes>
      <segment>
        <source>perm.part.unit</source>
        <target>Maßeinheit</target>
      </segment>
    </unit>
    <unit id="64iRHQF" name="perm.part.mass">
      <notes>
        <note priority="1">obsolete</note>
        <note category="state" priority="1">obsolete</note>
      </notes>
      <segment>
        <source>perm.part.mass</source>
        <target>Gewicht</target>
      </segment>
    </unit>
    <unit id="IWWN6u0" name="perm.part.lots">
      <notes>
        <note priority="1">obsolete</note>
        <note category="state" priority="1">obsolete</note>
      </notes>
      <segment>
        <source>perm.part.lots</source>
        <target>Lagerorte</target>
      </segment>
    </unit>
    <unit id="cnJtmGW" name="perm.show_users">
      <notes>
        <note priority="1">obsolete</note>
        <note category="state" priority="1">obsolete</note>
      </notes>
      <segment>
        <source>perm.show_users</source>
        <target>Letzten bearbeitenden Nutzer anzeigen</target>
      </segment>
    </unit>
    <unit id="nThiSBd" name="perm.currencies">
      <notes>
        <note priority="1">obsolete</note>
        <note category="state" priority="1">obsolete</note>
      </notes>
      <segment>
        <source>perm.currencies</source>
        <target>Währungen</target>
      </segment>
    </unit>
    <unit id="Pa4k4ZQ" name="perm.measurement_units">
      <notes>
        <note priority="1">obsolete</note>
        <note category="state" priority="1">obsolete</note>
      </notes>
      <segment>
        <source>perm.measurement_units</source>
        <target>Maßeinheiten</target>
      </segment>
    </unit>
    <unit id="ZrVNh2o" name="user.settings.pw_old.label">
      <notes>
        <note priority="1">obsolete</note>
        <note category="state" priority="1">obsolete</note>
      </notes>
      <segment>
        <source>user.settings.pw_old.label</source>
        <target>Altes Passwort</target>
      </segment>
    </unit>
    <unit id="Ed3ydow" name="pw_reset.submit">
      <notes>
        <note priority="1">obsolete</note>
        <note category="state" priority="1">obsolete</note>
      </notes>
      <segment>
        <source>pw_reset.submit</source>
        <target>Passwort zurücksetzen</target>
      </segment>
    </unit>
    <unit id="E8uyrqE" name="u2f_two_factor">
      <notes>
        <note priority="1">obsolete</note>
        <note category="state" priority="1">obsolete</note>
      </notes>
      <segment>
        <source>u2f_two_factor</source>
        <target>Sicherheitsschlüssel (U2F)</target>
      </segment>
    </unit>
    <unit id="u976KVD" name="google">
      <notes>
        <note priority="1">obsolete</note>
        <note category="state" priority="1">obsolete</note>
      </notes>
      <segment>
        <source>google</source>
        <target>Google</target>
      </segment>
    </unit>
    <unit id="tST2X1R" name="tfa.provider.u2f_two_factor">
      <notes>
        <note priority="1">obsolete</note>
        <note category="state" priority="1">obsolete</note>
      </notes>
      <segment>
        <source>tfa.provider.u2f_two_factor</source>
        <target>Sicherheitsschlüssel</target>
      </segment>
    </unit>
    <unit id="XTe6pUU" name="tfa.provider.google">
      <notes>
        <note priority="1">obsolete</note>
        <note category="state" priority="1">obsolete</note>
      </notes>
      <segment>
        <source>tfa.provider.google</source>
        <target>Authenticator App</target>
      </segment>
    </unit>
    <unit id="iGSYnmL" name="Login successful">
      <notes>
        <note priority="1">obsolete</note>
        <note category="state" priority="1">obsolete</note>
      </notes>
      <segment>
        <source>Login successful</source>
        <target>Erfolgreich eingeloggt!</target>
      </segment>
    </unit>
    <unit id="r7Q.Vrm" name="log.type.exception">
      <notes>
        <note priority="1">obsolete</note>
        <note category="state" priority="1">obsolete</note>
      </notes>
      <segment>
        <source>log.type.exception</source>
        <target>Unbehandelte Exception (veraltet)</target>
      </segment>
    </unit>
    <unit id="l5qNskF" name="log.type.user_login">
      <notes>
        <note priority="1">obsolete</note>
        <note category="state" priority="1">obsolete</note>
      </notes>
      <segment>
        <source>log.type.user_login</source>
        <target>Nutzer eingeloggt</target>
      </segment>
    </unit>
    <unit id="6suiYvP" name="log.type.user_logout">
      <notes>
        <note priority="1">obsolete</note>
        <note category="state" priority="1">obsolete</note>
      </notes>
      <segment>
        <source>log.type.user_logout</source>
        <target>Nutzer ausgeloggt</target>
      </segment>
    </unit>
    <unit id="Jjl8edA" name="log.type.unknown">
      <notes>
        <note priority="1">obsolete</note>
        <note category="state" priority="1">obsolete</note>
      </notes>
      <segment>
        <source>log.type.unknown</source>
        <target>Unbekannt</target>
      </segment>
    </unit>
    <unit id="n8VtTfW" name="log.type.element_created">
      <notes>
        <note priority="1">obsolete</note>
        <note category="state" priority="1">obsolete</note>
      </notes>
      <segment>
        <source>log.type.element_created</source>
        <target>Element angelegt</target>
      </segment>
    </unit>
    <unit id="O9Iw2cd" name="log.type.element_edited">
      <notes>
        <note priority="1">obsolete</note>
        <note category="state" priority="1">obsolete</note>
      </notes>
      <segment>
        <source>log.type.element_edited</source>
        <target>Element bearbeitet</target>
      </segment>
    </unit>
    <unit id="WQkp3yE" name="log.type.element_deleted">
      <notes>
        <note priority="1">obsolete</note>
        <note category="state" priority="1">obsolete</note>
      </notes>
      <segment>
        <source>log.type.element_deleted</source>
        <target>Element gelöscht</target>
      </segment>
    </unit>
    <unit id="pjRvOZm" name="log.type.database_updated">
      <notes>
        <note priority="1">obsolete</note>
        <note category="state" priority="1">obsolete</note>
      </notes>
      <segment>
        <source>log.type.database_updated</source>
        <target>Datenbank aktualisiert</target>
      </segment>
    </unit>
    <unit id="j0QJLb_" name="perm.revert_elements">
      <notes>
        <note category="state" priority="1">obsolete</note>
      </notes>
      <segment>
        <source>perm.revert_elements</source>
        <target>Element zurücksetzen</target>
      </segment>
    </unit>
    <unit id="xernTe5" name="perm.show_history">
      <notes>
        <note category="state" priority="1">obsolete</note>
      </notes>
      <segment>
        <source>perm.show_history</source>
        <target>Historie anzeigen</target>
      </segment>
    </unit>
    <unit id="Ay52w3." name="perm.tools.lastActivity">
      <notes>
        <note category="state" priority="1">obsolete</note>
      </notes>
      <segment>
        <source>perm.tools.lastActivity</source>
        <target>Letzte Aktivität anzeigen</target>
      </segment>
    </unit>
    <unit id="m3PTL2e" name="perm.tools.timeTravel">
      <notes>
        <note category="state" priority="1">obsolete</note>
      </notes>
      <segment>
        <source>perm.tools.timeTravel</source>
        <target>Alte Versionsstände anzeigen (Zeitreisen)</target>
      </segment>
    </unit>
    <unit id="AiBoPxF" name="log.type.">
      <notes>
        <note category="state" priority="1">obsolete</note>
      </notes>
      <segment>
        <source>log.type.</source>
        <target>__log.type.</target>
      </segment>
    </unit>
    <unit id="WjnV7iC" name="tfa_u2f.key_added_successful">
      <notes>
        <note category="state" priority="1">obsolete</note>
      </notes>
<<<<<<< HEAD
      <segment>
=======
      <segment state="translated">
>>>>>>> 6949848c
        <source>tfa_u2f.key_added_successful</source>
        <target>Sicherheitsschlüssel erfolgreich hinzugefügt.</target>
      </segment>
    </unit>
    <unit id="47ienTP" name="Username">
      <notes>
        <note category="state" priority="1">obsolete</note>
      </notes>
<<<<<<< HEAD
      <segment>
=======
      <segment state="translated">
>>>>>>> 6949848c
        <source>Username</source>
        <target>Benutzername</target>
      </segment>
    </unit>
    <unit id="dVu9PKe" name="log.type.security.google_disabled">
      <notes>
        <note category="state" priority="1">obsolete</note>
      </notes>
<<<<<<< HEAD
      <segment>
=======
      <segment state="translated">
>>>>>>> 6949848c
        <source>log.type.security.google_disabled</source>
        <target>Authenticator App deaktiviert</target>
      </segment>
    </unit>
    <unit id="HfccXTr" name="log.type.security.u2f_removed">
      <notes>
        <note category="state" priority="1">obsolete</note>
      </notes>
<<<<<<< HEAD
      <segment>
=======
      <segment state="translated">
>>>>>>> 6949848c
        <source>log.type.security.u2f_removed</source>
        <target>Sicherheitsschlüssel gelöscht</target>
      </segment>
    </unit>
    <unit id="zl1WXuM" name="log.type.security.u2f_added">
      <notes>
        <note category="state" priority="1">obsolete</note>
      </notes>
<<<<<<< HEAD
      <segment>
=======
      <segment state="translated">
>>>>>>> 6949848c
        <source>log.type.security.u2f_added</source>
        <target>Sicherheitsschlüssel hinzugefügt</target>
      </segment>
    </unit>
    <unit id="9_jzHX6" name="log.type.security.backup_keys_reset">
      <notes>
        <note category="state" priority="1">obsolete</note>
      </notes>
<<<<<<< HEAD
      <segment>
=======
      <segment state="translated">
>>>>>>> 6949848c
        <source>log.type.security.backup_keys_reset</source>
        <target>Neue Backupkeys erzeugt</target>
      </segment>
    </unit>
    <unit id="h6zwXNp" name="log.type.security.google_enabled">
      <notes>
        <note category="state" priority="1">obsolete</note>
      </notes>
<<<<<<< HEAD
      <segment>
=======
      <segment state="translated">
>>>>>>> 6949848c
        <source>log.type.security.google_enabled</source>
        <target>Authenticator App aktiviert</target>
      </segment>
    </unit>
    <unit id="XbsoHIr" name="log.type.security.password_changed">
      <notes>
        <note category="state" priority="1">obsolete</note>
      </notes>
<<<<<<< HEAD
      <segment>
=======
      <segment state="translated">
>>>>>>> 6949848c
        <source>log.type.security.password_changed</source>
        <target>Passwort geändert</target>
      </segment>
    </unit>
    <unit id="2q0_b3P" name="log.type.security.trusted_device_reset">
      <notes>
        <note category="state" priority="1">obsolete</note>
      </notes>
<<<<<<< HEAD
      <segment>
=======
      <segment state="translated">
>>>>>>> 6949848c
        <source>log.type.security.trusted_device_reset</source>
        <target>Vertrauenswürdige Geräte zurückgesetzt</target>
      </segment>
    </unit>
    <unit id="n8flY2e" name="log.type.collection_element_deleted">
      <notes>
        <note category="state" priority="1">obsolete</note>
      </notes>
<<<<<<< HEAD
      <segment>
=======
      <segment state="translated">
>>>>>>> 6949848c
        <source>log.type.collection_element_deleted</source>
        <target>Kollektionselement gelöscht</target>
      </segment>
    </unit>
    <unit id="yNm8PCN" name="log.type.security.password_reset">
      <notes>
        <note category="state" priority="1">obsolete</note>
      </notes>
<<<<<<< HEAD
      <segment>
=======
      <segment state="translated">
>>>>>>> 6949848c
        <source>log.type.security.password_reset</source>
        <target>Passwort zurückgesetzt</target>
      </segment>
    </unit>
    <unit id="CsjgnTI" name="log.type.security.2fa_admin_reset">
      <notes>
        <note category="state" priority="1">obsolete</note>
      </notes>
<<<<<<< HEAD
      <segment>
=======
      <segment state="translated">
>>>>>>> 6949848c
        <source>log.type.security.2fa_admin_reset</source>
        <target>Zwei-Faktor-Authentifizierung durch Administrator zurückgesetzt</target>
      </segment>
    </unit>
    <unit id="bJ.EAvM" name="log.type.user_not_allowed">
      <notes>
        <note category="state" priority="1">obsolete</note>
      </notes>
<<<<<<< HEAD
      <segment>
=======
      <segment state="translated">
>>>>>>> 6949848c
        <source>log.type.user_not_allowed</source>
        <target>Unerlaubter Zugriffsversuch</target>
      </segment>
    </unit>
    <unit id="Z28oTau" name="log.database_updated.success">
      <notes>
        <note category="state" priority="1">obsolete</note>
      </notes>
<<<<<<< HEAD
      <segment>
=======
      <segment state="translated">
>>>>>>> 6949848c
        <source>log.database_updated.success</source>
        <target>Erfolgreich</target>
      </segment>
    </unit>
    <unit id="8jpgdV8" name="label_options.barcode_type.2D">
      <notes>
        <note category="state" priority="1">obsolete</note>
      </notes>
      <segment state="translated">
        <source>label_options.barcode_type.2D</source>
        <target>2D</target>
      </segment>
    </unit>
    <unit id="O7.UnHb" name="label_options.barcode_type.1D">
      <notes>
        <note category="state" priority="1">obsolete</note>
      </notes>
      <segment state="translated">
        <source>label_options.barcode_type.1D</source>
        <target>1D</target>
      </segment>
    </unit>
    <unit id="QMdRP48" name="perm.part.parameters">
      <segment state="translated">
        <source>perm.part.parameters</source>
        <target>Parameter</target>
      </segment>
    </unit>
    <unit id="_a9gfQw" name="perm.attachment_show_private">
      <segment state="translated">
        <source>perm.attachment_show_private</source>
        <target>Private Anhänge zeigen</target>
      </segment>
    </unit>
    <unit id="fcUq9AR" name="perm.tools.label_scanner">
      <segment state="translated">
        <source>perm.tools.label_scanner</source>
        <target>Labelscanner</target>
      </segment>
    </unit>
    <unit id="QSODEfC" name="perm.self.read_profiles">
      <segment state="translated">
        <source>perm.self.read_profiles</source>
        <target>Profile anzeigen</target>
      </segment>
    </unit>
    <unit id="9ItKgrD" name="perm.self.create_profiles">
      <segment state="translated">
        <source>perm.self.create_profiles</source>
        <target>Profil anlegen</target>
      </segment>
    </unit>
    <unit id="j6yqWSf" name="perm.labels.use_twig">
      <segment state="translated">
        <source>perm.labels.use_twig</source>
        <target>Twig Modus benutzen</target>
      </segment>
    </unit>
  </file>
</xliff><|MERGE_RESOLUTION|>--- conflicted
+++ resolved
@@ -718,11 +718,7 @@
       <notes>
         <note category="file-source" priority="1">Part-DB1\templates\AdminPages\_duplicate.html.twig:3</note>
       </notes>
-<<<<<<< HEAD
-      <segment>
-=======
       <segment state="translated">
->>>>>>> 6949848c
         <source>entity.duplicate</source>
         <target>Element duplizieren</target>
       </segment>
@@ -1335,137 +1331,6 @@
       </segment>
     </unit>
     <unit id="bqeaYn7" name="label_generator.title">
-<<<<<<< HEAD
-=======
-      <notes>
-        <note category="file-source" priority="1">Part-DB1\templates\LabelSystem\dialog.html.twig:3</note>
-        <note category="file-source" priority="1">Part-DB1\templates\LabelSystem\dialog.html.twig:6</note>
-      </notes>
-      <segment state="translated">
-        <source>label_generator.title</source>
-        <target>Labelgenerator</target>
-      </segment>
-    </unit>
-    <unit id="qHJOVv6" name="label_generator.common">
-      <notes>
-        <note category="file-source" priority="1">Part-DB1\templates\LabelSystem\dialog.html.twig:16</note>
-      </notes>
-      <segment state="translated">
-        <source>label_generator.common</source>
-        <target>Allgemein</target>
-      </segment>
-    </unit>
-    <unit id="WLpYniK" name="label_generator.advanced">
-      <notes>
-        <note category="file-source" priority="1">Part-DB1\templates\LabelSystem\dialog.html.twig:20</note>
-      </notes>
-      <segment state="translated">
-        <source>label_generator.advanced</source>
-        <target>Erweitert</target>
-      </segment>
-    </unit>
-    <unit id="wNFVz._" name="label_generator.profiles">
-      <notes>
-        <note category="file-source" priority="1">Part-DB1\templates\LabelSystem\dialog.html.twig:24</note>
-      </notes>
-      <segment state="translated">
-        <source>label_generator.profiles</source>
-        <target>Profil</target>
-      </segment>
-    </unit>
-    <unit id="CjbZJ5j" name="label_generator.selected_profile">
-      <notes>
-        <note category="file-source" priority="1">Part-DB1\templates\LabelSystem\dialog.html.twig:58</note>
-      </notes>
-      <segment state="translated">
-        <source>label_generator.selected_profile</source>
-        <target>Ausgewähltes Profil</target>
-      </segment>
-    </unit>
-    <unit id="HqINOSK" name="label_generator.edit_profile">
-      <notes>
-        <note category="file-source" priority="1">Part-DB1\templates\LabelSystem\dialog.html.twig:62</note>
-      </notes>
-      <segment state="translated">
-        <source>label_generator.edit_profile</source>
-        <target>Profil ändern</target>
-      </segment>
-    </unit>
-    <unit id="fZChaHF" name="label_generator.load_profile">
-      <notes>
-        <note category="file-source" priority="1">Part-DB1\templates\LabelSystem\dialog.html.twig:75</note>
-      </notes>
-      <segment state="translated">
-        <source>label_generator.load_profile</source>
-        <target>Profil laden</target>
-      </segment>
-    </unit>
-    <unit id="UFelt6r" name="label_generator.download">
-      <notes>
-        <note category="file-source" priority="1">Part-DB1\templates\LabelSystem\dialog.html.twig:102</note>
-      </notes>
-      <segment state="translated">
-        <source>label_generator.download</source>
-        <target>Download</target>
-      </segment>
-    </unit>
-    <unit id="fkESKHW" name="label_generator.label_btn">
-      <notes>
-        <note category="file-source" priority="1">Part-DB1\templates\LabelSystem\dropdown_macro.html.twig:3</note>
-        <note category="file-source" priority="1">Part-DB1\templates\LabelSystem\dropdown_macro.html.twig:5</note>
-      </notes>
-      <segment state="translated">
-        <source>label_generator.label_btn</source>
-        <target>Label erzeugen</target>
-      </segment>
-    </unit>
-    <unit id="xXkObqX" name="label_generator.label_empty">
-      <notes>
-        <note category="file-source" priority="1">Part-DB1\templates\LabelSystem\dropdown_macro.html.twig:20</note>
-      </notes>
-      <segment state="translated">
-        <source>label_generator.label_empty</source>
-        <target>Leeres Label</target>
-      </segment>
-    </unit>
-    <unit id="0qyoOfw" name="label_scanner.title">
-      <notes>
-        <note category="file-source" priority="1">Part-DB1\templates\LabelSystem\Scanner\dialog.html.twig:3</note>
-      </notes>
-      <segment state="translated">
-        <source>label_scanner.title</source>
-        <target>Scanner</target>
-      </segment>
-    </unit>
-    <unit id="Z0zU4lk" name="label_scanner.no_cam_found.title">
-      <notes>
-        <note category="file-source" priority="1">Part-DB1\templates\LabelSystem\Scanner\dialog.html.twig:7</note>
-      </notes>
-      <segment state="translated">
-        <source>label_scanner.no_cam_found.title</source>
-        <target>Keine Kamera gefunden</target>
-      </segment>
-    </unit>
-    <unit id="2Jk59Ug" name="label_scanner.no_cam_found.text">
-      <notes>
-        <note category="file-source" priority="1">Part-DB1\templates\LabelSystem\Scanner\dialog.html.twig:7</note>
-      </notes>
-      <segment state="translated">
-        <source>label_scanner.no_cam_found.text</source>
-        <target>Sie müssen eine Kamera anschließen und die Berechtigung erteilen, um den Scanner nutzen zu können. Sie können unten den Barcode manuell eingeben.</target>
-      </segment>
-    </unit>
-    <unit id="6qQTB7S" name="label_scanner.source_select">
-      <notes>
-        <note category="file-source" priority="1">Part-DB1\templates\LabelSystem\Scanner\dialog.html.twig:27</note>
-      </notes>
-      <segment state="translated">
-        <source>label_scanner.source_select</source>
-        <target>Kamera auswählen</target>
-      </segment>
-    </unit>
-    <unit id="uKTMZBs" name="log.list.title">
->>>>>>> 6949848c
       <notes>
         <note category="file-source" priority="1">Part-DB1\templates\LabelSystem\dialog.html.twig:3</note>
         <note category="file-source" priority="1">Part-DB1\templates\LabelSystem\dialog.html.twig:6</note>
@@ -2083,11 +1948,7 @@
       <notes>
         <note category="file-source" priority="1">Part-DB1\templates\Parts\info\_attachments_info.html.twig:54</note>
       </notes>
-<<<<<<< HEAD
-      <segment>
-=======
       <segment state="translated">
->>>>>>> 6949848c
         <source>attachment.preview</source>
         <target>Vorschaubild</target>
       </segment>
@@ -2195,11 +2056,7 @@
         <note priority="1">templates\base.html.twig:54</note>
         <note priority="1">src\Form\PartType.php:62</note>
       </notes>
-<<<<<<< HEAD
-      <segment>
-=======
       <segment state="translated">
->>>>>>> 6949848c
         <source>name.label</source>
         <target>Name</target>
       </segment>
@@ -2695,11 +2552,7 @@
       <notes>
         <note category="file-source" priority="1">Part-DB1\templates\Parts\lists\_info_card.html.twig:31</note>
       </notes>
-<<<<<<< HEAD
-      <segment>
-=======
       <segment state="translated">
->>>>>>> 6949848c
         <source>entity.info.attachments.tab</source>
         <target>Dateianhänge</target>
       </segment>
@@ -2708,11 +2561,7 @@
       <notes>
         <note category="file-source" priority="1">Part-DB1\templates\Parts\lists\_info_card.html.twig:37</note>
       </notes>
-<<<<<<< HEAD
-      <segment>
-=======
       <segment state="translated">
->>>>>>> 6949848c
         <source>entity.info.parameters.tab</source>
         <target>Parameter</target>
       </segment>
@@ -3883,11 +3732,7 @@
       <notes>
         <note category="file-source" priority="1">Part-DB1\templates\_navbar.html.twig:22</note>
       </notes>
-<<<<<<< HEAD
-      <segment>
-=======
       <segment state="translated">
->>>>>>> 6949848c
         <source>navbar.scanner.link</source>
         <target>Scanner</target>
       </segment>
@@ -5213,12 +5058,11 @@
       </segment>
     </unit>
     <unit id="oZsKN5d" name="part.label">
-<<<<<<< HEAD
       <notes>
         <note category="file-source" priority="1">Part-DB1\src\Form\LabelOptionsType.php:66</note>
         <note category="file-source" priority="1">Part-DB1\src\Services\ElementTypeNameGenerator.php:86</note>
       </notes>
-      <segment>
+      <segment state="translated">
         <source>part.label</source>
         <target>Bauteil</target>
       </segment>
@@ -5228,7 +5072,7 @@
         <note category="file-source" priority="1">Part-DB1\src\Form\LabelOptionsType.php:66</note>
         <note category="file-source" priority="1">Part-DB1\src\Services\ElementTypeNameGenerator.php:87</note>
       </notes>
-      <segment>
+      <segment state="translated">
         <source>part_lot.label</source>
         <target>Bauteile Lot</target>
       </segment>
@@ -5434,455 +5278,133 @@
       </segment>
     </unit>
     <unit id="o.P_V00" name="parameters.name.placeholder">
-=======
->>>>>>> 6949848c
-      <notes>
-        <note category="file-source" priority="1">Part-DB1\src\Form\LabelOptionsType.php:66</note>
-        <note category="file-source" priority="1">Part-DB1\src\Services\ElementTypeNameGenerator.php:86</note>
-      </notes>
-<<<<<<< HEAD
+      <notes>
+        <note category="file-source" priority="1">Part-DB1\src\Form\ParameterType.php:41</note>
+      </notes>
       <segment>
         <source>parameters.name.placeholder</source>
         <target>z.B. DC Current Gain</target>
-=======
-      <segment state="translated">
-        <source>part.label</source>
-        <target>Bauteil</target>
->>>>>>> 6949848c
-      </segment>
-    </unit>
-    <unit id="ucI6a2E" name="part_lot.label">
-      <notes>
-        <note category="file-source" priority="1">Part-DB1\src\Form\LabelOptionsType.php:66</note>
-        <note category="file-source" priority="1">Part-DB1\src\Services\ElementTypeNameGenerator.php:87</note>
-      </notes>
-<<<<<<< HEAD
+      </segment>
+    </unit>
+    <unit id="3LWIDYM" name="parameters.symbol.placeholder">
+      <notes>
+        <note category="file-source" priority="1">Part-DB1\src\Form\ParameterType.php:50</note>
+      </notes>
       <segment>
         <source>parameters.symbol.placeholder</source>
         <target>z.B. h_{FE}</target>
-=======
-      <segment state="translated">
-        <source>part_lot.label</source>
-        <target>Bauteile Lot</target>
->>>>>>> 6949848c
-      </segment>
-    </unit>
-    <unit id="FmESg.O" name="label_options.barcode_type.none">
-      <notes>
-        <note category="file-source" priority="1">Part-DB1\src\Form\LabelOptionsType.php:76</note>
-      </notes>
-<<<<<<< HEAD
+      </segment>
+    </unit>
+    <unit id="w7bfLKj" name="parameters.text.placeholder">
+      <notes>
+        <note category="file-source" priority="1">Part-DB1\src\Form\ParameterType.php:60</note>
+      </notes>
       <segment>
         <source>parameters.text.placeholder</source>
         <target>z.B. Test Specifications</target>
-=======
-      <segment state="translated">
-        <source>label_options.barcode_type.none</source>
-        <target>Keiner</target>
->>>>>>> 6949848c
-      </segment>
-    </unit>
-    <unit id="MxYhcsN" name="label_options.barcode_type.qr">
-      <notes>
-        <note category="file-source" priority="1">Part-DB1\src\Form\LabelOptionsType.php:76</note>
-      </notes>
-<<<<<<< HEAD
+      </segment>
+    </unit>
+    <unit id="6utToZ6" name="parameters.max.placeholder">
+      <notes>
+        <note category="file-source" priority="1">Part-DB1\src\Form\ParameterType.php:71</note>
+      </notes>
       <segment>
         <source>parameters.max.placeholder</source>
         <target>z.B. 350</target>
-=======
-      <segment state="translated">
-        <source>label_options.barcode_type.qr</source>
-        <target>QR-Code (empfohlen)</target>
->>>>>>> 6949848c
-      </segment>
-    </unit>
-    <unit id="uIJQMqh" name="label_options.barcode_type.code128">
-      <notes>
-        <note category="file-source" priority="1">Part-DB1\src\Form\LabelOptionsType.php:76</note>
-      </notes>
-<<<<<<< HEAD
+      </segment>
+    </unit>
+    <unit id="BypUOrf" name="parameters.min.placeholder">
+      <notes>
+        <note category="file-source" priority="1">Part-DB1\src\Form\ParameterType.php:82</note>
+      </notes>
       <segment>
         <source>parameters.min.placeholder</source>
         <target>z.B. 100</target>
-=======
-      <segment state="translated">
-        <source>label_options.barcode_type.code128</source>
-        <target>Code 128 (empfehlen)</target>
->>>>>>> 6949848c
-      </segment>
-    </unit>
-    <unit id="56JwbDf" name="label_options.barcode_type.code39">
-      <notes>
-        <note category="file-source" priority="1">Part-DB1\src\Form\LabelOptionsType.php:76</note>
-      </notes>
-<<<<<<< HEAD
+      </segment>
+    </unit>
+    <unit id="VmYIvYF" name="parameters.typical.placeholder">
+      <notes>
+        <note category="file-source" priority="1">Part-DB1\src\Form\ParameterType.php:93</note>
+      </notes>
       <segment>
         <source>parameters.typical.placeholder</source>
         <target>z.B. 200</target>
-=======
-      <segment state="translated">
-        <source>label_options.barcode_type.code39</source>
-        <target>Code 39 (empfohlen)</target>
->>>>>>> 6949848c
-      </segment>
-    </unit>
-    <unit id="lz068u3" name="label_options.barcode_type.code93">
-      <notes>
-        <note category="file-source" priority="1">Part-DB1\src\Form\LabelOptionsType.php:76</note>
-      </notes>
-<<<<<<< HEAD
+      </segment>
+    </unit>
+    <unit id="kvhGoo0" name="parameters.unit.placeholder">
+      <notes>
+        <note category="file-source" priority="1">Part-DB1\src\Form\ParameterType.php:103</note>
+      </notes>
       <segment>
         <source>parameters.unit.placeholder</source>
         <target>z.B. V</target>
-=======
-      <segment state="translated">
-        <source>label_options.barcode_type.code93</source>
-        <target>Code 93</target>
->>>>>>> 6949848c
-      </segment>
-    </unit>
-    <unit id="kPFpWmf" name="label_options.barcode_type.datamatrix">
-      <notes>
-        <note category="file-source" priority="1">Part-DB1\src\Form\LabelOptionsType.php:76</note>
-      </notes>
-<<<<<<< HEAD
+      </segment>
+    </unit>
+    <unit id="kL5OSi8" name="parameter.group.placeholder">
+      <notes>
+        <note category="file-source" priority="1">Part-DB1\src\Form\ParameterType.php:114</note>
+      </notes>
       <segment>
         <source>parameter.group.placeholder</source>
         <target>z.B. Technische Spezifikationen</target>
-=======
-      <segment state="translated">
-        <source>label_options.barcode_type.datamatrix</source>
-        <target>Datamatrix</target>
->>>>>>> 6949848c
-      </segment>
-    </unit>
-    <unit id="7I9OV_t" name="label_options.lines_mode.html">
-      <notes>
-<<<<<<< HEAD
+      </segment>
+    </unit>
+    <unit id="jv6wCpP" name="orderdetails.edit.supplierpartnr">
+      <notes>
         <note category="file-source" priority="1">Part-DB1\src\Form\Part\OrderdetailType.php:72</note>
         <note priority="1">Part-DB1\src\Form\Part\OrderdetailType.php:75</note>
       </notes>
       <segment>
         <source>orderdetails.edit.supplierpartnr</source>
         <target>Bestellnummer</target>
-=======
-        <note category="file-source" priority="1">Part-DB1\src\Form\LabelOptionsType.php:121</note>
-      </notes>
-      <segment state="translated">
-        <source>label_options.lines_mode.html</source>
-        <target>HTML</target>
->>>>>>> 6949848c
-      </segment>
-    </unit>
-    <unit id="dFMpKDI" name="label.options.lines_mode.twig">
-      <notes>
-<<<<<<< HEAD
+      </segment>
+    </unit>
+    <unit id="CimWRtu" name="orderdetails.edit.supplier">
+      <notes>
         <note category="file-source" priority="1">Part-DB1\src\Form\Part\OrderdetailType.php:81</note>
         <note priority="1">Part-DB1\src\Form\Part\OrderdetailType.php:84</note>
       </notes>
       <segment>
         <source>orderdetails.edit.supplier</source>
         <target>Lieferant</target>
-=======
-        <note category="file-source" priority="1">Part-DB1\src\Form\LabelOptionsType.php:121</note>
-      </notes>
-      <segment state="translated">
-        <source>label.options.lines_mode.twig</source>
-        <target>Twig</target>
->>>>>>> 6949848c
-      </segment>
-    </unit>
-    <unit id="BybM1v9" name="label_options.lines_mode.help">
-      <notes>
-<<<<<<< HEAD
+      </segment>
+    </unit>
+    <unit id="qfScBBj" name="orderdetails.edit.url">
+      <notes>
         <note category="file-source" priority="1">Part-DB1\src\Form\Part\OrderdetailType.php:87</note>
         <note priority="1">Part-DB1\src\Form\Part\OrderdetailType.php:90</note>
       </notes>
       <segment>
         <source>orderdetails.edit.url</source>
         <target>Link zum Angebot</target>
-=======
-        <note category="file-source" priority="1">Part-DB1\src\Form\LabelOptionsType.php:125</note>
-      </notes>
-      <segment state="translated">
-        <source>label_options.lines_mode.help</source>
-        <target>Wenn sie hier Twig auswählen, wird das Contentfeld als Twig-Template interpretiert. Weitere Hilfe gibt es in der &lt;a href="https://twig.symfony.com/doc/3.x/templates.html"&gt;Twig Dokumentation&lt;/a&gt; und dem &lt;a href="https://github.com/Part-DB/Part-DB-symfony/wiki/Labels#twig-mode"&gt;Wiki&lt;/a&gt;.</target>
->>>>>>> 6949848c
-      </segment>
-    </unit>
-    <unit id="2d9g1o5" name="label_options.page_size.label">
-      <notes>
-<<<<<<< HEAD
+      </segment>
+    </unit>
+    <unit id="D_288lV" name="orderdetails.edit.obsolete">
+      <notes>
         <note category="file-source" priority="1">Part-DB1\src\Form\Part\OrderdetailType.php:93</note>
         <note priority="1">Part-DB1\src\Form\Part\OrderdetailType.php:96</note>
       </notes>
       <segment>
         <source>orderdetails.edit.obsolete</source>
         <target>Nicht mehr lieferbar</target>
-=======
-        <note category="file-source" priority="1">Part-DB1\src\Form\LabelOptionsType.php:45</note>
-      </notes>
-      <segment state="translated">
-        <source>label_options.page_size.label</source>
-        <target>Größe</target>
->>>>>>> 6949848c
-      </segment>
-    </unit>
-    <unit id="7ZEGFJ3" name="label_options.supported_elements.label">
-      <notes>
-<<<<<<< HEAD
+      </segment>
+    </unit>
+    <unit id="7r_nI9R" name="orderdetails.edit.supplierpartnr.placeholder">
+      <notes>
         <note category="file-source" priority="1">Part-DB1\src\Form\Part\OrderdetailType.php:75</note>
         <note priority="1">Part-DB1\src\Form\Part\OrderdetailType.php:78</note>
       </notes>
       <segment>
         <source>orderdetails.edit.supplierpartnr.placeholder</source>
         <target>z.B. BC 547C</target>
-=======
-        <note category="file-source" priority="1">Part-DB1\src\Form\LabelOptionsType.php:64</note>
-      </notes>
-      <segment state="translated">
-        <source>label_options.supported_elements.label</source>
-        <target>Elementtyp</target>
->>>>>>> 6949848c
-      </segment>
-    </unit>
-    <unit id="eSLhawk" name="label_options.barcode_type.label">
-      <notes>
-<<<<<<< HEAD
+      </segment>
+    </unit>
+    <unit id="HZwLFnu" name="part.edit.name">
+      <notes>
         <note category="file-source" priority="1">Part-DB1\src\Form\Part\PartBaseType.php:101</note>
         <note priority="1">Part-DB1\src\Form\Part\PartBaseType.php:99</note>
       </notes>
       <segment>
-=======
-        <note category="file-source" priority="1">Part-DB1\src\Form\LabelOptionsType.php:73</note>
-      </notes>
-      <segment state="translated">
-        <source>label_options.barcode_type.label</source>
-        <target>Barcodetyp</target>
-      </segment>
-    </unit>
-    <unit id="Z8_BSQ1" name="label_profile.lines.label">
-      <notes>
-        <note category="file-source" priority="1">Part-DB1\src\Form\LabelOptionsType.php:101</note>
-      </notes>
-      <segment state="translated">
-        <source>label_profile.lines.label</source>
-        <target>Inhalt</target>
-      </segment>
-    </unit>
-    <unit id="LfMiT9B" name="label_options.additional_css.label">
-      <notes>
-        <note category="file-source" priority="1">Part-DB1\src\Form\LabelOptionsType.php:110</note>
-      </notes>
-      <segment state="translated">
-        <source>label_options.additional_css.label</source>
-        <target>Zusätzliches CSS</target>
-      </segment>
-    </unit>
-    <unit id="0A6Twij" name="label_options.lines_mode.label">
-      <notes>
-        <note category="file-source" priority="1">Part-DB1\src\Form\LabelOptionsType.php:119</note>
-      </notes>
-      <segment state="translated">
-        <source>label_options.lines_mode.label</source>
-        <target>Parser Modus</target>
-      </segment>
-    </unit>
-    <unit id="aPqzFJs" name="label_options.width.placeholder">
-      <notes>
-        <note category="file-source" priority="1">Part-DB1\src\Form\LabelOptionsType.php:49</note>
-      </notes>
-      <segment state="translated">
-        <source>label_options.width.placeholder</source>
-        <target>Breite</target>
-      </segment>
-    </unit>
-    <unit id="t.j1KtN" name="label_options.height.placeholder">
-      <notes>
-        <note category="file-source" priority="1">Part-DB1\src\Form\LabelOptionsType.php:58</note>
-      </notes>
-      <segment state="translated">
-        <source>label_options.height.placeholder</source>
-        <target>Höhe</target>
-      </segment>
-    </unit>
-    <unit id="nez5RLt" name="label_generator.target_id.range_hint">
-      <notes>
-        <note category="file-source" priority="1">Part-DB1\src\Form\LabelSystem\LabelDialogType.php:48</note>
-      </notes>
-      <segment state="translated">
-        <source>label_generator.target_id.range_hint</source>
-        <target>Sie können hier mehrere IDs (z.B. 1, 2, 3) und/oder einen Bereich angeben, um Barcodes für mehrere Elemente auf einmal zu erzeugen.</target>
-      </segment>
-    </unit>
-    <unit id="GN.UJxb" name="label_generator.target_id.label">
-      <notes>
-        <note category="file-source" priority="1">Part-DB1\src\Form\LabelSystem\LabelDialogType.php:45</note>
-      </notes>
-      <segment state="translated">
-        <source>label_generator.target_id.label</source>
-        <target>Element IDs</target>
-      </segment>
-    </unit>
-    <unit id="xSJAE3a" name="label_generator.update">
-      <notes>
-        <note category="file-source" priority="1">Part-DB1\src\Form\LabelSystem\LabelDialogType.php:59</note>
-      </notes>
-      <segment state="translated">
-        <source>label_generator.update</source>
-        <target>Update</target>
-      </segment>
-    </unit>
-    <unit id="QQCsPWt" name="scan_dialog.input">
-      <notes>
-        <note category="file-source" priority="1">Part-DB1\src\Form\LabelSystem\ScanDialogType.php:34</note>
-        <note category="state" priority="1">new</note>
-      </notes>
-      <segment state="translated">
-        <source>scan_dialog.input</source>
-        <target>Input</target>
-      </segment>
-    </unit>
-    <unit id="xENLE_d" name="scan_dialog.submit">
-      <notes>
-        <note category="file-source" priority="1">Part-DB1\src\Form\LabelSystem\ScanDialogType.php:42</note>
-        <note category="state" priority="1">new</note>
-      </notes>
-      <segment state="translated">
-        <source>scan_dialog.submit</source>
-        <target>Absenden</target>
-      </segment>
-    </unit>
-    <unit id="o.P_V00" name="parameters.name.placeholder">
-      <notes>
-        <note category="file-source" priority="1">Part-DB1\src\Form\ParameterType.php:41</note>
-      </notes>
-      <segment state="translated">
-        <source>parameters.name.placeholder</source>
-        <target>z.B. DC Current Gain</target>
-      </segment>
-    </unit>
-    <unit id="3LWIDYM" name="parameters.symbol.placeholder">
-      <notes>
-        <note category="file-source" priority="1">Part-DB1\src\Form\ParameterType.php:50</note>
-      </notes>
-      <segment state="translated">
-        <source>parameters.symbol.placeholder</source>
-        <target>z.B. h_{FE}</target>
-      </segment>
-    </unit>
-    <unit id="w7bfLKj" name="parameters.text.placeholder">
-      <notes>
-        <note category="file-source" priority="1">Part-DB1\src\Form\ParameterType.php:60</note>
-      </notes>
-      <segment state="translated">
-        <source>parameters.text.placeholder</source>
-        <target>z.B. Test Specifications</target>
-      </segment>
-    </unit>
-    <unit id="6utToZ6" name="parameters.max.placeholder">
-      <notes>
-        <note category="file-source" priority="1">Part-DB1\src\Form\ParameterType.php:71</note>
-      </notes>
-      <segment state="translated">
-        <source>parameters.max.placeholder</source>
-        <target>z.B. 350</target>
-      </segment>
-    </unit>
-    <unit id="BypUOrf" name="parameters.min.placeholder">
-      <notes>
-        <note category="file-source" priority="1">Part-DB1\src\Form\ParameterType.php:82</note>
-      </notes>
-      <segment state="translated">
-        <source>parameters.min.placeholder</source>
-        <target>z.B. 100</target>
-      </segment>
-    </unit>
-    <unit id="VmYIvYF" name="parameters.typical.placeholder">
-      <notes>
-        <note category="file-source" priority="1">Part-DB1\src\Form\ParameterType.php:93</note>
-      </notes>
-      <segment state="translated">
-        <source>parameters.typical.placeholder</source>
-        <target>z.B. 200</target>
-      </segment>
-    </unit>
-    <unit id="kvhGoo0" name="parameters.unit.placeholder">
-      <notes>
-        <note category="file-source" priority="1">Part-DB1\src\Form\ParameterType.php:103</note>
-      </notes>
-      <segment state="translated">
-        <source>parameters.unit.placeholder</source>
-        <target>z.B. V</target>
-      </segment>
-    </unit>
-    <unit id="kL5OSi8" name="parameter.group.placeholder">
-      <notes>
-        <note category="file-source" priority="1">Part-DB1\src\Form\ParameterType.php:114</note>
-      </notes>
-      <segment state="translated">
-        <source>parameter.group.placeholder</source>
-        <target>z.B. Technische Spezifikationen</target>
-      </segment>
-    </unit>
-    <unit id="jv6wCpP" name="orderdetails.edit.supplierpartnr">
-      <notes>
-        <note category="file-source" priority="1">Part-DB1\src\Form\Part\OrderdetailType.php:72</note>
-        <note priority="1">Part-DB1\src\Form\Part\OrderdetailType.php:75</note>
-      </notes>
-      <segment state="translated">
-        <source>orderdetails.edit.supplierpartnr</source>
-        <target>Bestellnummer</target>
-      </segment>
-    </unit>
-    <unit id="CimWRtu" name="orderdetails.edit.supplier">
-      <notes>
-        <note category="file-source" priority="1">Part-DB1\src\Form\Part\OrderdetailType.php:81</note>
-        <note priority="1">Part-DB1\src\Form\Part\OrderdetailType.php:84</note>
-      </notes>
-      <segment state="translated">
-        <source>orderdetails.edit.supplier</source>
-        <target>Lieferant</target>
-      </segment>
-    </unit>
-    <unit id="qfScBBj" name="orderdetails.edit.url">
-      <notes>
-        <note category="file-source" priority="1">Part-DB1\src\Form\Part\OrderdetailType.php:87</note>
-        <note priority="1">Part-DB1\src\Form\Part\OrderdetailType.php:90</note>
-      </notes>
-      <segment state="translated">
-        <source>orderdetails.edit.url</source>
-        <target>Link zum Angebot</target>
-      </segment>
-    </unit>
-    <unit id="D_288lV" name="orderdetails.edit.obsolete">
-      <notes>
-        <note category="file-source" priority="1">Part-DB1\src\Form\Part\OrderdetailType.php:93</note>
-        <note priority="1">Part-DB1\src\Form\Part\OrderdetailType.php:96</note>
-      </notes>
-      <segment state="translated">
-        <source>orderdetails.edit.obsolete</source>
-        <target>Nicht mehr lieferbar</target>
-      </segment>
-    </unit>
-    <unit id="7r_nI9R" name="orderdetails.edit.supplierpartnr.placeholder">
-      <notes>
-        <note category="file-source" priority="1">Part-DB1\src\Form\Part\OrderdetailType.php:75</note>
-        <note priority="1">Part-DB1\src\Form\Part\OrderdetailType.php:78</note>
-      </notes>
-      <segment state="translated">
-        <source>orderdetails.edit.supplierpartnr.placeholder</source>
-        <target>z.B. BC 547C</target>
-      </segment>
-    </unit>
-    <unit id="HZwLFnu" name="part.edit.name">
-      <notes>
-        <note category="file-source" priority="1">Part-DB1\src\Form\Part\PartBaseType.php:101</note>
-        <note priority="1">Part-DB1\src\Form\Part\PartBaseType.php:99</note>
-      </notes>
-      <segment state="translated">
->>>>>>> 6949848c
         <source>part.edit.name</source>
         <target>Name</target>
       </segment>
@@ -6084,11 +5606,7 @@
         <note category="file-source" priority="1">Part-DB1\src\Form\Part\PartBaseType.php:123</note>
         <note priority="1">Part-DB1\src\Form\Part\PartBaseType.php:121</note>
       </notes>
-<<<<<<< HEAD
-      <segment>
-=======
       <segment state="translated">
->>>>>>> 6949848c
         <source>part.editmininstock.placeholder</source>
         <target>e.g. 1</target>
       </segment>
@@ -6209,11 +5727,7 @@
         <note priority="1">Part-DB1\src\Form\UserSettingsType.php:108</note>
         <note priority="1">src\Form\UserSettingsType.php:46</note>
       </notes>
-<<<<<<< HEAD
-      <segment>
-=======
-      <segment state="translated">
->>>>>>> 6949848c
+      <segment>
         <source>user.timezone.label</source>
         <target>Zeitzone</target>
       </segment>
@@ -6653,11 +6167,7 @@
         <note priority="1">Part-DB1\templates\Parts\info\_attachments_info.html.twig:34</note>
         <note category="state" priority="1">obsolete</note>
       </notes>
-<<<<<<< HEAD
-      <segment>
-=======
       <segment state="translated">
->>>>>>> 6949848c
         <source>attachment.external_file</source>
         <target>Externe Datei</target>
       </segment>
@@ -6667,11 +6177,7 @@
         <note priority="1">Part-DB1\templates\Parts\info\_attachments_info.html.twig:62</note>
         <note category="state" priority="1">obsolete</note>
       </notes>
-<<<<<<< HEAD
-      <segment>
-=======
       <segment state="translated">
->>>>>>> 6949848c
         <source>attachment.edit</source>
         <target>Bearbeiten</target>
       </segment>
@@ -6682,11 +6188,7 @@
         <note priority="1">templates\base.html.twig:88</note>
         <note category="state" priority="1">obsolete</note>
       </notes>
-<<<<<<< HEAD
-      <segment>
-=======
       <segment state="translated">
->>>>>>> 6949848c
         <source>barcode.scan</source>
         <target>Scanne Barcode</target>
       </segment>
@@ -6697,11 +6199,7 @@
         <note priority="1">src\Form\UserSettingsType.php:49</note>
         <note category="state" priority="1">obsolete</note>
       </notes>
-<<<<<<< HEAD
-      <segment>
-=======
       <segment state="translated">
->>>>>>> 6949848c
         <source>user.theme.label</source>
         <target>Theme</target>
       </segment>
@@ -6712,11 +6210,7 @@
         <note priority="1">src\Form\UserSettingsType.php:50</note>
         <note category="state" priority="1">obsolete</note>
       </notes>
-<<<<<<< HEAD
-      <segment>
-=======
       <segment state="translated">
->>>>>>> 6949848c
         <source>user_settings.theme.placeholder</source>
         <target>Serverweites Theme</target>
       </segment>
@@ -9138,11 +8632,7 @@
       <notes>
         <note category="state" priority="1">obsolete</note>
       </notes>
-<<<<<<< HEAD
-      <segment>
-=======
       <segment state="translated">
->>>>>>> 6949848c
         <source>tfa_u2f.key_added_successful</source>
         <target>Sicherheitsschlüssel erfolgreich hinzugefügt.</target>
       </segment>
@@ -9151,11 +8641,7 @@
       <notes>
         <note category="state" priority="1">obsolete</note>
       </notes>
-<<<<<<< HEAD
-      <segment>
-=======
       <segment state="translated">
->>>>>>> 6949848c
         <source>Username</source>
         <target>Benutzername</target>
       </segment>
@@ -9164,11 +8650,7 @@
       <notes>
         <note category="state" priority="1">obsolete</note>
       </notes>
-<<<<<<< HEAD
-      <segment>
-=======
       <segment state="translated">
->>>>>>> 6949848c
         <source>log.type.security.google_disabled</source>
         <target>Authenticator App deaktiviert</target>
       </segment>
@@ -9177,11 +8659,7 @@
       <notes>
         <note category="state" priority="1">obsolete</note>
       </notes>
-<<<<<<< HEAD
-      <segment>
-=======
       <segment state="translated">
->>>>>>> 6949848c
         <source>log.type.security.u2f_removed</source>
         <target>Sicherheitsschlüssel gelöscht</target>
       </segment>
@@ -9190,11 +8668,7 @@
       <notes>
         <note category="state" priority="1">obsolete</note>
       </notes>
-<<<<<<< HEAD
-      <segment>
-=======
       <segment state="translated">
->>>>>>> 6949848c
         <source>log.type.security.u2f_added</source>
         <target>Sicherheitsschlüssel hinzugefügt</target>
       </segment>
@@ -9203,11 +8677,7 @@
       <notes>
         <note category="state" priority="1">obsolete</note>
       </notes>
-<<<<<<< HEAD
-      <segment>
-=======
       <segment state="translated">
->>>>>>> 6949848c
         <source>log.type.security.backup_keys_reset</source>
         <target>Neue Backupkeys erzeugt</target>
       </segment>
@@ -9216,11 +8686,7 @@
       <notes>
         <note category="state" priority="1">obsolete</note>
       </notes>
-<<<<<<< HEAD
-      <segment>
-=======
       <segment state="translated">
->>>>>>> 6949848c
         <source>log.type.security.google_enabled</source>
         <target>Authenticator App aktiviert</target>
       </segment>
@@ -9229,11 +8695,7 @@
       <notes>
         <note category="state" priority="1">obsolete</note>
       </notes>
-<<<<<<< HEAD
-      <segment>
-=======
       <segment state="translated">
->>>>>>> 6949848c
         <source>log.type.security.password_changed</source>
         <target>Passwort geändert</target>
       </segment>
@@ -9242,11 +8704,7 @@
       <notes>
         <note category="state" priority="1">obsolete</note>
       </notes>
-<<<<<<< HEAD
-      <segment>
-=======
       <segment state="translated">
->>>>>>> 6949848c
         <source>log.type.security.trusted_device_reset</source>
         <target>Vertrauenswürdige Geräte zurückgesetzt</target>
       </segment>
@@ -9255,11 +8713,7 @@
       <notes>
         <note category="state" priority="1">obsolete</note>
       </notes>
-<<<<<<< HEAD
-      <segment>
-=======
       <segment state="translated">
->>>>>>> 6949848c
         <source>log.type.collection_element_deleted</source>
         <target>Kollektionselement gelöscht</target>
       </segment>
@@ -9268,11 +8722,7 @@
       <notes>
         <note category="state" priority="1">obsolete</note>
       </notes>
-<<<<<<< HEAD
-      <segment>
-=======
       <segment state="translated">
->>>>>>> 6949848c
         <source>log.type.security.password_reset</source>
         <target>Passwort zurückgesetzt</target>
       </segment>
@@ -9281,11 +8731,7 @@
       <notes>
         <note category="state" priority="1">obsolete</note>
       </notes>
-<<<<<<< HEAD
-      <segment>
-=======
       <segment state="translated">
->>>>>>> 6949848c
         <source>log.type.security.2fa_admin_reset</source>
         <target>Zwei-Faktor-Authentifizierung durch Administrator zurückgesetzt</target>
       </segment>
@@ -9294,11 +8740,7 @@
       <notes>
         <note category="state" priority="1">obsolete</note>
       </notes>
-<<<<<<< HEAD
-      <segment>
-=======
       <segment state="translated">
->>>>>>> 6949848c
         <source>log.type.user_not_allowed</source>
         <target>Unerlaubter Zugriffsversuch</target>
       </segment>
@@ -9307,11 +8749,7 @@
       <notes>
         <note category="state" priority="1">obsolete</note>
       </notes>
-<<<<<<< HEAD
-      <segment>
-=======
       <segment state="translated">
->>>>>>> 6949848c
         <source>log.database_updated.success</source>
         <target>Erfolgreich</target>
       </segment>
