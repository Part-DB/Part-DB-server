<?xml version="1.0" encoding="utf-8"?>
<xliff xmlns="urn:oasis:names:tc:xliff:document:2.0" version="2.0" srcLang="en" trgLang="de">
  <file id="messages.de">
    <unit id="0Md_YOf" name="attachment_type.caption">
      <notes>
        <note category="file-source" priority="1">Part-DB1\templates\AdminPages\AttachmentTypeAdmin.html.twig:4</note>
        <note priority="1">Part-DB1\templates\AdminPages\AttachmentTypeAdmin.html.twig:4</note>
        <note priority="1">templates\AdminPages\AttachmentTypeAdmin.html.twig:4</note>
      </notes>
      <segment>
        <source>attachment_type.caption</source>
        <target>Dateitypen für Anhänge</target>
      </segment>
    </unit>
    <unit id="5cpaOO8" name="attachment_type.edit">
      <notes>
        <note category="file-source" priority="1">Part-DB1\templates\AdminPages\AttachmentTypeAdmin.html.twig:12</note>
        <note category="state" priority="1">new</note>
      </notes>
      <segment>
        <source>attachment_type.edit</source>
        <target>Bearbeite Dateityp</target>
      </segment>
    </unit>
    <unit id="v83r0Yh" name="attachment_type.new">
      <notes>
        <note category="file-source" priority="1">Part-DB1\templates\AdminPages\AttachmentTypeAdmin.html.twig:16</note>
        <note category="state" priority="1">new</note>
      </notes>
      <segment>
        <source>attachment_type.new</source>
        <target>Neuer Dateityp</target>
      </segment>
    </unit>
    <unit id="OllfX2C" name="category.labelp">
      <notes>
        <note category="file-source" priority="1">Part-DB1\templates\AdminPages\CategoryAdmin.html.twig:4</note>
        <note category="file-source" priority="1">Part-DB1\templates\_sidebar.html.twig:22</note>
        <note category="file-source" priority="1">Part-DB1\templates\_sidebar.html.twig:7</note>
        <note priority="1">Part-DB1\templates\AdminPages\CategoryAdmin.html.twig:4</note>
        <note priority="1">Part-DB1\templates\_sidebar.html.twig:22</note>
        <note priority="1">Part-DB1\templates\_sidebar.html.twig:7</note>
        <note priority="1">templates\AdminPages\CategoryAdmin.html.twig:4</note>
        <note priority="1">templates\base.html.twig:163</note>
        <note priority="1">templates\base.html.twig:170</note>
        <note priority="1">templates\base.html.twig:197</note>
        <note priority="1">templates\base.html.twig:225</note>
      </notes>
      <segment>
        <source>category.labelp</source>
        <target>Kategorien</target>
      </segment>
    </unit>
    <unit id="lnjU5yu" name="admin.options">
      <notes>
        <note category="file-source" priority="1">Part-DB1\templates\AdminPages\CategoryAdmin.html.twig:8</note>
        <note category="file-source" priority="1">Part-DB1\templates\AdminPages\StorelocationAdmin.html.twig:19</note>
        <note priority="1">Part-DB1\templates\AdminPages\CategoryAdmin.html.twig:8</note>
        <note priority="1">Part-DB1\templates\AdminPages\StorelocationAdmin.html.twig:11</note>
        <note priority="1">templates\AdminPages\CategoryAdmin.html.twig:8</note>
      </notes>
      <segment>
        <source>admin.options</source>
        <target>Optionen</target>
      </segment>
    </unit>
    <unit id="CuAPq5N" name="admin.advanced">
      <notes>
        <note category="file-source" priority="1">Part-DB1\templates\AdminPages\CategoryAdmin.html.twig:9</note>
        <note category="file-source" priority="1">Part-DB1\templates\AdminPages\CompanyAdminBase.html.twig:15</note>
        <note priority="1">Part-DB1\templates\AdminPages\CategoryAdmin.html.twig:9</note>
        <note priority="1">Part-DB1\templates\AdminPages\CompanyAdminBase.html.twig:15</note>
        <note priority="1">templates\AdminPages\CategoryAdmin.html.twig:9</note>
      </notes>
      <segment>
        <source>admin.advanced</source>
        <target>Erweitert</target>
      </segment>
    </unit>
    <unit id="eL_giUu" name="category.edit">
      <notes>
        <note category="file-source" priority="1">Part-DB1\templates\AdminPages\CategoryAdmin.html.twig:13</note>
        <note category="state" priority="1">new</note>
      </notes>
      <segment>
        <source>category.edit</source>
        <target>Bearbeite Kategorie</target>
      </segment>
    </unit>
    <unit id="AT4wfK_" name="category.new">
      <notes>
        <note category="file-source" priority="1">Part-DB1\templates\AdminPages\CategoryAdmin.html.twig:17</note>
        <note category="state" priority="1">new</note>
      </notes>
      <segment>
        <source>category.new</source>
        <target>Neue Kategorie</target>
      </segment>
    </unit>
    <unit id="BJtSZa4" name="currency.caption">
      <notes>
        <note category="file-source" priority="1">Part-DB1\templates\AdminPages\CurrencyAdmin.html.twig:4</note>
        <note priority="1">Part-DB1\templates\AdminPages\CurrencyAdmin.html.twig:4</note>
      </notes>
      <segment>
        <source>currency.caption</source>
        <target>Währung</target>
      </segment>
    </unit>
    <unit id="dzfYFww" name="currency.iso_code.caption">
      <notes>
        <note category="file-source" priority="1">Part-DB1\templates\AdminPages\CurrencyAdmin.html.twig:12</note>
        <note priority="1">Part-DB1\templates\AdminPages\CurrencyAdmin.html.twig:12</note>
      </notes>
      <segment>
        <source>currency.iso_code.caption</source>
        <target>ISO Code</target>
      </segment>
    </unit>
    <unit id="lrCa3tF" name="currency.symbol.caption">
      <notes>
        <note category="file-source" priority="1">Part-DB1\templates\AdminPages\CurrencyAdmin.html.twig:15</note>
        <note priority="1">Part-DB1\templates\AdminPages\CurrencyAdmin.html.twig:15</note>
      </notes>
      <segment>
        <source>currency.symbol.caption</source>
        <target>Währungssymbol</target>
      </segment>
    </unit>
    <unit id="pfHq2BO" name="currency.edit">
      <notes>
        <note category="file-source" priority="1">Part-DB1\templates\AdminPages\CurrencyAdmin.html.twig:29</note>
        <note category="state" priority="1">new</note>
      </notes>
      <segment>
        <source>currency.edit</source>
        <target>Bearbeite Währung</target>
      </segment>
    </unit>
    <unit id="b9Ed.K9" name="currency.new">
      <notes>
        <note category="file-source" priority="1">Part-DB1\templates\AdminPages\CurrencyAdmin.html.twig:33</note>
        <note category="state" priority="1">new</note>
      </notes>
      <segment>
        <source>currency.new</source>
        <target>Neue Währung</target>
      </segment>
    </unit>
    <unit id="zNlEdQs" name="project.caption">
      <notes>
        <note category="file-source" priority="1">Part-DB1\templates\AdminPages\DeviceAdmin.html.twig:4</note>
        <note priority="1">Part-DB1\templates\AdminPages\DeviceAdmin.html.twig:4</note>
        <note priority="1">templates\AdminPages\DeviceAdmin.html.twig:4</note>
      </notes>
      <segment>
        <source>project.caption</source>
        <target>Projekte</target>
      </segment>
    </unit>
    <unit id="DTt5Co7" name="project.edit">
      <notes>
        <note category="file-source" priority="1">Part-DB1\templates\AdminPages\DeviceAdmin.html.twig:8</note>
        <note category="state" priority="1">new</note>
      </notes>
      <segment>
        <source>project.edit</source>
        <target>Bearbeite Projekt</target>
      </segment>
    </unit>
    <unit id="O_iNK2O" name="project.new">
      <notes>
        <note category="file-source" priority="1">Part-DB1\templates\AdminPages\DeviceAdmin.html.twig:12</note>
        <note category="state" priority="1">new</note>
      </notes>
      <segment>
        <source>project.new</source>
        <target>Neues Projekt</target>
      </segment>
    </unit>
    <unit id="lQ8QeGr" name="search.placeholder">
      <notes>
        <note category="file-source" priority="1">Part-DB1\templates\AdminPages\EntityAdminBase.html.twig:19</note>
        <note category="file-source" priority="1">Part-DB1\templates\_navbar_search.html.twig:67</note>
        <note category="file-source" priority="1">Part-DB1\templates\_sidebar.html.twig:27</note>
        <note category="file-source" priority="1">Part-DB1\templates\_sidebar.html.twig:43</note>
        <note category="file-source" priority="1">Part-DB1\templates\_sidebar.html.twig:63</note>
        <note priority="1">Part-DB1\templates\AdminPages\EntityAdminBase.html.twig:19</note>
        <note priority="1">Part-DB1\templates\_navbar_search.html.twig:61</note>
        <note priority="1">Part-DB1\templates\_sidebar.html.twig:27</note>
        <note priority="1">Part-DB1\templates\_sidebar.html.twig:43</note>
        <note priority="1">Part-DB1\templates\_sidebar.html.twig:63</note>
        <note priority="1">templates\AdminPages\EntityAdminBase.html.twig:9</note>
        <note priority="1">templates\base.html.twig:80</note>
        <note priority="1">templates\base.html.twig:179</note>
        <note priority="1">templates\base.html.twig:206</note>
        <note priority="1">templates\base.html.twig:237</note>
      </notes>
      <segment>
        <source>search.placeholder</source>
        <target>Suche</target>
      </segment>
    </unit>
    <unit id="10f_Ka3" name="expandAll">
      <notes>
        <note category="file-source" priority="1">Part-DB1\templates\AdminPages\EntityAdminBase.html.twig:23</note>
        <note category="file-source" priority="1">Part-DB1\templates\_sidebar.html.twig:3</note>
        <note priority="1">Part-DB1\templates\AdminPages\EntityAdminBase.html.twig:23</note>
        <note priority="1">Part-DB1\templates\_sidebar.html.twig:3</note>
        <note priority="1">templates\AdminPages\EntityAdminBase.html.twig:13</note>
        <note priority="1">templates\base.html.twig:166</note>
        <note priority="1">templates\base.html.twig:193</note>
        <note priority="1">templates\base.html.twig:221</note>
      </notes>
      <segment>
        <source>expandAll</source>
        <target>Alle ausklappen</target>
      </segment>
    </unit>
    <unit id="eS_kUcS" name="reduceAll">
      <notes>
        <note category="file-source" priority="1">Part-DB1\templates\AdminPages\EntityAdminBase.html.twig:27</note>
        <note category="file-source" priority="1">Part-DB1\templates\_sidebar.html.twig:4</note>
        <note priority="1">Part-DB1\templates\AdminPages\EntityAdminBase.html.twig:27</note>
        <note priority="1">Part-DB1\templates\_sidebar.html.twig:4</note>
        <note priority="1">templates\AdminPages\EntityAdminBase.html.twig:17</note>
        <note priority="1">templates\base.html.twig:167</note>
        <note priority="1">templates\base.html.twig:194</note>
        <note priority="1">templates\base.html.twig:222</note>
      </notes>
      <segment>
        <source>reduceAll</source>
        <target>Alle einklappen</target>
      </segment>
    </unit>
    <unit id="tagdXMa" name="part.info.timetravel_hint">
      <notes>
        <note category="file-source" priority="1">Part-DB1\templates\AdminPages\EntityAdminBase.html.twig:54</note>
        <note category="file-source" priority="1">Part-DB1\templates\Parts\info\_sidebar.html.twig:4</note>
        <note priority="1">Part-DB1\templates\AdminPages\EntityAdminBase.html.twig:54</note>
        <note priority="1">Part-DB1\templates\Parts\info\_sidebar.html.twig:4</note>
      </notes>
      <segment>
        <source>part.info.timetravel_hint</source>
        <target><![CDATA[Dies ist wie das Bauteil bevor dem %timestamp% aussah. <i>Beachten Sie, dass dieses Feature experimentell ist und die angezeigten Infos daher nicht unbedingt korrekt sind.</i>]]></target>
      </segment>
    </unit>
    <unit id="7uawYY6" name="standard.label">
      <notes>
        <note category="file-source" priority="1">Part-DB1\templates\AdminPages\EntityAdminBase.html.twig:60</note>
        <note priority="1">Part-DB1\templates\AdminPages\EntityAdminBase.html.twig:60</note>
        <note priority="1">templates\AdminPages\EntityAdminBase.html.twig:42</note>
      </notes>
      <segment>
        <source>standard.label</source>
        <target>Eigenschaften</target>
      </segment>
    </unit>
    <unit id="Fe5ax26" name="infos.label">
      <notes>
        <note category="file-source" priority="1">Part-DB1\templates\AdminPages\EntityAdminBase.html.twig:61</note>
        <note priority="1">Part-DB1\templates\AdminPages\EntityAdminBase.html.twig:61</note>
        <note priority="1">templates\AdminPages\EntityAdminBase.html.twig:43</note>
      </notes>
      <segment>
        <source>infos.label</source>
        <target>Informationen</target>
      </segment>
    </unit>
    <unit id="PNqzf_X" name="history.label">
      <notes>
        <note category="file-source" priority="1">Part-DB1\templates\AdminPages\EntityAdminBase.html.twig:63</note>
        <note priority="1">Part-DB1\templates\AdminPages\EntityAdminBase.html.twig:63</note>
        <note priority="1">new</note>
      </notes>
      <segment>
        <source>history.label</source>
        <target>Historie</target>
      </segment>
    </unit>
    <unit id="Y2QKWU9" name="export.label">
      <notes>
        <note category="file-source" priority="1">Part-DB1\templates\AdminPages\EntityAdminBase.html.twig:66</note>
        <note priority="1">Part-DB1\templates\AdminPages\EntityAdminBase.html.twig:66</note>
        <note priority="1">templates\AdminPages\EntityAdminBase.html.twig:45</note>
      </notes>
      <segment>
        <source>export.label</source>
        <target>Exportieren</target>
      </segment>
    </unit>
    <unit id="k5fWSN4" name="import_export.label">
      <notes>
        <note category="file-source" priority="1">Part-DB1\templates\AdminPages\EntityAdminBase.html.twig:68</note>
        <note priority="1">Part-DB1\templates\AdminPages\EntityAdminBase.html.twig:68</note>
        <note priority="1">templates\AdminPages\EntityAdminBase.html.twig:47</note>
      </notes>
      <segment>
        <source>import_export.label</source>
        <target>Import / Export</target>
      </segment>
    </unit>
    <unit id="sOYxh4M" name="mass_creation.label">
      <notes>
        <note category="file-source" priority="1">Part-DB1\templates\AdminPages\EntityAdminBase.html.twig:69</note>
        <note priority="1">Part-DB1\templates\AdminPages\EntityAdminBase.html.twig:69</note>
      </notes>
      <segment>
        <source>mass_creation.label</source>
        <target>Masseneingabe</target>
      </segment>
    </unit>
    <unit id="wTQX7oE" name="admin.common">
      <notes>
        <note category="file-source" priority="1">Part-DB1\templates\AdminPages\EntityAdminBase.html.twig:82</note>
        <note priority="1">Part-DB1\templates\AdminPages\EntityAdminBase.html.twig:82</note>
        <note priority="1">templates\AdminPages\EntityAdminBase.html.twig:59</note>
      </notes>
      <segment>
        <source>admin.common</source>
        <target>Allgemein</target>
      </segment>
    </unit>
    <unit id="NmnCJhH" name="admin.attachments">
      <notes>
        <note category="file-source" priority="1">Part-DB1\templates\AdminPages\EntityAdminBase.html.twig:86</note>
        <note priority="1">Part-DB1\templates\AdminPages\EntityAdminBase.html.twig:86</note>
      </notes>
      <segment>
        <source>admin.attachments</source>
        <target>Dateianhänge</target>
      </segment>
    </unit>
    <unit id="TA1hSYV" name="admin.parameters">
      <notes>
        <note category="file-source" priority="1">Part-DB1\templates\AdminPages\EntityAdminBase.html.twig:90</note>
      </notes>
      <segment>
        <source>admin.parameters</source>
        <target>Parameter</target>
      </segment>
    </unit>
    <unit id="R949JGz" name="export_all.label">
      <notes>
        <note category="file-source" priority="1">Part-DB1\templates\AdminPages\EntityAdminBase.html.twig:179</note>
        <note priority="1">Part-DB1\templates\AdminPages\EntityAdminBase.html.twig:167</note>
        <note priority="1">templates\AdminPages\EntityAdminBase.html.twig:142</note>
      </notes>
      <segment>
        <source>export_all.label</source>
        <target>Alles exportieren</target>
      </segment>
    </unit>
    <unit id="zPSdxU4" name="mass_creation.help">
      <notes>
        <note category="file-source" priority="1">Part-DB1\templates\AdminPages\EntityAdminBase.html.twig:185</note>
        <note priority="1">Part-DB1\templates\AdminPages\EntityAdminBase.html.twig:173</note>
      </notes>
      <segment>
        <source>mass_creation.help</source>
        <target>Jede Zeile wird als Name für ein neues Element interpretiert und angelegt.</target>
      </segment>
    </unit>
    <unit id="a5.CFfq" name="edit.caption">
      <notes>
        <note category="file-source" priority="1">Part-DB1\templates\AdminPages\EntityAdminBase.html.twig:45</note>
        <note priority="1">Part-DB1\templates\AdminPages\EntityAdminBase.html.twig:45</note>
        <note priority="1">templates\AdminPages\EntityAdminBase.html.twig:35</note>
      </notes>
      <segment>
        <source>edit.caption</source>
        <target>Bearbeite Element "%name"</target>
      </segment>
    </unit>
    <unit id="bblk5.r" name="new.caption">
      <notes>
        <note category="file-source" priority="1">Part-DB1\templates\AdminPages\EntityAdminBase.html.twig:50</note>
        <note priority="1">Part-DB1\templates\AdminPages\EntityAdminBase.html.twig:50</note>
        <note priority="1">templates\AdminPages\EntityAdminBase.html.twig:37</note>
      </notes>
      <segment>
        <source>new.caption</source>
        <target>Neues Element</target>
      </segment>
    </unit>
    <unit id="ZJ9SPOS" name="footprint.labelp">
      <notes>
        <note category="file-source" priority="1">Part-DB1\templates\AdminPages\FootprintAdmin.html.twig:4</note>
        <note category="file-source" priority="1">Part-DB1\templates\_sidebar.html.twig:9</note>
        <note priority="1">Part-DB1\templates\AdminPages\FootprintAdmin.html.twig:4</note>
        <note priority="1">Part-DB1\templates\_sidebar.html.twig:9</note>
        <note priority="1">templates\base.html.twig:172</note>
        <note priority="1">templates\base.html.twig:199</note>
        <note priority="1">templates\base.html.twig:227</note>
      </notes>
      <segment>
        <source>footprint.labelp</source>
        <target>Footprints</target>
      </segment>
    </unit>
    <unit id="U4500WS" name="footprint.edit">
      <notes>
        <note category="file-source" priority="1">Part-DB1\templates\AdminPages\FootprintAdmin.html.twig:13</note>
        <note category="state" priority="1">new</note>
      </notes>
      <segment>
        <source>footprint.edit</source>
        <target>Bearbeite Footprint</target>
      </segment>
    </unit>
    <unit id="O3SliSK" name="footprint.new">
      <notes>
        <note category="file-source" priority="1">Part-DB1\templates\AdminPages\FootprintAdmin.html.twig:17</note>
        <note category="state" priority="1">new</note>
      </notes>
      <segment>
        <source>footprint.new</source>
        <target>Neuer Footprint</target>
      </segment>
    </unit>
    <unit id="ZOZqHeB" name="group.edit.caption">
      <notes>
        <note category="file-source" priority="1">Part-DB1\templates\AdminPages\GroupAdmin.html.twig:4</note>
        <note priority="1">Part-DB1\templates\AdminPages\GroupAdmin.html.twig:4</note>
      </notes>
      <segment>
        <source>group.edit.caption</source>
        <target>Gruppen</target>
      </segment>
    </unit>
    <unit id="iK5P0V5" name="user.edit.permissions">
      <notes>
        <note category="file-source" priority="1">Part-DB1\templates\AdminPages\GroupAdmin.html.twig:9</note>
        <note category="file-source" priority="1">Part-DB1\templates\AdminPages\UserAdmin.html.twig:16</note>
        <note priority="1">Part-DB1\templates\AdminPages\GroupAdmin.html.twig:9</note>
        <note priority="1">Part-DB1\templates\AdminPages\UserAdmin.html.twig:16</note>
      </notes>
      <segment>
        <source>user.edit.permissions</source>
        <target>Berechtigungen</target>
      </segment>
    </unit>
    <unit id="BaTTHkG" name="group.edit">
      <notes>
        <note category="file-source" priority="1">Part-DB1\templates\AdminPages\GroupAdmin.html.twig:24</note>
        <note category="state" priority="1">new</note>
      </notes>
      <segment>
        <source>group.edit</source>
        <target>Bearbeite Gruppe</target>
      </segment>
    </unit>
    <unit id="vdjTPNv" name="group.new">
      <notes>
        <note category="file-source" priority="1">Part-DB1\templates\AdminPages\GroupAdmin.html.twig:28</note>
        <note category="state" priority="1">new</note>
      </notes>
      <segment>
        <source>group.new</source>
        <target>Neue Gruppe</target>
      </segment>
    </unit>
    <unit id="Rr_.JrB" name="label_profile.caption">
      <notes>
        <note category="file-source" priority="1">Part-DB1\templates\AdminPages\LabelProfileAdmin.html.twig:4</note>
      </notes>
      <segment>
        <source>label_profile.caption</source>
        <target>Labelprofile</target>
      </segment>
    </unit>
    <unit id="QPqYdRg" name="label_profile.advanced">
      <notes>
        <note category="file-source" priority="1">Part-DB1\templates\AdminPages\LabelProfileAdmin.html.twig:8</note>
      </notes>
      <segment>
        <source>label_profile.advanced</source>
        <target>Erweitert</target>
      </segment>
    </unit>
    <unit id="Pi_q_nj" name="label_profile.comment">
      <notes>
        <note category="file-source" priority="1">Part-DB1\templates\AdminPages\LabelProfileAdmin.html.twig:9</note>
      </notes>
      <segment>
        <source>label_profile.comment</source>
        <target>Notizen</target>
      </segment>
    </unit>
    <unit id="VwVLyJA" name="label_profile.edit">
      <notes>
        <note category="file-source" priority="1">Part-DB1\templates\AdminPages\LabelProfileAdmin.html.twig:55</note>
        <note category="state" priority="1">new</note>
      </notes>
      <segment>
        <source>label_profile.edit</source>
        <target>Bearbeite Labelprofil</target>
      </segment>
    </unit>
    <unit id="lObewxU" name="label_profile.new">
      <notes>
        <note category="file-source" priority="1">Part-DB1\templates\AdminPages\LabelProfileAdmin.html.twig:59</note>
        <note category="state" priority="1">new</note>
      </notes>
      <segment>
        <source>label_profile.new</source>
        <target>Neues Labelprofil</target>
      </segment>
    </unit>
    <unit id="Fum_mCX" name="manufacturer.caption">
      <notes>
        <note category="file-source" priority="1">Part-DB1\templates\AdminPages\ManufacturerAdmin.html.twig:4</note>
        <note priority="1">Part-DB1\templates\AdminPages\ManufacturerAdmin.html.twig:4</note>
        <note priority="1">templates\AdminPages\ManufacturerAdmin.html.twig:4</note>
      </notes>
      <segment>
        <source>manufacturer.caption</source>
        <target>Hersteller</target>
      </segment>
    </unit>
    <unit id="e41FWWa" name="manufacturer.edit">
      <notes>
        <note category="file-source" priority="1">Part-DB1\templates\AdminPages\ManufacturerAdmin.html.twig:8</note>
        <note category="state" priority="1">new</note>
      </notes>
      <segment>
        <source>manufacturer.edit</source>
        <target>Bearbeite Hersteller</target>
      </segment>
    </unit>
    <unit id="g4gO3Qs" name="manufacturer.new">
      <notes>
        <note category="file-source" priority="1">Part-DB1\templates\AdminPages\ManufacturerAdmin.html.twig:12</note>
        <note category="state" priority="1">new</note>
      </notes>
      <segment>
        <source>manufacturer.new</source>
        <target>Neuer Hersteller</target>
      </segment>
    </unit>
    <unit id="6tFKnGD" name="measurement_unit.caption">
      <notes>
        <note category="file-source" priority="1">Part-DB1\templates\AdminPages\MeasurementUnitAdmin.html.twig:4</note>
        <note priority="1">Part-DB1\templates\AdminPages\MeasurementUnitAdmin.html.twig:4</note>
      </notes>
      <segment>
        <source>measurement_unit.caption</source>
        <target>Maßeinheit</target>
      </segment>
    </unit>
    <unit id="vZGwiMS" name="storelocation.labelp">
      <notes>
        <note category="file-source" priority="1">Part-DB1\templates\AdminPages\StorelocationAdmin.html.twig:5</note>
        <note category="file-source" priority="1">Part-DB1\templates\_sidebar.html.twig:8</note>
        <note priority="1">Part-DB1\templates\AdminPages\StorelocationAdmin.html.twig:4</note>
        <note priority="1">Part-DB1\templates\_sidebar.html.twig:8</note>
        <note priority="1">templates\base.html.twig:171</note>
        <note priority="1">templates\base.html.twig:198</note>
        <note priority="1">templates\base.html.twig:226</note>
      </notes>
      <segment>
        <source>storelocation.labelp</source>
        <target>Lagerorte</target>
      </segment>
    </unit>
    <unit id="eSA7p5N" name="storelocation.edit">
      <notes>
        <note category="file-source" priority="1">Part-DB1\templates\AdminPages\StorelocationAdmin.html.twig:32</note>
        <note category="state" priority="1">new</note>
      </notes>
      <segment>
        <source>storelocation.edit</source>
        <target>Bearbeite Lagerort</target>
      </segment>
    </unit>
    <unit id="eIvG1.A" name="storelocation.new">
      <notes>
        <note category="file-source" priority="1">Part-DB1\templates\AdminPages\StorelocationAdmin.html.twig:36</note>
        <note category="state" priority="1">new</note>
      </notes>
      <segment>
        <source>storelocation.new</source>
        <target>Neuer Lagerort</target>
      </segment>
    </unit>
    <unit id="ykqfBBp" name="supplier.caption">
      <notes>
        <note category="file-source" priority="1">Part-DB1\templates\AdminPages\SupplierAdmin.html.twig:4</note>
        <note priority="1">Part-DB1\templates\AdminPages\SupplierAdmin.html.twig:4</note>
        <note priority="1">templates\AdminPages\SupplierAdmin.html.twig:4</note>
      </notes>
      <segment>
        <source>supplier.caption</source>
        <target>Lieferanten</target>
      </segment>
    </unit>
    <unit id="DpVIJeK" name="supplier.edit">
      <notes>
        <note category="file-source" priority="1">Part-DB1\templates\AdminPages\SupplierAdmin.html.twig:16</note>
        <note category="state" priority="1">new</note>
      </notes>
      <segment>
        <source>supplier.edit</source>
        <target>Bearbeite Lieferant</target>
      </segment>
    </unit>
    <unit id="AcG6iT_" name="supplier.new">
      <notes>
        <note category="file-source" priority="1">Part-DB1\templates\AdminPages\SupplierAdmin.html.twig:20</note>
        <note category="state" priority="1">new</note>
      </notes>
      <segment>
        <source>supplier.new</source>
        <target>Neuer Lieferant</target>
      </segment>
    </unit>
    <unit id=".YoS4pi" name="user.edit.caption">
      <notes>
        <note category="file-source" priority="1">Part-DB1\templates\AdminPages\UserAdmin.html.twig:8</note>
        <note priority="1">Part-DB1\templates\AdminPages\UserAdmin.html.twig:8</note>
      </notes>
      <segment>
        <source>user.edit.caption</source>
        <target>Benutzer</target>
      </segment>
    </unit>
    <unit id="eDE4Z9X" name="user.edit.configuration">
      <notes>
        <note category="file-source" priority="1">Part-DB1\templates\AdminPages\UserAdmin.html.twig:14</note>
        <note priority="1">Part-DB1\templates\AdminPages\UserAdmin.html.twig:14</note>
      </notes>
      <segment>
        <source>user.edit.configuration</source>
        <target>Konfiguration</target>
      </segment>
    </unit>
    <unit id="3HIFZxy" name="user.edit.password">
      <notes>
        <note category="file-source" priority="1">Part-DB1\templates\AdminPages\UserAdmin.html.twig:15</note>
        <note priority="1">Part-DB1\templates\AdminPages\UserAdmin.html.twig:15</note>
      </notes>
      <segment>
        <source>user.edit.password</source>
        <target>Passwort</target>
      </segment>
    </unit>
    <unit id="CpSdWDM" name="user.edit.tfa.caption">
      <notes>
        <note category="file-source" priority="1">Part-DB1\templates\AdminPages\UserAdmin.html.twig:45</note>
        <note priority="1">Part-DB1\templates\AdminPages\UserAdmin.html.twig:45</note>
      </notes>
      <segment>
        <source>user.edit.tfa.caption</source>
        <target>Zwei-Faktor-Authentifizierung</target>
      </segment>
    </unit>
    <unit id="QAuf3JI" name="user.edit.tfa.google_active">
      <notes>
        <note category="file-source" priority="1">Part-DB1\templates\AdminPages\UserAdmin.html.twig:47</note>
        <note priority="1">Part-DB1\templates\AdminPages\UserAdmin.html.twig:47</note>
      </notes>
      <segment>
        <source>user.edit.tfa.google_active</source>
        <target>Authentifizierungsapp aktiv</target>
      </segment>
    </unit>
    <unit id="7v_PSOf" name="tfa_backup.remaining_tokens">
      <notes>
        <note category="file-source" priority="1">Part-DB1\templates\AdminPages\UserAdmin.html.twig:48</note>
        <note category="file-source" priority="1">Part-DB1\templates\Users\backup_codes.html.twig:15</note>
        <note category="file-source" priority="1">Part-DB1\templates\Users\_2fa_settings.html.twig:95</note>
        <note priority="1">Part-DB1\templates\AdminPages\UserAdmin.html.twig:48</note>
        <note priority="1">Part-DB1\templates\Users\backup_codes.html.twig:15</note>
        <note priority="1">Part-DB1\templates\Users\_2fa_settings.html.twig:95</note>
      </notes>
      <segment>
        <source>tfa_backup.remaining_tokens</source>
        <target>Verbleibende Backupcodes</target>
      </segment>
    </unit>
    <unit id="xhNIm7L" name="tfa_backup.generation_date">
      <notes>
        <note category="file-source" priority="1">Part-DB1\templates\AdminPages\UserAdmin.html.twig:49</note>
        <note category="file-source" priority="1">Part-DB1\templates\Users\backup_codes.html.twig:17</note>
        <note category="file-source" priority="1">Part-DB1\templates\Users\_2fa_settings.html.twig:96</note>
        <note priority="1">Part-DB1\templates\AdminPages\UserAdmin.html.twig:49</note>
        <note priority="1">Part-DB1\templates\Users\backup_codes.html.twig:17</note>
        <note priority="1">Part-DB1\templates\Users\_2fa_settings.html.twig:96</note>
      </notes>
      <segment>
        <source>tfa_backup.generation_date</source>
        <target>Erzeugungsdatum der Backupcodes</target>
      </segment>
    </unit>
    <unit id="_m6S_4Y" name="user.edit.tfa.disabled">
      <notes>
        <note category="file-source" priority="1">Part-DB1\templates\AdminPages\UserAdmin.html.twig:53</note>
        <note category="file-source" priority="1">Part-DB1\templates\AdminPages\UserAdmin.html.twig:60</note>
        <note priority="1">Part-DB1\templates\AdminPages\UserAdmin.html.twig:53</note>
        <note priority="1">Part-DB1\templates\AdminPages\UserAdmin.html.twig:60</note>
      </notes>
      <segment>
        <source>user.edit.tfa.disabled</source>
        <target>Methode deaktiviert</target>
      </segment>
    </unit>
    <unit id="TagZ6I5" name="user.edit.tfa.u2f_keys_count">
      <notes>
        <note category="file-source" priority="1">Part-DB1\templates\AdminPages\UserAdmin.html.twig:56</note>
        <note priority="1">Part-DB1\templates\AdminPages\UserAdmin.html.twig:56</note>
      </notes>
      <segment>
        <source>user.edit.tfa.u2f_keys_count</source>
        <target>Aktive Sicherheitsschlüssel</target>
      </segment>
    </unit>
    <unit id=".K9hu_c" name="user.edit.tfa.disable_tfa_title">
      <notes>
        <note category="file-source" priority="1">Part-DB1\templates\AdminPages\UserAdmin.html.twig:72</note>
        <note priority="1">Part-DB1\templates\AdminPages\UserAdmin.html.twig:72</note>
      </notes>
      <segment>
        <source>user.edit.tfa.disable_tfa_title</source>
        <target>Wirklich fortfahren?</target>
      </segment>
    </unit>
    <unit id="xORuIU4" name="user.edit.tfa.disable_tfa_message">
      <notes>
        <note category="file-source" priority="1">Part-DB1\templates\AdminPages\UserAdmin.html.twig:72</note>
        <note priority="1">Part-DB1\templates\AdminPages\UserAdmin.html.twig:72</note>
      </notes>
      <segment>
        <source>user.edit.tfa.disable_tfa_message</source>
        <target><![CDATA[Dies wird <b>alle aktiven Zwei-Faktor-Authentifizierungsmethoden des Nutzers deaktivieren</b> und die <b>Backupcodes löschen</b>! <br>
Der Benutzer wird alle Zwei-Faktor-Authentifizierungmethoden neu einrichten müssen und neue Backupcodes ausdrucken müssen! <br><br>
<b>Führen sie dies nur durch, wenn Sie über die Identität des (um Hilfe suchenden) Benutzers absolut sicher sind, da ansonsten eine Kompromittierung des Accounts durch einen Angreifer erfolgen könnte!</b>]]></target>
      </segment>
    </unit>
    <unit id="02HvwiS" name="user.edit.tfa.disable_tfa.btn">
      <notes>
        <note category="file-source" priority="1">Part-DB1\templates\AdminPages\UserAdmin.html.twig:73</note>
        <note priority="1">Part-DB1\templates\AdminPages\UserAdmin.html.twig:73</note>
      </notes>
      <segment>
        <source>user.edit.tfa.disable_tfa.btn</source>
        <target>Alle Zwei-Faktor-Authentifizierungsmethoden deaktivieren</target>
      </segment>
    </unit>
    <unit id="vQxH4zm" name="user.edit">
      <notes>
        <note category="file-source" priority="1">Part-DB1\templates\AdminPages\UserAdmin.html.twig:85</note>
        <note category="state" priority="1">new</note>
      </notes>
      <segment>
        <source>user.edit</source>
        <target>Bearbeite Benutzer</target>
      </segment>
    </unit>
    <unit id="TvuuOMC" name="user.new">
      <notes>
        <note category="file-source" priority="1">Part-DB1\templates\AdminPages\UserAdmin.html.twig:89</note>
        <note category="state" priority="1">new</note>
      </notes>
      <segment>
        <source>user.new</source>
        <target>Neuer Benutzer</target>
      </segment>
    </unit>
    <unit id="0EjI8FY" name="attachment.delete">
      <notes>
        <note category="file-source" priority="1">Part-DB1\templates\AdminPages\_attachments.html.twig:4</note>
        <note category="file-source" priority="1">Part-DB1\templates\Parts\edit\_attachments.html.twig:4</note>
        <note priority="1">Part-DB1\templates\AdminPages\_attachments.html.twig:4</note>
        <note priority="1">Part-DB1\templates\Parts\edit\_attachments.html.twig:4</note>
        <note priority="1">Part-DB1\templates\Parts\info\_attachments_info.html.twig:63</note>
      </notes>
      <segment>
        <source>attachment.delete</source>
        <target>Löschen</target>
      </segment>
    </unit>
    <unit id="ffvhms1" name="attachment.external">
      <notes>
        <note category="file-source" priority="1">Part-DB1\templates\AdminPages\_attachments.html.twig:41</note>
        <note category="file-source" priority="1">Part-DB1\templates\Parts\edit\_attachments.html.twig:38</note>
        <note category="file-source" priority="1">Part-DB1\templates\Parts\info\_attachments_info.html.twig:35</note>
        <note category="file-source" priority="1">Part-DB1\src\DataTables\AttachmentDataTable.php:159</note>
        <note priority="1">Part-DB1\templates\Parts\edit\_attachments.html.twig:38</note>
        <note priority="1">Part-DB1\src\DataTables\AttachmentDataTable.php:159</note>
      </notes>
      <segment>
        <source>attachment.external</source>
        <target>Extern</target>
      </segment>
    </unit>
    <unit id="vTU.j2g" name="attachment.preview.alt">
      <notes>
        <note category="file-source" priority="1">Part-DB1\templates\AdminPages\_attachments.html.twig:49</note>
        <note category="file-source" priority="1">Part-DB1\templates\Parts\edit\_attachments.html.twig:47</note>
        <note priority="1">Part-DB1\templates\AdminPages\_attachments.html.twig:47</note>
        <note priority="1">Part-DB1\templates\Parts\edit\_attachments.html.twig:45</note>
      </notes>
      <segment>
        <source>attachment.preview.alt</source>
        <target>Thumbnail des Dateianhanges</target>
      </segment>
    </unit>
    <unit id="CNqXx.c" name="attachment.view">
      <notes>
        <note category="file-source" priority="1">Part-DB1\templates\AdminPages\_attachments.html.twig:52</note>
        <note category="file-source" priority="1">Part-DB1\templates\Parts\edit\_attachments.html.twig:50</note>
        <note category="file-source" priority="1">Part-DB1\templates\Parts\info\_attachments_info.html.twig:62</note>
        <note priority="1">Part-DB1\templates\AdminPages\_attachments.html.twig:50</note>
        <note priority="1">Part-DB1\templates\Parts\edit\_attachments.html.twig:48</note>
        <note priority="1">Part-DB1\templates\Parts\info\_attachments_info.html.twig:45</note>
      </notes>
      <segment>
        <source>attachment.view</source>
        <target>Anzeigen</target>
      </segment>
    </unit>
    <unit id="HnHc.HV" name="attachment.file_not_found">
      <notes>
        <note category="file-source" priority="1">Part-DB1\templates\AdminPages\_attachments.html.twig:58</note>
        <note category="file-source" priority="1">Part-DB1\templates\Parts\edit\_attachments.html.twig:56</note>
        <note category="file-source" priority="1">Part-DB1\templates\Parts\info\_attachments_info.html.twig:43</note>
        <note category="file-source" priority="1">Part-DB1\src\DataTables\AttachmentDataTable.php:166</note>
        <note priority="1">Part-DB1\templates\AdminPages\_attachments.html.twig:56</note>
        <note priority="1">Part-DB1\templates\Parts\edit\_attachments.html.twig:54</note>
        <note priority="1">Part-DB1\templates\Parts\info\_attachments_info.html.twig:38</note>
        <note priority="1">Part-DB1\src\DataTables\AttachmentDataTable.php:166</note>
      </notes>
      <segment>
        <source>attachment.file_not_found</source>
        <target>Datei nicht gefunden</target>
      </segment>
    </unit>
    <unit id="vnfQKjk" name="attachment.secure">
      <notes>
        <note category="file-source" priority="1">Part-DB1\templates\AdminPages\_attachments.html.twig:66</note>
        <note category="file-source" priority="1">Part-DB1\templates\Parts\edit\_attachments.html.twig:64</note>
        <note category="file-source" priority="1">Part-DB1\templates\Parts\info\_attachments_info.html.twig:48</note>
        <note priority="1">Part-DB1\templates\Parts\edit\_attachments.html.twig:62</note>
      </notes>
      <segment>
        <source>attachment.secure</source>
        <target>Privat</target>
      </segment>
    </unit>
    <unit id="NCjSwVs" name="attachment.create">
      <notes>
        <note category="file-source" priority="1">Part-DB1\templates\AdminPages\_attachments.html.twig:79</note>
        <note category="file-source" priority="1">Part-DB1\templates\Parts\edit\_attachments.html.twig:77</note>
        <note priority="1">Part-DB1\templates\AdminPages\_attachments.html.twig:77</note>
        <note priority="1">Part-DB1\templates\Parts\edit\_attachments.html.twig:75</note>
      </notes>
      <segment>
        <source>attachment.create</source>
        <target>Dateianhang hinzufügen</target>
      </segment>
    </unit>
    <unit id="kxhr8KP" name="part_lot.edit.delete.confirm">
      <notes>
        <note category="file-source" priority="1">Part-DB1\templates\AdminPages\_attachments.html.twig:84</note>
        <note category="file-source" priority="1">Part-DB1\templates\Parts\edit\_attachments.html.twig:82</note>
        <note category="file-source" priority="1">Part-DB1\templates\Parts\edit\_lots.html.twig:33</note>
        <note priority="1">Part-DB1\templates\AdminPages\_attachments.html.twig:82</note>
        <note priority="1">Part-DB1\templates\Parts\edit\_attachments.html.twig:80</note>
        <note priority="1">Part-DB1\templates\Parts\edit\_lots.html.twig:33</note>
      </notes>
      <segment>
        <source>part_lot.edit.delete.confirm</source>
        <target>Möchten Sie diesen Bestand wirklich löschen? Dies kann nicht rückgängig gemacht werden!</target>
      </segment>
    </unit>
    <unit id="RqM7iAG" name="entity.delete.confirm_title">
      <notes>
        <note category="file-source" priority="1">Part-DB1\templates\AdminPages\_delete_form.html.twig:2</note>
        <note priority="1">Part-DB1\templates\AdminPages\_delete_form.html.twig:2</note>
        <note priority="1">templates\AdminPages\_delete_form.html.twig:2</note>
      </notes>
      <segment>
        <source>entity.delete.confirm_title</source>
        <target>Wollen sie das Element %name% wirklich löschen?</target>
      </segment>
    </unit>
    <unit id="0B3xeO2" name="entity.delete.message">
      <notes>
        <note category="file-source" priority="1">Part-DB1\templates\AdminPages\_delete_form.html.twig:3</note>
        <note priority="1">Part-DB1\templates\AdminPages\_delete_form.html.twig:3</note>
        <note priority="1">templates\AdminPages\_delete_form.html.twig:3</note>
      </notes>
      <segment>
        <source>entity.delete.message</source>
        <target>Diese Aktion lässt sich nicht rückgängig machen!

Subelemente werden beim Löschen nach oben verschoben.</target>
      </segment>
    </unit>
    <unit id="eyyICVM" name="entity.delete">
      <notes>
        <note category="file-source" priority="1">Part-DB1\templates\AdminPages\_delete_form.html.twig:11</note>
        <note priority="1">Part-DB1\templates\AdminPages\_delete_form.html.twig:11</note>
        <note priority="1">templates\AdminPages\_delete_form.html.twig:9</note>
      </notes>
      <segment>
        <source>entity.delete</source>
        <target>Element löschen</target>
      </segment>
    </unit>
    <unit id="jix.mo1" name="edit.log_comment">
      <notes>
        <note category="file-source" priority="1">Part-DB1\templates\AdminPages\_delete_form.html.twig:16</note>
        <note category="file-source" priority="1">Part-DB1\templates\Parts\info\_tools.html.twig:45</note>
        <note category="file-source" priority="1">Part-DB1\src\Form\Part\PartBaseType.php:286</note>
        <note priority="1">Part-DB1\templates\AdminPages\_delete_form.html.twig:16</note>
        <note priority="1">Part-DB1\templates\Parts\info\_tools.html.twig:43</note>
        <note priority="1">Part-DB1\src\Form\Part\PartBaseType.php:267</note>
        <note priority="1">new</note>
      </notes>
      <segment>
        <source>edit.log_comment</source>
        <target>Änderungskommentar</target>
      </segment>
    </unit>
    <unit id="A15hzUY" name="entity.delete.recursive">
      <notes>
        <note category="file-source" priority="1">Part-DB1\templates\AdminPages\_delete_form.html.twig:24</note>
        <note priority="1">Part-DB1\templates\AdminPages\_delete_form.html.twig:24</note>
        <note priority="1">templates\AdminPages\_delete_form.html.twig:12</note>
      </notes>
      <segment>
        <source>entity.delete.recursive</source>
        <target>Rekursiv (alle Unterelemente) löschen</target>
      </segment>
    </unit>
    <unit id="vlslklu" name="entity.duplicate">
      <notes>
        <note category="file-source" priority="1">Part-DB1\templates\AdminPages\_duplicate.html.twig:3</note>
      </notes>
      <segment>
        <source>entity.duplicate</source>
        <target>Element duplizieren</target>
      </segment>
    </unit>
    <unit id="4_pqNGT" name="export.format">
      <notes>
        <note category="file-source" priority="1">Part-DB1\templates\AdminPages\_export_form.html.twig:4</note>
        <note category="file-source" priority="1">Part-DB1\src\Form\AdminPages\ImportType.php:76</note>
        <note priority="1">Part-DB1\templates\AdminPages\_export_form.html.twig:4</note>
        <note priority="1">Part-DB1\src\Form\AdminPages\ImportType.php:76</note>
        <note priority="1">templates\AdminPages\_export_form.html.twig:4</note>
        <note priority="1">src\Form\ImportType.php:67</note>
      </notes>
      <segment>
        <source>export.format</source>
        <target>Dateiformat</target>
      </segment>
    </unit>
    <unit id="FlGXF7u" name="export.level">
      <notes>
        <note category="file-source" priority="1">Part-DB1\templates\AdminPages\_export_form.html.twig:16</note>
        <note priority="1">Part-DB1\templates\AdminPages\_export_form.html.twig:16</note>
        <note priority="1">templates\AdminPages\_export_form.html.twig:16</note>
      </notes>
      <segment>
        <source>export.level</source>
        <target>Ausführlichkeit</target>
      </segment>
    </unit>
    <unit id="dA2Gh6w" name="export.level.simple">
      <notes>
        <note category="file-source" priority="1">Part-DB1\templates\AdminPages\_export_form.html.twig:19</note>
        <note priority="1">Part-DB1\templates\AdminPages\_export_form.html.twig:19</note>
        <note priority="1">templates\AdminPages\_export_form.html.twig:19</note>
      </notes>
      <segment>
        <source>export.level.simple</source>
        <target>Einfach</target>
      </segment>
    </unit>
    <unit id="0UfNFxx" name="export.level.extended">
      <notes>
        <note category="file-source" priority="1">Part-DB1\templates\AdminPages\_export_form.html.twig:20</note>
        <note priority="1">Part-DB1\templates\AdminPages\_export_form.html.twig:20</note>
        <note priority="1">templates\AdminPages\_export_form.html.twig:20</note>
      </notes>
      <segment>
        <source>export.level.extended</source>
        <target>Erweitert</target>
      </segment>
    </unit>
    <unit id="dLPhjKy" name="export.level.full">
      <notes>
        <note category="file-source" priority="1">Part-DB1\templates\AdminPages\_export_form.html.twig:21</note>
        <note priority="1">Part-DB1\templates\AdminPages\_export_form.html.twig:21</note>
        <note priority="1">templates\AdminPages\_export_form.html.twig:21</note>
      </notes>
      <segment>
        <source>export.level.full</source>
        <target>Vollständig</target>
      </segment>
    </unit>
    <unit id="5c8F8f2" name="export.include_children">
      <notes>
        <note category="file-source" priority="1">Part-DB1\templates\AdminPages\_export_form.html.twig:31</note>
        <note priority="1">Part-DB1\templates\AdminPages\_export_form.html.twig:31</note>
        <note priority="1">templates\AdminPages\_export_form.html.twig:31</note>
      </notes>
      <segment>
        <source>export.include_children</source>
        <target>Unterelemente auch exportieren</target>
      </segment>
    </unit>
    <unit id="G8WtNph" name="export.btn">
      <notes>
        <note category="file-source" priority="1">Part-DB1\templates\AdminPages\_export_form.html.twig:39</note>
        <note priority="1">Part-DB1\templates\AdminPages\_export_form.html.twig:39</note>
        <note priority="1">templates\AdminPages\_export_form.html.twig:39</note>
      </notes>
      <segment>
        <source>export.btn</source>
        <target>Exportieren</target>
      </segment>
    </unit>
    <unit id="2y0kouO" name="id.label">
      <notes>
        <note category="file-source" priority="1">Part-DB1\templates\AdminPages\_info.html.twig:4</note>
        <note category="file-source" priority="1">Part-DB1\templates\Parts\edit\edit_part_info.html.twig:12</note>
        <note category="file-source" priority="1">Part-DB1\templates\Parts\info\show_part_info.html.twig:24</note>
        <note category="file-source" priority="1">Part-DB1\templates\Parts\info\_extended_infos.html.twig:36</note>
        <note priority="1">Part-DB1\templates\AdminPages\_info.html.twig:4</note>
        <note priority="1">Part-DB1\templates\Parts\edit\edit_part_info.html.twig:12</note>
        <note priority="1">Part-DB1\templates\Parts\info\show_part_info.html.twig:24</note>
        <note priority="1">Part-DB1\templates\Parts\info\_extended_infos.html.twig:36</note>
        <note priority="1">templates\AdminPages\EntityAdminBase.html.twig:94</note>
        <note priority="1">templates\Parts\edit_part_info.html.twig:12</note>
        <note priority="1">templates\Parts\show_part_info.html.twig:11</note>
      </notes>
      <segment>
        <source>id.label</source>
        <target>ID</target>
      </segment>
    </unit>
    <unit id="cMLFYZw" name="createdAt">
      <notes>
        <note category="file-source" priority="1">Part-DB1\templates\AdminPages\_info.html.twig:11</note>
        <note category="file-source" priority="1">Part-DB1\templates\Parts\info\_attachments_info.html.twig:76</note>
        <note category="file-source" priority="1">Part-DB1\templates\Parts\info\_attachments_info.html.twig:77</note>
        <note category="file-source" priority="1">Part-DB1\templates\Parts\info\_extended_infos.html.twig:6</note>
        <note category="file-source" priority="1">Part-DB1\templates\Parts\info\_order_infos.html.twig:69</note>
        <note category="file-source" priority="1">Part-DB1\templates\Parts\info\_sidebar.html.twig:12</note>
        <note category="file-source" priority="1">Part-DB1\templates\Parts\lists\_info_card.html.twig:77</note>
        <note priority="1">Part-DB1\templates\AdminPages\_info.html.twig:11</note>
        <note priority="1">Part-DB1\templates\Parts\info\_attachments_info.html.twig:59</note>
        <note priority="1">Part-DB1\templates\Parts\info\_attachments_info.html.twig:60</note>
        <note priority="1">Part-DB1\templates\Parts\info\_extended_infos.html.twig:6</note>
        <note priority="1">Part-DB1\templates\Parts\info\_order_infos.html.twig:69</note>
        <note priority="1">Part-DB1\templates\Parts\info\_sidebar.html.twig:12</note>
        <note priority="1">Part-DB1\templates\Parts\lists\_info_card.html.twig:53</note>
        <note priority="1">templates\AdminPages\EntityAdminBase.html.twig:101</note>
        <note priority="1">templates\Parts\show_part_info.html.twig:248</note>
      </notes>
      <segment>
        <source>createdAt</source>
        <target>Erstellt am</target>
      </segment>
    </unit>
    <unit id="ZcUFNEJ" name="lastModified">
      <notes>
        <note category="file-source" priority="1">Part-DB1\templates\AdminPages\_info.html.twig:25</note>
        <note category="file-source" priority="1">Part-DB1\templates\Parts\info\_extended_infos.html.twig:21</note>
        <note category="file-source" priority="1">Part-DB1\templates\Parts\info\_sidebar.html.twig:8</note>
        <note category="file-source" priority="1">Part-DB1\templates\Parts\lists\_info_card.html.twig:73</note>
        <note priority="1">Part-DB1\templates\AdminPages\_info.html.twig:25</note>
        <note priority="1">Part-DB1\templates\Parts\info\_extended_infos.html.twig:21</note>
        <note priority="1">Part-DB1\templates\Parts\info\_sidebar.html.twig:8</note>
        <note priority="1">Part-DB1\templates\Parts\lists\_info_card.html.twig:49</note>
        <note priority="1">templates\AdminPages\EntityAdminBase.html.twig:114</note>
        <note priority="1">templates\Parts\show_part_info.html.twig:263</note>
      </notes>
      <segment>
        <source>lastModified</source>
        <target>Zuletzt bearbeitet</target>
      </segment>
    </unit>
    <unit id="noZi5aQ" name="entity.info.parts_count">
      <notes>
        <note category="file-source" priority="1">Part-DB1\templates\AdminPages\_info.html.twig:38</note>
        <note priority="1">Part-DB1\templates\AdminPages\_info.html.twig:38</note>
      </notes>
      <segment>
        <source>entity.info.parts_count</source>
        <target>Bauteile mit diesem Element</target>
      </segment>
    </unit>
    <unit id="4FQqOUW" name="specifications.property">
      <notes>
        <note category="file-source" priority="1">Part-DB1\templates\AdminPages\_parameters.html.twig:6</note>
        <note category="file-source" priority="1">Part-DB1\templates\helper.twig:125</note>
        <note category="file-source" priority="1">Part-DB1\templates\Parts\edit\_specifications.html.twig:6</note>
      </notes>
      <segment>
        <source>specifications.property</source>
        <target>Parameter</target>
      </segment>
    </unit>
    <unit id="N4F6wz5" name="specifications.symbol">
      <notes>
        <note category="file-source" priority="1">Part-DB1\templates\AdminPages\_parameters.html.twig:7</note>
        <note category="file-source" priority="1">Part-DB1\templates\Parts\edit\_specifications.html.twig:7</note>
      </notes>
      <segment>
        <source>specifications.symbol</source>
        <target>Symbol</target>
      </segment>
    </unit>
    <unit id="ManEcyM" name="specifications.value_min">
      <notes>
        <note category="file-source" priority="1">Part-DB1\templates\AdminPages\_parameters.html.twig:8</note>
        <note category="file-source" priority="1">Part-DB1\templates\Parts\edit\_specifications.html.twig:8</note>
      </notes>
      <segment>
        <source>specifications.value_min</source>
        <target>Min.</target>
      </segment>
    </unit>
    <unit id="BzRKVPC" name="specifications.value_typ">
      <notes>
        <note category="file-source" priority="1">Part-DB1\templates\AdminPages\_parameters.html.twig:9</note>
        <note category="file-source" priority="1">Part-DB1\templates\Parts\edit\_specifications.html.twig:9</note>
      </notes>
      <segment>
        <source>specifications.value_typ</source>
        <target>Typ.</target>
      </segment>
    </unit>
    <unit id="WLVXsOF" name="specifications.value_max">
      <notes>
        <note category="file-source" priority="1">Part-DB1\templates\AdminPages\_parameters.html.twig:10</note>
        <note category="file-source" priority="1">Part-DB1\templates\Parts\edit\_specifications.html.twig:10</note>
      </notes>
      <segment>
        <source>specifications.value_max</source>
        <target>Max.</target>
      </segment>
    </unit>
    <unit id="mRpl2vJ" name="specifications.unit">
      <notes>
        <note category="file-source" priority="1">Part-DB1\templates\AdminPages\_parameters.html.twig:11</note>
        <note category="file-source" priority="1">Part-DB1\templates\Parts\edit\_specifications.html.twig:11</note>
      </notes>
      <segment>
        <source>specifications.unit</source>
        <target>Einheit</target>
      </segment>
    </unit>
    <unit id="05vM0Vp" name="specifications.text">
      <notes>
        <note category="file-source" priority="1">Part-DB1\templates\AdminPages\_parameters.html.twig:12</note>
        <note category="file-source" priority="1">Part-DB1\templates\Parts\edit\_specifications.html.twig:12</note>
      </notes>
      <segment>
        <source>specifications.text</source>
        <target>Text</target>
      </segment>
    </unit>
    <unit id="t9lgp3U" name="specifications.group">
      <notes>
        <note category="file-source" priority="1">Part-DB1\templates\AdminPages\_parameters.html.twig:13</note>
        <note category="file-source" priority="1">Part-DB1\templates\Parts\edit\_specifications.html.twig:13</note>
      </notes>
      <segment>
        <source>specifications.group</source>
        <target>Sektion</target>
      </segment>
    </unit>
    <unit id="MZTH_sJ" name="specification.create">
      <notes>
        <note category="file-source" priority="1">Part-DB1\templates\AdminPages\_parameters.html.twig:26</note>
        <note category="file-source" priority="1">Part-DB1\templates\Parts\edit\_specifications.html.twig:26</note>
      </notes>
      <segment>
        <source>specification.create</source>
        <target>Neuer Parameter</target>
      </segment>
    </unit>
    <unit id="eEuzINH" name="parameter.delete.confirm">
      <notes>
        <note category="file-source" priority="1">Part-DB1\templates\AdminPages\_parameters.html.twig:31</note>
        <note category="file-source" priority="1">Part-DB1\templates\Parts\edit\_specifications.html.twig:31</note>
      </notes>
      <segment>
        <source>parameter.delete.confirm</source>
        <target>Möchten Sie den Parameter wirklich löschen?</target>
      </segment>
    </unit>
    <unit id="rpzRyMx" name="attachment.list.title">
      <notes>
        <note category="file-source" priority="1">Part-DB1\templates\attachment_list.html.twig:3</note>
        <note priority="1">Part-DB1\templates\attachment_list.html.twig:3</note>
      </notes>
      <segment>
        <source>attachment.list.title</source>
        <target>Dateianhänge</target>
      </segment>
    </unit>
    <unit id="79bMpjW" name="part_list.loading.caption">
      <notes>
        <note category="file-source" priority="1">Part-DB1\templates\attachment_list.html.twig:10</note>
        <note category="file-source" priority="1">Part-DB1\templates\LogSystem\_log_table.html.twig:8</note>
        <note category="file-source" priority="1">Part-DB1\templates\Parts\lists\_parts_list.html.twig:6</note>
        <note priority="1">Part-DB1\templates\attachment_list.html.twig:10</note>
        <note priority="1">Part-DB1\templates\LogSystem\_log_table.html.twig:8</note>
        <note priority="1">Part-DB1\templates\Parts\lists\_parts_list.html.twig:6</note>
      </notes>
      <segment>
        <source>part_list.loading.caption</source>
        <target>Lade</target>
      </segment>
    </unit>
    <unit id="dJ3yFo4" name="part_list.loading.message">
      <notes>
        <note category="file-source" priority="1">Part-DB1\templates\attachment_list.html.twig:11</note>
        <note category="file-source" priority="1">Part-DB1\templates\LogSystem\_log_table.html.twig:9</note>
        <note category="file-source" priority="1">Part-DB1\templates\Parts\lists\_parts_list.html.twig:7</note>
        <note priority="1">Part-DB1\templates\attachment_list.html.twig:11</note>
        <note priority="1">Part-DB1\templates\LogSystem\_log_table.html.twig:9</note>
        <note priority="1">Part-DB1\templates\Parts\lists\_parts_list.html.twig:7</note>
      </notes>
      <segment>
        <source>part_list.loading.message</source>
        <target>Dies kann einen Moment dauern. Wenn diese Nachricht längere Zeit bestehen bleibt, versuchen sie die Seite erneut zu laden.</target>
      </segment>
    </unit>
    <unit id="ZQMol4U" name="vendor.base.javascript_hint">
      <notes>
        <note category="file-source" priority="1">Part-DB1\templates\base.html.twig:68</note>
        <note priority="1">Part-DB1\templates\base.html.twig:68</note>
        <note priority="1">templates\base.html.twig:246</note>
      </notes>
      <segment>
        <source>vendor.base.javascript_hint</source>
        <target>Aktivieren Sie Javascript um alle Features zu nutzen!</target>
      </segment>
    </unit>
    <unit id="0rLRD9e" name="sidebar.big.toggle">
      <notes>
        <note category="file-source" priority="1">Part-DB1\templates\base.html.twig:73</note>
        <note priority="1">Part-DB1\templates\base.html.twig:73</note>
      </notes>
      <segment>
        <source>sidebar.big.toggle</source>
        <target>Seitenleiste ein/ausblenden</target>
      </segment>
    </unit>
    <unit id="jgfKRbc" name="loading.caption">
      <notes>
        <note category="file-source" priority="1">Part-DB1\templates\base.html.twig:95</note>
        <note priority="1">Part-DB1\templates\base.html.twig:95</note>
        <note priority="1">templates\base.html.twig:271</note>
      </notes>
      <segment>
        <source>loading.caption</source>
        <target>Lade:</target>
      </segment>
    </unit>
    <unit id="PbxPO3f" name="loading.message">
      <notes>
        <note category="file-source" priority="1">Part-DB1\templates\base.html.twig:96</note>
        <note priority="1">Part-DB1\templates\base.html.twig:96</note>
        <note priority="1">templates\base.html.twig:272</note>
      </notes>
      <segment>
        <source>loading.message</source>
        <target>Dies kann einen Moment dauern. Sollte diese Nachricht bestehen bleiben, dann laden sie die Seite erneut.</target>
      </segment>
    </unit>
    <unit id="g3Hp.cE" name="loading.bar">
      <notes>
        <note category="file-source" priority="1">Part-DB1\templates\base.html.twig:101</note>
        <note priority="1">Part-DB1\templates\base.html.twig:101</note>
        <note priority="1">templates\base.html.twig:277</note>
      </notes>
      <segment>
        <source>loading.bar</source>
        <target>Lade...</target>
      </segment>
    </unit>
    <unit id="rIod4Xs" name="back_to_top">
      <notes>
        <note category="file-source" priority="1">Part-DB1\templates\base.html.twig:112</note>
        <note priority="1">Part-DB1\templates\base.html.twig:112</note>
        <note priority="1">templates\base.html.twig:288</note>
      </notes>
      <segment>
        <source>back_to_top</source>
        <target>Zurück zum Seitenbeginn</target>
      </segment>
    </unit>
    <unit id="yXZ1kdn" name="permission.edit.permission">
      <notes>
        <note category="file-source" priority="1">Part-DB1\templates\Form\permissionLayout.html.twig:35</note>
        <note priority="1">Part-DB1\templates\Form\permissionLayout.html.twig:35</note>
      </notes>
      <segment>
        <source>permission.edit.permission</source>
        <target>Berechtigung</target>
      </segment>
    </unit>
    <unit id="tFYZZcS" name="permission.edit.value">
      <notes>
        <note category="file-source" priority="1">Part-DB1\templates\Form\permissionLayout.html.twig:36</note>
        <note priority="1">Part-DB1\templates\Form\permissionLayout.html.twig:36</note>
      </notes>
      <segment>
        <source>permission.edit.value</source>
        <target>Wert</target>
      </segment>
    </unit>
    <unit id="KzyDL60" name="permission.legend.title">
      <notes>
        <note category="file-source" priority="1">Part-DB1\templates\Form\permissionLayout.html.twig:53</note>
        <note priority="1">Part-DB1\templates\Form\permissionLayout.html.twig:53</note>
      </notes>
      <segment>
        <source>permission.legend.title</source>
        <target>Erläuterung der Zustände</target>
      </segment>
    </unit>
    <unit id="owrJ0Qw" name="permission.legend.disallow">
      <notes>
        <note category="file-source" priority="1">Part-DB1\templates\Form\permissionLayout.html.twig:57</note>
        <note priority="1">Part-DB1\templates\Form\permissionLayout.html.twig:57</note>
      </notes>
      <segment>
        <source>permission.legend.disallow</source>
        <target>Verboten</target>
      </segment>
    </unit>
    <unit id="1nY8d_O" name="permission.legend.allow">
      <notes>
        <note category="file-source" priority="1">Part-DB1\templates\Form\permissionLayout.html.twig:61</note>
        <note priority="1">Part-DB1\templates\Form\permissionLayout.html.twig:61</note>
      </notes>
      <segment>
        <source>permission.legend.allow</source>
        <target>Erlaubt</target>
      </segment>
    </unit>
    <unit id="uNMtwn9" name="permission.legend.inherit">
      <notes>
        <note category="file-source" priority="1">Part-DB1\templates\Form\permissionLayout.html.twig:65</note>
        <note priority="1">Part-DB1\templates\Form\permissionLayout.html.twig:65</note>
      </notes>
      <segment>
        <source>permission.legend.inherit</source>
        <target>Erbe von (übergeordneter) Gruppe</target>
      </segment>
    </unit>
    <unit id="QSE9MT9" name="bool.true">
      <notes>
        <note category="file-source" priority="1">Part-DB1\templates\helper.twig:3</note>
        <note priority="1">Part-DB1\templates\helper.twig:3</note>
      </notes>
      <segment>
        <source>bool.true</source>
        <target>Ja</target>
      </segment>
    </unit>
    <unit id="UlrxUmI" name="bool.false">
      <notes>
        <note category="file-source" priority="1">Part-DB1\templates\helper.twig:5</note>
        <note priority="1">Part-DB1\templates\helper.twig:5</note>
      </notes>
      <segment>
        <source>bool.false</source>
        <target>Nein</target>
      </segment>
    </unit>
    <unit id="haOas0X" name="Yes">
      <notes>
        <note category="file-source" priority="1">Part-DB1\templates\helper.twig:92</note>
        <note priority="1">Part-DB1\templates\helper.twig:87</note>
      </notes>
      <segment>
        <source>Yes</source>
        <target>Ja</target>
      </segment>
    </unit>
    <unit id="HqRCoTS" name="No">
      <notes>
        <note category="file-source" priority="1">Part-DB1\templates\helper.twig:94</note>
        <note priority="1">Part-DB1\templates\helper.twig:89</note>
      </notes>
      <segment>
        <source>No</source>
        <target>Nein</target>
      </segment>
    </unit>
    <unit id="PbJl5cf" name="specifications.value">
      <notes>
        <note category="file-source" priority="1">Part-DB1\templates\helper.twig:126</note>
      </notes>
      <segment>
        <source>specifications.value</source>
        <target>Wert</target>
      </segment>
    </unit>
    <unit id="Qj.Hpb." name="version.caption">
      <notes>
        <note category="file-source" priority="1">Part-DB1\templates\homepage.html.twig:7</note>
        <note priority="1">Part-DB1\templates\homepage.html.twig:7</note>
        <note priority="1">templates\homepage.html.twig:7</note>
      </notes>
      <segment>
        <source>version.caption</source>
        <target>Version</target>
      </segment>
    </unit>
    <unit id="GDYG7.b" name="homepage.license">
      <notes>
        <note category="file-source" priority="1">Part-DB1\templates\homepage.html.twig:22</note>
        <note priority="1">Part-DB1\templates\homepage.html.twig:22</note>
        <note priority="1">templates\homepage.html.twig:19</note>
      </notes>
      <segment>
        <source>homepage.license</source>
        <target>Lizenzinformation</target>
      </segment>
    </unit>
    <unit id="5nDb2pj" name="homepage.github.caption">
      <notes>
        <note category="file-source" priority="1">Part-DB1\templates\homepage.html.twig:31</note>
        <note priority="1">Part-DB1\templates\homepage.html.twig:31</note>
        <note priority="1">templates\homepage.html.twig:28</note>
      </notes>
      <segment>
        <source>homepage.github.caption</source>
        <target>Projektseite</target>
      </segment>
    </unit>
    <unit id="7nCeHg7" name="homepage.github.text">
      <notes>
        <note category="file-source" priority="1">Part-DB1\templates\homepage.html.twig:31</note>
        <note priority="1">Part-DB1\templates\homepage.html.twig:31</note>
        <note priority="1">templates\homepage.html.twig:28</note>
      </notes>
      <segment>
        <source>homepage.github.text</source>
        <target><![CDATA[Quellcode, Downloads, Bugreports, ToDo-Liste usw. gibts auf der <a class="link-external" target="_blank" href="%href%">GitHub Projektseite</a>]]></target>
      </segment>
    </unit>
    <unit id="9pp.6vF" name="homepage.help.caption">
      <notes>
        <note category="file-source" priority="1">Part-DB1\templates\homepage.html.twig:32</note>
        <note priority="1">Part-DB1\templates\homepage.html.twig:32</note>
        <note priority="1">templates\homepage.html.twig:29</note>
      </notes>
      <segment>
        <source>homepage.help.caption</source>
        <target>Hilfe</target>
      </segment>
    </unit>
    <unit id="exp3iqv" name="homepage.help.text">
      <notes>
        <note category="file-source" priority="1">Part-DB1\templates\homepage.html.twig:32</note>
        <note priority="1">Part-DB1\templates\homepage.html.twig:32</note>
        <note priority="1">templates\homepage.html.twig:29</note>
      </notes>
      <segment>
        <source>homepage.help.text</source>
        <target><![CDATA[Hilfe und Tipps finden sie im <a class="link-external" rel="noopener" target="_blank" href="%href%">Wiki</a> der GitHub Seite.]]></target>
      </segment>
    </unit>
    <unit id="R2g.45a" name="homepage.forum.caption">
      <notes>
        <note category="file-source" priority="1">Part-DB1\templates\homepage.html.twig:33</note>
        <note priority="1">Part-DB1\templates\homepage.html.twig:33</note>
        <note priority="1">templates\homepage.html.twig:30</note>
      </notes>
      <segment>
        <source>homepage.forum.caption</source>
        <target>Forum</target>
      </segment>
    </unit>
    <unit id="SV0IxK0" name=" homepage.basedOn ">
      <notes>
        <note category="file-source" priority="1">Part-DB1\templates\homepage.html.twig:36</note>
        <note priority="1">Part-DB1\templates\homepage.html.twig:36</note>
        <note priority="1">templates\homepage.html.twig:33</note>
      </notes>
      <segment>
        <source> homepage.basedOn </source>
        <target> Basierend auf dem originale Part-DB von </target>
      </segment>
    </unit>
    <unit id="Qw1sChr" name=" homepage.others ">
      <notes>
        <note category="file-source" priority="1">Part-DB1\templates\homepage.html.twig:39</note>
        <note priority="1">Part-DB1\templates\homepage.html.twig:39</note>
        <note priority="1">templates\homepage.html.twig:36</note>
      </notes>
      <segment>
        <source> homepage.others </source>
        <target> und anderen </target>
      </segment>
    </unit>
    <unit id="jOOAjnK" name="homepage.last_activity">
      <notes>
        <note category="file-source" priority="1">Part-DB1\templates\homepage.html.twig:45</note>
        <note priority="1">Part-DB1\templates\homepage.html.twig:45</note>
        <note priority="1">new</note>
      </notes>
      <segment>
        <source>homepage.last_activity</source>
        <target>Letzte Aktivitäten</target>
      </segment>
    </unit>
    <unit id="bqeaYn7" name="label_generator.title">
      <notes>
        <note category="file-source" priority="1">Part-DB1\templates\LabelSystem\dialog.html.twig:3</note>
        <note category="file-source" priority="1">Part-DB1\templates\LabelSystem\dialog.html.twig:6</note>
      </notes>
      <segment>
        <source>label_generator.title</source>
        <target>Labelgenerator</target>
      </segment>
    </unit>
    <unit id="qHJOVv6" name="label_generator.common">
      <notes>
        <note category="file-source" priority="1">Part-DB1\templates\LabelSystem\dialog.html.twig:16</note>
      </notes>
      <segment>
        <source>label_generator.common</source>
        <target>Allgemein</target>
      </segment>
    </unit>
    <unit id="WLpYniK" name="label_generator.advanced">
      <notes>
        <note category="file-source" priority="1">Part-DB1\templates\LabelSystem\dialog.html.twig:20</note>
      </notes>
      <segment>
        <source>label_generator.advanced</source>
        <target>Erweitert</target>
      </segment>
    </unit>
    <unit id="wNFVz._" name="label_generator.profiles">
      <notes>
        <note category="file-source" priority="1">Part-DB1\templates\LabelSystem\dialog.html.twig:24</note>
      </notes>
      <segment>
        <source>label_generator.profiles</source>
        <target>Profil</target>
      </segment>
    </unit>
    <unit id="CjbZJ5j" name="label_generator.selected_profile">
      <notes>
        <note category="file-source" priority="1">Part-DB1\templates\LabelSystem\dialog.html.twig:58</note>
      </notes>
      <segment>
        <source>label_generator.selected_profile</source>
        <target>Ausgewähltes Profil</target>
      </segment>
    </unit>
    <unit id="HqINOSK" name="label_generator.edit_profile">
      <notes>
        <note category="file-source" priority="1">Part-DB1\templates\LabelSystem\dialog.html.twig:62</note>
      </notes>
      <segment>
        <source>label_generator.edit_profile</source>
        <target>Profil ändern</target>
      </segment>
    </unit>
    <unit id="fZChaHF" name="label_generator.load_profile">
      <notes>
        <note category="file-source" priority="1">Part-DB1\templates\LabelSystem\dialog.html.twig:75</note>
      </notes>
      <segment>
        <source>label_generator.load_profile</source>
        <target>Profil laden</target>
      </segment>
    </unit>
    <unit id="UFelt6r" name="label_generator.download">
      <notes>
        <note category="file-source" priority="1">Part-DB1\templates\LabelSystem\dialog.html.twig:102</note>
      </notes>
      <segment>
        <source>label_generator.download</source>
        <target>Download</target>
      </segment>
    </unit>
    <unit id="fkESKHW" name="label_generator.label_btn">
      <notes>
        <note category="file-source" priority="1">Part-DB1\templates\LabelSystem\dropdown_macro.html.twig:3</note>
        <note category="file-source" priority="1">Part-DB1\templates\LabelSystem\dropdown_macro.html.twig:5</note>
      </notes>
      <segment>
        <source>label_generator.label_btn</source>
        <target>Label erzeugen</target>
      </segment>
    </unit>
    <unit id="xXkObqX" name="label_generator.label_empty">
      <notes>
        <note category="file-source" priority="1">Part-DB1\templates\LabelSystem\dropdown_macro.html.twig:20</note>
      </notes>
      <segment>
        <source>label_generator.label_empty</source>
        <target>Leeres Label</target>
      </segment>
    </unit>
    <unit id="0qyoOfw" name="label_scanner.title">
      <notes>
        <note category="file-source" priority="1">Part-DB1\templates\LabelSystem\Scanner\dialog.html.twig:3</note>
      </notes>
      <segment>
        <source>label_scanner.title</source>
        <target>Scanner</target>
      </segment>
    </unit>
    <unit id="Z0zU4lk" name="label_scanner.no_cam_found.title">
      <notes>
        <note category="file-source" priority="1">Part-DB1\templates\LabelSystem\Scanner\dialog.html.twig:7</note>
      </notes>
      <segment>
        <source>label_scanner.no_cam_found.title</source>
        <target>Keine Kamera gefunden</target>
      </segment>
    </unit>
    <unit id="2Jk59Ug" name="label_scanner.no_cam_found.text">
      <notes>
        <note category="file-source" priority="1">Part-DB1\templates\LabelSystem\Scanner\dialog.html.twig:7</note>
      </notes>
      <segment>
        <source>label_scanner.no_cam_found.text</source>
        <target>Sie müssen eine Kamera anschließen und die Berechtigung erteilen, um den Scanner nutzen zu können. Sie können unten den Barcode manuell eingeben.</target>
      </segment>
    </unit>
    <unit id="6qQTB7S" name="label_scanner.source_select">
      <notes>
        <note category="file-source" priority="1">Part-DB1\templates\LabelSystem\Scanner\dialog.html.twig:27</note>
      </notes>
      <segment>
        <source>label_scanner.source_select</source>
        <target>Kamera auswählen</target>
      </segment>
    </unit>
    <unit id="uKTMZBs" name="log.list.title">
      <notes>
        <note category="file-source" priority="1">Part-DB1\templates\LogSystem\log_list.html.twig:3</note>
        <note priority="1">Part-DB1\templates\LogSystem\log_list.html.twig:3</note>
      </notes>
      <segment>
        <source>log.list.title</source>
        <target>Systemlog</target>
      </segment>
    </unit>
    <unit id="_1bnAgm" name="log.undo.confirm_title">
      <notes>
        <note category="file-source" priority="1">Part-DB1\templates\LogSystem\_log_table.html.twig:1</note>
        <note priority="1">Part-DB1\templates\LogSystem\_log_table.html.twig:1</note>
        <note priority="1">new</note>
      </notes>
      <segment>
        <source>log.undo.confirm_title</source>
        <target>Änderung wirklich rückgängig machen / Element wirklich zurücksetzen?</target>
      </segment>
    </unit>
    <unit id="ATlnZ1T" name="log.undo.confirm_message">
      <notes>
        <note category="file-source" priority="1">Part-DB1\templates\LogSystem\_log_table.html.twig:2</note>
        <note priority="1">Part-DB1\templates\LogSystem\_log_table.html.twig:2</note>
        <note priority="1">new</note>
      </notes>
      <segment>
        <source>log.undo.confirm_message</source>
        <target>Wollen Sie wirklich die gegebene Änderung rückgängig machen / Das Element auf einen alten Versionsstand zurücksetzen?</target>
      </segment>
    </unit>
    <unit id="Rc1M3PN" name="mail.footer.email_sent_by">
      <notes>
        <note category="file-source" priority="1">Part-DB1\templates\mail\base.html.twig:24</note>
        <note priority="1">Part-DB1\templates\mail\base.html.twig:24</note>
      </notes>
      <segment>
        <source>mail.footer.email_sent_by</source>
        <target>Diese Email wurde automatisch erstellt von</target>
      </segment>
    </unit>
    <unit id="AchaWxK" name="mail.footer.dont_reply">
      <notes>
        <note category="file-source" priority="1">Part-DB1\templates\mail\base.html.twig:24</note>
        <note priority="1">Part-DB1\templates\mail\base.html.twig:24</note>
      </notes>
      <segment>
        <source>mail.footer.dont_reply</source>
        <target>Antworten Sie nicht auf diese Email.</target>
      </segment>
    </unit>
    <unit id="S6Fot75" name="email.hi %name%">
      <notes>
        <note category="file-source" priority="1">Part-DB1\templates\mail\pw_reset.html.twig:6</note>
        <note priority="1">Part-DB1\templates\mail\pw_reset.html.twig:6</note>
      </notes>
      <segment>
        <source>email.hi %name%</source>
        <target>Hallo %name%</target>
      </segment>
    </unit>
    <unit id="VKSPbrb" name="email.pw_reset.message">
      <notes>
        <note category="file-source" priority="1">Part-DB1\templates\mail\pw_reset.html.twig:7</note>
        <note priority="1">Part-DB1\templates\mail\pw_reset.html.twig:7</note>
      </notes>
      <segment>
        <source>email.pw_reset.message</source>
        <target>jemand (hoffentlich Sie) hat ein Reset ihres Passwortes angefordert. Wenn diese Anfrage nicht von Ihnen stammt, ignorieren sie diese Email.</target>
      </segment>
    </unit>
    <unit id="lu8bcCN" name="email.pw_reset.button">
      <notes>
        <note category="file-source" priority="1">Part-DB1\templates\mail\pw_reset.html.twig:9</note>
        <note priority="1">Part-DB1\templates\mail\pw_reset.html.twig:9</note>
      </notes>
      <segment>
        <source>email.pw_reset.button</source>
        <target>Passwort zurücksetzen</target>
      </segment>
    </unit>
    <unit id="tS_htiy" name="email.pw_reset.fallback">
      <notes>
        <note category="file-source" priority="1">Part-DB1\templates\mail\pw_reset.html.twig:11</note>
        <note priority="1">Part-DB1\templates\mail\pw_reset.html.twig:11</note>
      </notes>
      <segment>
        <source>email.pw_reset.fallback</source>
        <target><![CDATA[Wenn dies nicht funktioniert, rufen Sie <a href="%url%">%url%</a> auf und geben Sie die folgenden Daten ein]]></target>
      </segment>
    </unit>
    <unit id="QBTV5KP" name="email.pw_reset.username">
      <notes>
        <note category="file-source" priority="1">Part-DB1\templates\mail\pw_reset.html.twig:16</note>
        <note priority="1">Part-DB1\templates\mail\pw_reset.html.twig:16</note>
      </notes>
      <segment>
        <source>email.pw_reset.username</source>
        <target>Benutzername</target>
      </segment>
    </unit>
    <unit id="6UyKd6G" name="email.pw_reset.token">
      <notes>
        <note category="file-source" priority="1">Part-DB1\templates\mail\pw_reset.html.twig:19</note>
        <note priority="1">Part-DB1\templates\mail\pw_reset.html.twig:19</note>
      </notes>
      <segment>
        <source>email.pw_reset.token</source>
        <target>Token</target>
      </segment>
    </unit>
    <unit id="3Rl4ELy" name="email.pw_reset.valid_unit %date%">
      <notes>
        <note category="file-source" priority="1">Part-DB1\templates\mail\pw_reset.html.twig:24</note>
        <note priority="1">Part-DB1\templates\mail\pw_reset.html.twig:24</note>
      </notes>
      <segment>
        <source>email.pw_reset.valid_unit %date%</source>
        <target><![CDATA[Das Reset Token ist gültig bis <i>%date%</i>]]></target>
      </segment>
    </unit>
    <unit id="ItQbhLs" name="orderdetail.delete">
      <notes>
        <note category="file-source" priority="1">Part-DB1\templates\Parts\edit\edit_form_styles.html.twig:18</note>
        <note category="file-source" priority="1">Part-DB1\templates\Parts\edit\edit_form_styles.html.twig:58</note>
        <note category="file-source" priority="1">Part-DB1\templates\Parts\edit\edit_form_styles.html.twig:78</note>
        <note priority="1">Part-DB1\templates\Parts\edit\edit_form_styles.html.twig:58</note>
      </notes>
      <segment>
        <source>orderdetail.delete</source>
        <target>Löschen</target>
      </segment>
    </unit>
    <unit id="uUvRF8P" name="pricedetails.edit.min_qty">
      <notes>
        <note category="file-source" priority="1">Part-DB1\templates\Parts\edit\edit_form_styles.html.twig:39</note>
        <note priority="1">Part-DB1\templates\Parts\edit\edit_form_styles.html.twig:39</note>
      </notes>
      <segment>
        <source>pricedetails.edit.min_qty</source>
        <target>Mindestbestellmenge</target>
      </segment>
    </unit>
    <unit id="3meOpdA" name="pricedetails.edit.price">
      <notes>
        <note category="file-source" priority="1">Part-DB1\templates\Parts\edit\edit_form_styles.html.twig:40</note>
        <note priority="1">Part-DB1\templates\Parts\edit\edit_form_styles.html.twig:40</note>
      </notes>
      <segment>
        <source>pricedetails.edit.price</source>
        <target>Preis</target>
      </segment>
    </unit>
    <unit id="1gzHhnJ" name="pricedetails.edit.price_qty">
      <notes>
        <note category="file-source" priority="1">Part-DB1\templates\Parts\edit\edit_form_styles.html.twig:41</note>
        <note priority="1">Part-DB1\templates\Parts\edit\edit_form_styles.html.twig:41</note>
      </notes>
      <segment>
        <source>pricedetails.edit.price_qty</source>
        <target>für Menge</target>
      </segment>
    </unit>
    <unit id="8BF.OZR" name="pricedetail.create">
      <notes>
        <note category="file-source" priority="1">Part-DB1\templates\Parts\edit\edit_form_styles.html.twig:54</note>
        <note priority="1">Part-DB1\templates\Parts\edit\edit_form_styles.html.twig:54</note>
      </notes>
      <segment>
        <source>pricedetail.create</source>
        <target>Preis hinzufügen</target>
      </segment>
    </unit>
    <unit id="nS44Iqv" name="part.edit.title">
      <notes>
        <note category="file-source" priority="1">Part-DB1\templates\Parts\edit\edit_part_info.html.twig:4</note>
        <note priority="1">Part-DB1\templates\Parts\edit\edit_part_info.html.twig:4</note>
        <note priority="1">templates\Parts\edit_part_info.html.twig:4</note>
      </notes>
      <segment>
        <source>part.edit.title</source>
        <target>Bearbeite Bauteil %name%</target>
      </segment>
    </unit>
    <unit id="Ko2G29K" name="part.edit.card_title">
      <notes>
        <note category="file-source" priority="1">Part-DB1\templates\Parts\edit\edit_part_info.html.twig:9</note>
        <note priority="1">Part-DB1\templates\Parts\edit\edit_part_info.html.twig:9</note>
        <note priority="1">templates\Parts\edit_part_info.html.twig:9</note>
      </notes>
      <segment>
        <source>part.edit.card_title</source>
        <target>Bearbeite Bauteileinformationen von</target>
      </segment>
    </unit>
    <unit id="MvJvWIA" name="part.edit.tab.common">
      <notes>
        <note category="file-source" priority="1">Part-DB1\templates\Parts\edit\edit_part_info.html.twig:22</note>
        <note priority="1">Part-DB1\templates\Parts\edit\edit_part_info.html.twig:22</note>
      </notes>
      <segment>
        <source>part.edit.tab.common</source>
        <target>Allgemein</target>
      </segment>
    </unit>
    <unit id="RjPp2bd" name="part.edit.tab.manufacturer">
      <notes>
        <note category="file-source" priority="1">Part-DB1\templates\Parts\edit\edit_part_info.html.twig:28</note>
        <note priority="1">Part-DB1\templates\Parts\edit\edit_part_info.html.twig:28</note>
      </notes>
      <segment>
        <source>part.edit.tab.manufacturer</source>
        <target>Hersteller</target>
      </segment>
    </unit>
    <unit id="e9FzmOU" name="part.edit.tab.advanced">
      <notes>
        <note category="file-source" priority="1">Part-DB1\templates\Parts\edit\edit_part_info.html.twig:34</note>
        <note priority="1">Part-DB1\templates\Parts\edit\edit_part_info.html.twig:34</note>
      </notes>
      <segment>
        <source>part.edit.tab.advanced</source>
        <target>Erweiterte Optionen</target>
      </segment>
    </unit>
    <unit id="uc9NwcF" name="part.edit.tab.part_lots">
      <notes>
        <note category="file-source" priority="1">Part-DB1\templates\Parts\edit\edit_part_info.html.twig:40</note>
        <note priority="1">Part-DB1\templates\Parts\edit\edit_part_info.html.twig:40</note>
      </notes>
      <segment>
        <source>part.edit.tab.part_lots</source>
        <target>Lagerbestände</target>
      </segment>
    </unit>
    <unit id="9HrMrf1" name="part.edit.tab.attachments">
      <notes>
        <note category="file-source" priority="1">Part-DB1\templates\Parts\edit\edit_part_info.html.twig:46</note>
        <note priority="1">Part-DB1\templates\Parts\edit\edit_part_info.html.twig:46</note>
      </notes>
      <segment>
        <source>part.edit.tab.attachments</source>
        <target>Dateianhänge</target>
      </segment>
    </unit>
    <unit id="tkdBTwZ" name="part.edit.tab.orderdetails">
      <notes>
        <note category="file-source" priority="1">Part-DB1\templates\Parts\edit\edit_part_info.html.twig:52</note>
        <note priority="1">Part-DB1\templates\Parts\edit\edit_part_info.html.twig:52</note>
      </notes>
      <segment>
        <source>part.edit.tab.orderdetails</source>
        <target>Bestellinformationen</target>
      </segment>
    </unit>
    <unit id="fLuFk_2" name="part.edit.tab.specifications">
      <notes>
        <note category="file-source" priority="1">Part-DB1\templates\Parts\edit\edit_part_info.html.twig:58</note>
      </notes>
      <segment>
        <source>part.edit.tab.specifications</source>
        <target>Parameter</target>
      </segment>
    </unit>
    <unit id="LgSgFFj" name="part.edit.tab.comment">
      <notes>
        <note category="file-source" priority="1">Part-DB1\templates\Parts\edit\edit_part_info.html.twig:64</note>
        <note priority="1">Part-DB1\templates\Parts\edit\edit_part_info.html.twig:58</note>
      </notes>
      <segment>
        <source>part.edit.tab.comment</source>
        <target>Notizen</target>
      </segment>
    </unit>
    <unit id="h0g53U_" name="part.new.card_title">
      <notes>
        <note category="file-source" priority="1">Part-DB1\templates\Parts\edit\new_part.html.twig:8</note>
        <note priority="1">Part-DB1\templates\Parts\edit\new_part.html.twig:8</note>
        <note priority="1">templates\Parts\new_part.html.twig:8</note>
      </notes>
      <segment>
        <source>part.new.card_title</source>
        <target>Neues Bauteil erstellen</target>
      </segment>
    </unit>
    <unit id="X.m4tR7" name="part_lot.delete">
      <notes>
        <note category="file-source" priority="1">Part-DB1\templates\Parts\edit\_lots.html.twig:5</note>
        <note priority="1">Part-DB1\templates\Parts\edit\_lots.html.twig:5</note>
      </notes>
      <segment>
        <source>part_lot.delete</source>
        <target>Löschen</target>
      </segment>
    </unit>
    <unit id="Ey2BEY6" name="part_lot.create">
      <notes>
        <note category="file-source" priority="1">Part-DB1\templates\Parts\edit\_lots.html.twig:28</note>
        <note priority="1">Part-DB1\templates\Parts\edit\_lots.html.twig:28</note>
      </notes>
      <segment>
        <source>part_lot.create</source>
        <target>Bestand anlegen</target>
      </segment>
    </unit>
    <unit id="D7h1rMv" name="orderdetail.create">
      <notes>
        <note category="file-source" priority="1">Part-DB1\templates\Parts\edit\_orderdetails.html.twig:13</note>
        <note priority="1">Part-DB1\templates\Parts\edit\_orderdetails.html.twig:13</note>
      </notes>
      <segment>
        <source>orderdetail.create</source>
        <target>Lieferant hinzufügen</target>
      </segment>
    </unit>
    <unit id="uKZiiFJ" name="pricedetails.edit.delete.confirm">
      <notes>
        <note category="file-source" priority="1">Part-DB1\templates\Parts\edit\_orderdetails.html.twig:18</note>
        <note priority="1">Part-DB1\templates\Parts\edit\_orderdetails.html.twig:18</note>
      </notes>
      <segment>
        <source>pricedetails.edit.delete.confirm</source>
        <target>Möchten Sie diesen Preis wirklich löschen? Das kann nicht rückgängig gemacht werden!</target>
      </segment>
    </unit>
    <unit id="FIw9JVr" name="orderdetails.edit.delete.confirm">
      <notes>
        <note category="file-source" priority="1">Part-DB1\templates\Parts\edit\_orderdetails.html.twig:62</note>
        <note priority="1">Part-DB1\templates\Parts\edit\_orderdetails.html.twig:61</note>
      </notes>
      <segment>
        <source>orderdetails.edit.delete.confirm</source>
        <target>Möchten Sie diesen Lieferanten wirklich löschen? Dies kann nicht rückgängig gemacht werden!</target>
      </segment>
    </unit>
    <unit id="UoflU8w" name="part.info.title">
      <notes>
        <note category="file-source" priority="1">Part-DB1\templates\Parts\info\show_part_info.html.twig:4</note>
        <note category="file-source" priority="1">Part-DB1\templates\Parts\info\show_part_info.html.twig:19</note>
        <note priority="1">Part-DB1\templates\Parts\info\show_part_info.html.twig:4</note>
        <note priority="1">Part-DB1\templates\Parts\info\show_part_info.html.twig:19</note>
        <note priority="1">templates\Parts\show_part_info.html.twig:4</note>
        <note priority="1">templates\Parts\show_part_info.html.twig:9</note>
      </notes>
      <segment>
        <source>part.info.title</source>
        <target>Detailinfo für</target>
      </segment>
    </unit>
    <unit id="ZrzEsc_" name="part.part_lots.label">
      <notes>
        <note category="file-source" priority="1">Part-DB1\templates\Parts\info\show_part_info.html.twig:47</note>
        <note priority="1">Part-DB1\templates\Parts\info\show_part_info.html.twig:47</note>
      </notes>
      <segment>
        <source>part.part_lots.label</source>
        <target>Lagerbestände</target>
      </segment>
    </unit>
    <unit id="BWS7Lck" name="comment.label">
      <notes>
        <note category="file-source" priority="1">Part-DB1\templates\Parts\info\show_part_info.html.twig:56</note>
        <note category="file-source" priority="1">Part-DB1\templates\Parts\lists\_info_card.html.twig:43</note>
        <note category="file-source" priority="1">Part-DB1\templates\_navbar_search.html.twig:31</note>
        <note priority="1">Part-DB1\templates\_navbar_search.html.twig:26</note>
        <note priority="1">templates\base.html.twig:62</note>
        <note priority="1">templates\Parts\show_part_info.html.twig:74</note>
        <note priority="1">src\Form\PartType.php:86</note>
      </notes>
      <segment>
        <source>comment.label</source>
        <target>Notizen</target>
      </segment>
    </unit>
    <unit id="Y2.Edoh" name="part.info.specifications">
      <notes>
        <note category="file-source" priority="1">Part-DB1\templates\Parts\info\show_part_info.html.twig:64</note>
      </notes>
      <segment>
        <source>part.info.specifications</source>
        <target>Parameter</target>
      </segment>
    </unit>
    <unit id="MZz0rtU" name="attachment.labelp">
      <notes>
        <note category="file-source" priority="1">Part-DB1\templates\Parts\info\show_part_info.html.twig:74</note>
        <note priority="1">Part-DB1\templates\Parts\info\show_part_info.html.twig:64</note>
        <note priority="1">templates\Parts\show_part_info.html.twig:82</note>
      </notes>
      <segment>
        <source>attachment.labelp</source>
        <target>Dateianhänge</target>
      </segment>
    </unit>
    <unit id="b5.SSzx" name="vendor.partinfo.shopping_infos">
      <notes>
        <note category="file-source" priority="1">Part-DB1\templates\Parts\info\show_part_info.html.twig:83</note>
        <note priority="1">Part-DB1\templates\Parts\info\show_part_info.html.twig:71</note>
        <note priority="1">templates\Parts\show_part_info.html.twig:88</note>
      </notes>
      <segment>
        <source>vendor.partinfo.shopping_infos</source>
        <target>Einkaufsinformationen</target>
      </segment>
    </unit>
    <unit id="1Soir6U" name="vendor.partinfo.history">
      <notes>
        <note category="file-source" priority="1">Part-DB1\templates\Parts\info\show_part_info.html.twig:91</note>
        <note priority="1">Part-DB1\templates\Parts\info\show_part_info.html.twig:78</note>
        <note priority="1">templates\Parts\show_part_info.html.twig:94</note>
      </notes>
      <segment>
        <source>vendor.partinfo.history</source>
        <target>Historie</target>
      </segment>
    </unit>
    <unit id="__OuWRw" name="tools.label">
      <notes>
        <note category="file-source" priority="1">Part-DB1\templates\Parts\info\show_part_info.html.twig:97</note>
        <note category="file-source" priority="1">Part-DB1\templates\_sidebar.html.twig:54</note>
        <note category="file-source" priority="1">Part-DB1\templates\_sidebar.html.twig:13</note>
        <note priority="1">Part-DB1\templates\Parts\info\show_part_info.html.twig:84</note>
        <note priority="1">Part-DB1\templates\_sidebar.html.twig:54</note>
        <note priority="1">Part-DB1\templates\_sidebar.html.twig:13</note>
        <note priority="1">templates\base.html.twig:176</note>
        <note priority="1">templates\base.html.twig:203</note>
        <note priority="1">templates\base.html.twig:217</note>
        <note priority="1">templates\base.html.twig:231</note>
        <note priority="1">templates\Parts\show_part_info.html.twig:100</note>
      </notes>
      <segment>
        <source>tools.label</source>
        <target>Tools</target>
      </segment>
    </unit>
    <unit id="BnHnqwK" name="extended_info.label">
      <notes>
        <note category="file-source" priority="1">Part-DB1\templates\Parts\info\show_part_info.html.twig:103</note>
        <note priority="1">Part-DB1\templates\Parts\info\show_part_info.html.twig:90</note>
      </notes>
      <segment>
        <source>extended_info.label</source>
        <target>Erweiterte Informationen</target>
      </segment>
    </unit>
    <unit id="vMya34Z" name="attachment.name">
      <notes>
        <note category="file-source" priority="1">Part-DB1\templates\Parts\info\_attachments_info.html.twig:7</note>
        <note priority="1">Part-DB1\templates\Parts\info\_attachments_info.html.twig:7</note>
      </notes>
      <segment>
        <source>attachment.name</source>
        <target>Name</target>
      </segment>
    </unit>
    <unit id="wFzihuM" name="attachment.attachment_type">
      <notes>
        <note category="file-source" priority="1">Part-DB1\templates\Parts\info\_attachments_info.html.twig:8</note>
        <note priority="1">Part-DB1\templates\Parts\info\_attachments_info.html.twig:8</note>
      </notes>
      <segment>
        <source>attachment.attachment_type</source>
        <target>Anhangstyp</target>
      </segment>
    </unit>
    <unit id="qbywfNk" name="attachment.file_name">
      <notes>
        <note category="file-source" priority="1">Part-DB1\templates\Parts\info\_attachments_info.html.twig:9</note>
        <note priority="1">Part-DB1\templates\Parts\info\_attachments_info.html.twig:9</note>
      </notes>
      <segment>
        <source>attachment.file_name</source>
        <target>Dateiname</target>
      </segment>
    </unit>
    <unit id="MUTx89j" name="attachment.file_size">
      <notes>
        <note category="file-source" priority="1">Part-DB1\templates\Parts\info\_attachments_info.html.twig:10</note>
        <note priority="1">Part-DB1\templates\Parts\info\_attachments_info.html.twig:10</note>
      </notes>
      <segment>
        <source>attachment.file_size</source>
        <target>Dateigröße</target>
      </segment>
    </unit>
    <unit id="gWj51jS" name="attachment.preview">
      <notes>
        <note category="file-source" priority="1">Part-DB1\templates\Parts\info\_attachments_info.html.twig:54</note>
      </notes>
      <segment>
        <source>attachment.preview</source>
        <target>Vorschaubild</target>
      </segment>
    </unit>
    <unit id="GSjs0LU" name="attachment.download">
      <notes>
        <note category="file-source" priority="1">Part-DB1\templates\Parts\info\_attachments_info.html.twig:67</note>
        <note priority="1">Part-DB1\templates\Parts\info\_attachments_info.html.twig:50</note>
      </notes>
      <segment>
        <source>attachment.download</source>
        <target>Herunterladen</target>
      </segment>
    </unit>
    <unit id="5PiNnoA" name="user.creating_user">
      <notes>
        <note category="file-source" priority="1">Part-DB1\templates\Parts\info\_extended_infos.html.twig:11</note>
        <note priority="1">Part-DB1\templates\Parts\info\_extended_infos.html.twig:11</note>
        <note priority="1">new</note>
      </notes>
      <segment>
        <source>user.creating_user</source>
        <target>Nutzer der dieses Bauteil erstellte</target>
      </segment>
    </unit>
    <unit id="t2TNwOq" name="Unknown">
      <notes>
        <note category="file-source" priority="1">Part-DB1\templates\Parts\info\_extended_infos.html.twig:13</note>
        <note category="file-source" priority="1">Part-DB1\templates\Parts\info\_extended_infos.html.twig:28</note>
        <note category="file-source" priority="1">Part-DB1\templates\Parts\info\_extended_infos.html.twig:50</note>
        <note priority="1">Part-DB1\templates\Parts\info\_extended_infos.html.twig:13</note>
        <note priority="1">Part-DB1\templates\Parts\info\_extended_infos.html.twig:28</note>
        <note priority="1">Part-DB1\templates\Parts\info\_extended_infos.html.twig:50</note>
      </notes>
      <segment>
        <source>Unknown</source>
        <target>Unbekannt</target>
      </segment>
    </unit>
    <unit id="n4o6jKZ" name="accessDenied">
      <notes>
        <note category="file-source" priority="1">Part-DB1\templates\Parts\info\_extended_infos.html.twig:15</note>
        <note category="file-source" priority="1">Part-DB1\templates\Parts\info\_extended_infos.html.twig:30</note>
        <note priority="1">Part-DB1\templates\Parts\info\_extended_infos.html.twig:15</note>
        <note priority="1">Part-DB1\templates\Parts\info\_extended_infos.html.twig:30</note>
        <note priority="1">new</note>
      </notes>
      <segment>
        <source>accessDenied</source>
        <target>Zugriff verboten</target>
      </segment>
    </unit>
    <unit id="uaxA.n." name="user.last_editing_user">
      <notes>
        <note category="file-source" priority="1">Part-DB1\templates\Parts\info\_extended_infos.html.twig:26</note>
        <note priority="1">Part-DB1\templates\Parts\info\_extended_infos.html.twig:26</note>
        <note priority="1">new</note>
      </notes>
      <segment>
        <source>user.last_editing_user</source>
        <target>Nutzer der dieses Bauteil zu Letzt bearbeitete</target>
      </segment>
    </unit>
    <unit id="xQkqdM5" name="part.isFavorite">
      <notes>
        <note category="file-source" priority="1">Part-DB1\templates\Parts\info\_extended_infos.html.twig:41</note>
        <note priority="1">Part-DB1\templates\Parts\info\_extended_infos.html.twig:41</note>
      </notes>
      <segment>
        <source>part.isFavorite</source>
        <target>Favorit</target>
      </segment>
    </unit>
    <unit id="qwRgUmm" name="part.minOrderAmount">
      <notes>
        <note category="file-source" priority="1">Part-DB1\templates\Parts\info\_extended_infos.html.twig:46</note>
        <note priority="1">Part-DB1\templates\Parts\info\_extended_infos.html.twig:46</note>
      </notes>
      <segment>
        <source>part.minOrderAmount</source>
        <target>Mindestbestellmenge</target>
      </segment>
    </unit>
    <unit id="WB3sH1G" name="manufacturer.label">
      <notes>
        <note category="file-source" priority="1">Part-DB1\templates\Parts\info\_main_infos.html.twig:8</note>
        <note category="file-source" priority="1">Part-DB1\templates\_navbar_search.html.twig:46</note>
        <note category="file-source" priority="1">Part-DB1\src\Services\ElementTypeNameGenerator.php:84</note>
        <note priority="1">Part-DB1\templates\Parts\info\_main_infos.html.twig:8</note>
        <note priority="1">Part-DB1\templates\_navbar_search.html.twig:41</note>
        <note priority="1">Part-DB1\src\Services\ElementTypeNameGenerator.php:84</note>
        <note priority="1">templates\base.html.twig:70</note>
        <note priority="1">templates\Parts\show_part_info.html.twig:24</note>
        <note priority="1">src\Form\PartType.php:80</note>
      </notes>
      <segment>
        <source>manufacturer.label</source>
        <target>Hersteller</target>
      </segment>
    </unit>
    <unit id="kTRK6H_" name="name.label">
      <notes>
        <note category="file-source" priority="1">Part-DB1\templates\Parts\info\_main_infos.html.twig:24</note>
        <note category="file-source" priority="1">Part-DB1\templates\_navbar_search.html.twig:11</note>
        <note priority="1">templates\base.html.twig:54</note>
        <note priority="1">src\Form\PartType.php:62</note>
      </notes>
      <segment>
        <source>name.label</source>
        <target>Name</target>
      </segment>
    </unit>
    <unit id="xaKzTBt" name="part.back_to_info">
      <notes>
        <note category="file-source" priority="1">Part-DB1\templates\Parts\info\_main_infos.html.twig:27</note>
        <note priority="1">Part-DB1\templates\Parts\info\_main_infos.html.twig:27</note>
        <note priority="1">new</note>
      </notes>
      <segment>
        <source>part.back_to_info</source>
        <target>Zurück zum aktuellen Versionsstand</target>
      </segment>
    </unit>
    <unit id="LSnWIG7" name="description.label">
      <notes>
        <note category="file-source" priority="1">Part-DB1\templates\Parts\info\_main_infos.html.twig:32</note>
        <note category="file-source" priority="1">Part-DB1\templates\_navbar_search.html.twig:19</note>
        <note priority="1">Part-DB1\templates\Parts\info\_main_infos.html.twig:32</note>
        <note priority="1">Part-DB1\templates\_navbar_search.html.twig:18</note>
        <note priority="1">templates\base.html.twig:58</note>
        <note priority="1">templates\Parts\show_part_info.html.twig:31</note>
        <note priority="1">src\Form\PartType.php:65</note>
      </notes>
      <segment>
        <source>description.label</source>
        <target>Beschreibung</target>
      </segment>
    </unit>
    <unit id="ZY57BXc" name="category.label">
      <notes>
        <note category="file-source" priority="1">Part-DB1\templates\Parts\info\_main_infos.html.twig:34</note>
        <note category="file-source" priority="1">Part-DB1\templates\_navbar_search.html.twig:15</note>
        <note category="file-source" priority="1">Part-DB1\src\Services\ElementTypeNameGenerator.php:80</note>
        <note priority="1">Part-DB1\templates\Parts\info\_main_infos.html.twig:34</note>
        <note priority="1">Part-DB1\templates\_navbar_search.html.twig:14</note>
        <note priority="1">Part-DB1\src\Services\ElementTypeNameGenerator.php:80</note>
        <note priority="1">templates\base.html.twig:56</note>
        <note priority="1">templates\Parts\show_part_info.html.twig:32</note>
        <note priority="1">src\Form\PartType.php:74</note>
      </notes>
      <segment>
        <source>category.label</source>
        <target>Kategorie</target>
      </segment>
    </unit>
    <unit id="J.AXbaM" name="instock.label">
      <notes>
        <note category="file-source" priority="1">Part-DB1\templates\Parts\info\_main_infos.html.twig:39</note>
        <note priority="1">Part-DB1\templates\Parts\info\_main_infos.html.twig:39</note>
        <note priority="1">templates\Parts\show_part_info.html.twig:42</note>
        <note priority="1">src\Form\PartType.php:69</note>
      </notes>
      <segment>
        <source>instock.label</source>
        <target>Im Lager</target>
      </segment>
    </unit>
    <unit id="VYcxdrz" name="mininstock.label">
      <notes>
        <note category="file-source" priority="1">Part-DB1\templates\Parts\info\_main_infos.html.twig:41</note>
        <note priority="1">Part-DB1\templates\Parts\info\_main_infos.html.twig:41</note>
        <note priority="1">templates\Parts\show_part_info.html.twig:44</note>
        <note priority="1">src\Form\PartType.php:72</note>
      </notes>
      <segment>
        <source>mininstock.label</source>
        <target>Mindestbestand</target>
      </segment>
    </unit>
    <unit id="griVyRf" name="footprint.label">
      <notes>
        <note category="file-source" priority="1">Part-DB1\templates\Parts\info\_main_infos.html.twig:45</note>
        <note category="file-source" priority="1">Part-DB1\templates\_navbar_search.html.twig:52</note>
        <note category="file-source" priority="1">Part-DB1\src\Services\ElementTypeNameGenerator.php:83</note>
        <note priority="1">Part-DB1\templates\Parts\info\_main_infos.html.twig:45</note>
        <note priority="1">Part-DB1\templates\_navbar_search.html.twig:47</note>
        <note priority="1">Part-DB1\src\Services\ElementTypeNameGenerator.php:83</note>
        <note priority="1">templates\base.html.twig:73</note>
        <note priority="1">templates\Parts\show_part_info.html.twig:47</note>
      </notes>
      <segment>
        <source>footprint.label</source>
        <target>Footprint</target>
      </segment>
    </unit>
    <unit id="LL2dt8U" name="part.avg_price.label">
      <notes>
        <note category="file-source" priority="1">Part-DB1\templates\Parts\info\_main_infos.html.twig:56</note>
        <note category="file-source" priority="1">Part-DB1\templates\Parts\info\_main_infos.html.twig:59</note>
        <note priority="1">Part-DB1\templates\Parts\info\_main_infos.html.twig:57</note>
        <note priority="1">Part-DB1\templates\Parts\info\_main_infos.html.twig:60</note>
        <note priority="1">templates\Parts\show_part_info.html.twig:51</note>
      </notes>
      <segment>
        <source>part.avg_price.label</source>
        <target>Durchschnittspreis</target>
      </segment>
    </unit>
    <unit id="3tdTZVD" name="part.supplier.name">
      <notes>
        <note category="file-source" priority="1">Part-DB1\templates\Parts\info\_order_infos.html.twig:5</note>
        <note priority="1">Part-DB1\templates\Parts\info\_order_infos.html.twig:5</note>
      </notes>
      <segment>
        <source>part.supplier.name</source>
        <target>Name</target>
      </segment>
    </unit>
    <unit id="RiciNp5" name="part.supplier.partnr">
      <notes>
        <note category="file-source" priority="1">Part-DB1\templates\Parts\info\_order_infos.html.twig:6</note>
        <note priority="1">Part-DB1\templates\Parts\info\_order_infos.html.twig:6</note>
      </notes>
      <segment>
        <source>part.supplier.partnr</source>
        <target>Bestellnr.</target>
      </segment>
    </unit>
    <unit id="_SpdO.3" name="part.order.minamount">
      <notes>
        <note category="file-source" priority="1">Part-DB1\templates\Parts\info\_order_infos.html.twig:28</note>
        <note priority="1">Part-DB1\templates\Parts\info\_order_infos.html.twig:28</note>
      </notes>
      <segment>
        <source>part.order.minamount</source>
        <target>Mindestanzahl</target>
      </segment>
    </unit>
    <unit id="4RsODVR" name="part.order.price">
      <notes>
        <note category="file-source" priority="1">Part-DB1\templates\Parts\info\_order_infos.html.twig:29</note>
        <note priority="1">Part-DB1\templates\Parts\info\_order_infos.html.twig:29</note>
      </notes>
      <segment>
        <source>part.order.price</source>
        <target>Preis</target>
      </segment>
    </unit>
    <unit id="Lr0c8K3" name="part.order.single_price">
      <notes>
        <note category="file-source" priority="1">Part-DB1\templates\Parts\info\_order_infos.html.twig:31</note>
        <note priority="1">Part-DB1\templates\Parts\info\_order_infos.html.twig:31</note>
      </notes>
      <segment>
        <source>part.order.single_price</source>
        <target>Stückpreis</target>
      </segment>
    </unit>
    <unit id="EKnfKFl" name="edit.caption_short">
      <notes>
        <note category="file-source" priority="1">Part-DB1\templates\Parts\info\_order_infos.html.twig:71</note>
        <note priority="1">Part-DB1\templates\Parts\info\_order_infos.html.twig:71</note>
      </notes>
      <segment>
        <source>edit.caption_short</source>
        <target>Bearbeiten</target>
      </segment>
    </unit>
    <unit id="qNZM46r" name="delete.caption">
      <notes>
        <note category="file-source" priority="1">Part-DB1\templates\Parts\info\_order_infos.html.twig:72</note>
        <note priority="1">Part-DB1\templates\Parts\info\_order_infos.html.twig:72</note>
      </notes>
      <segment>
        <source>delete.caption</source>
        <target>Löschen</target>
      </segment>
    </unit>
    <unit id="aUihK3c" name="part_lots.description">
      <notes>
        <note category="file-source" priority="1">Part-DB1\templates\Parts\info\_part_lots.html.twig:7</note>
        <note priority="1">Part-DB1\templates\Parts\info\_part_lots.html.twig:6</note>
      </notes>
      <segment>
        <source>part_lots.description</source>
        <target>Beschreibung</target>
      </segment>
    </unit>
    <unit id="SOcXkyd" name="part_lots.storage_location">
      <notes>
        <note category="file-source" priority="1">Part-DB1\templates\Parts\info\_part_lots.html.twig:8</note>
        <note priority="1">Part-DB1\templates\Parts\info\_part_lots.html.twig:7</note>
      </notes>
      <segment>
        <source>part_lots.storage_location</source>
        <target>Lagerort</target>
      </segment>
    </unit>
    <unit id="jVYrm0U" name="part_lots.amount">
      <notes>
        <note category="file-source" priority="1">Part-DB1\templates\Parts\info\_part_lots.html.twig:9</note>
        <note priority="1">Part-DB1\templates\Parts\info\_part_lots.html.twig:8</note>
      </notes>
      <segment>
        <source>part_lots.amount</source>
        <target>Menge</target>
      </segment>
    </unit>
    <unit id="upshmqD" name="part_lots.location_unknown">
      <notes>
        <note category="file-source" priority="1">Part-DB1\templates\Parts\info\_part_lots.html.twig:24</note>
        <note priority="1">Part-DB1\templates\Parts\info\_part_lots.html.twig:22</note>
      </notes>
      <segment>
        <source>part_lots.location_unknown</source>
        <target>Lagerort unbekannt</target>
      </segment>
    </unit>
    <unit id="BTUni9r" name="part_lots.instock_unknown">
      <notes>
        <note category="file-source" priority="1">Part-DB1\templates\Parts\info\_part_lots.html.twig:31</note>
        <note priority="1">Part-DB1\templates\Parts\info\_part_lots.html.twig:29</note>
      </notes>
      <segment>
        <source>part_lots.instock_unknown</source>
        <target>Menge unbekannt</target>
      </segment>
    </unit>
    <unit id="NFa2bFQ" name="part_lots.expiration_date">
      <notes>
        <note category="file-source" priority="1">Part-DB1\templates\Parts\info\_part_lots.html.twig:40</note>
        <note priority="1">Part-DB1\templates\Parts\info\_part_lots.html.twig:38</note>
      </notes>
      <segment>
        <source>part_lots.expiration_date</source>
        <target>Ablaufdatum</target>
      </segment>
    </unit>
    <unit id="axp.g13" name="part_lots.is_expired">
      <notes>
        <note category="file-source" priority="1">Part-DB1\templates\Parts\info\_part_lots.html.twig:48</note>
        <note priority="1">Part-DB1\templates\Parts\info\_part_lots.html.twig:46</note>
      </notes>
      <segment>
        <source>part_lots.is_expired</source>
        <target>Abgelaufen</target>
      </segment>
    </unit>
    <unit id="EWX1Sti" name="part_lots.need_refill">
      <notes>
        <note category="file-source" priority="1">Part-DB1\templates\Parts\info\_part_lots.html.twig:55</note>
        <note priority="1">Part-DB1\templates\Parts\info\_part_lots.html.twig:53</note>
      </notes>
      <segment>
        <source>part_lots.need_refill</source>
        <target>Muss aufgefüllt werden</target>
      </segment>
    </unit>
    <unit id="E4S6Pvg" name="part.info.prev_picture">
      <notes>
        <note category="file-source" priority="1">Part-DB1\templates\Parts\info\_picture.html.twig:15</note>
        <note priority="1">Part-DB1\templates\Parts\info\_picture.html.twig:15</note>
      </notes>
      <segment>
        <source>part.info.prev_picture</source>
        <target>Vorheriges Bild</target>
      </segment>
    </unit>
    <unit id="2PpQKL9" name="part.info.next_picture">
      <notes>
        <note category="file-source" priority="1">Part-DB1\templates\Parts\info\_picture.html.twig:19</note>
        <note priority="1">Part-DB1\templates\Parts\info\_picture.html.twig:19</note>
      </notes>
      <segment>
        <source>part.info.next_picture</source>
        <target>Nächstes Bild</target>
      </segment>
    </unit>
    <unit id="8zIQiUL" name="part.mass.tooltip">
      <notes>
        <note category="file-source" priority="1">Part-DB1\templates\Parts\info\_sidebar.html.twig:21</note>
        <note priority="1">Part-DB1\templates\Parts\info\_sidebar.html.twig:21</note>
      </notes>
      <segment>
        <source>part.mass.tooltip</source>
        <target>Gewicht</target>
      </segment>
    </unit>
    <unit id="9o2FQD1" name="part.needs_review.badge">
      <notes>
        <note category="file-source" priority="1">Part-DB1\templates\Parts\info\_sidebar.html.twig:30</note>
        <note priority="1">Part-DB1\templates\Parts\info\_sidebar.html.twig:30</note>
      </notes>
      <segment>
        <source>part.needs_review.badge</source>
        <target>Review benötigt</target>
      </segment>
    </unit>
    <unit id="dF6ZXKR" name="part.favorite.badge">
      <notes>
        <note category="file-source" priority="1">Part-DB1\templates\Parts\info\_sidebar.html.twig:39</note>
        <note priority="1">Part-DB1\templates\Parts\info\_sidebar.html.twig:39</note>
      </notes>
      <segment>
        <source>part.favorite.badge</source>
        <target>Favorit</target>
      </segment>
    </unit>
    <unit id="EgLR013" name="part.obsolete.badge">
      <notes>
        <note category="file-source" priority="1">Part-DB1\templates\Parts\info\_sidebar.html.twig:47</note>
        <note priority="1">Part-DB1\templates\Parts\info\_sidebar.html.twig:47</note>
      </notes>
      <segment>
        <source>part.obsolete.badge</source>
        <target>Nicht mehr lieferbar</target>
      </segment>
    </unit>
    <unit id="PYWb1Wy" name="parameters.extracted_from_description">
      <notes>
        <note category="file-source" priority="1">Part-DB1\templates\Parts\info\_specifications.html.twig:10</note>
      </notes>
      <segment>
        <source>parameters.extracted_from_description</source>
        <target>Automatisch aus Beschreibung extrahiert</target>
      </segment>
    </unit>
    <unit id="xuDIeTd" name="parameters.auto_extracted_from_comment">
      <notes>
        <note category="file-source" priority="1">Part-DB1\templates\Parts\info\_specifications.html.twig:15</note>
      </notes>
      <segment>
        <source>parameters.auto_extracted_from_comment</source>
        <target>Automatisch aus Notizen extrahiert</target>
      </segment>
    </unit>
    <unit id="cTsojYo" name="part.edit.btn">
      <notes>
        <note category="file-source" priority="1">Part-DB1\templates\Parts\info\_tools.html.twig:6</note>
        <note priority="1">Part-DB1\templates\Parts\info\_tools.html.twig:4</note>
        <note priority="1">templates\Parts\show_part_info.html.twig:125</note>
      </notes>
      <segment>
        <source>part.edit.btn</source>
        <target>Bauteil bearbeiten</target>
      </segment>
    </unit>
    <unit id="XGGYjnA" name="part.clone.btn">
      <notes>
        <note category="file-source" priority="1">Part-DB1\templates\Parts\info\_tools.html.twig:16</note>
        <note priority="1">Part-DB1\templates\Parts\info\_tools.html.twig:14</note>
        <note priority="1">templates\Parts\show_part_info.html.twig:135</note>
      </notes>
      <segment>
        <source>part.clone.btn</source>
        <target>Bauteil kopieren</target>
      </segment>
    </unit>
    <unit id="WzQH7wQ" name="part.create.btn">
      <notes>
        <note category="file-source" priority="1">Part-DB1\templates\Parts\info\_tools.html.twig:24</note>
        <note category="file-source" priority="1">Part-DB1\templates\Parts\lists\_action_bar.html.twig:4</note>
        <note priority="1">templates\Parts\show_part_info.html.twig:143</note>
      </notes>
      <segment>
        <source>part.create.btn</source>
        <target>Neues Bauteil anlegen</target>
      </segment>
    </unit>
    <unit id="GayDkXI" name="part.delete.confirm_title">
      <notes>
        <note category="file-source" priority="1">Part-DB1\templates\Parts\info\_tools.html.twig:31</note>
        <note priority="1">Part-DB1\templates\Parts\info\_tools.html.twig:29</note>
      </notes>
      <segment>
        <source>part.delete.confirm_title</source>
        <target>Möchten Sie dieses Bauteil wirklich löschen?</target>
      </segment>
    </unit>
    <unit id="v4cgmfN" name="part.delete.message">
      <notes>
        <note category="file-source" priority="1">Part-DB1\templates\Parts\info\_tools.html.twig:32</note>
        <note priority="1">Part-DB1\templates\Parts\info\_tools.html.twig:30</note>
      </notes>
      <segment>
        <source>part.delete.message</source>
        <target>Das Bauteil und alle zugehörigen Informationen (Bestände, Dateianhänge, etc.) werden gelöscht. Dies kann nicht rückgängig gemacht werden.</target>
      </segment>
    </unit>
    <unit id="CJHxw_e" name="part.delete">
      <notes>
        <note category="file-source" priority="1">Part-DB1\templates\Parts\info\_tools.html.twig:39</note>
        <note priority="1">Part-DB1\templates\Parts\info\_tools.html.twig:37</note>
      </notes>
      <segment>
        <source>part.delete</source>
        <target>Bauteil löschen</target>
      </segment>
    </unit>
    <unit id="7BufWRt" name="parts_list.all.title">
      <notes>
        <note category="file-source" priority="1">Part-DB1\templates\Parts\lists\all_list.html.twig:4</note>
        <note priority="1">Part-DB1\templates\Parts\lists\all_list.html.twig:4</note>
      </notes>
      <segment>
        <source>parts_list.all.title</source>
        <target>Alle Bauteile</target>
      </segment>
    </unit>
    <unit id="TOD4O3j" name="parts_list.category.title">
      <notes>
        <note category="file-source" priority="1">Part-DB1\templates\Parts\lists\category_list.html.twig:4</note>
        <note priority="1">Part-DB1\templates\Parts\lists\category_list.html.twig:4</note>
      </notes>
      <segment>
        <source>parts_list.category.title</source>
        <target>Bauteile mit Kategorie</target>
      </segment>
    </unit>
    <unit id="yCsUZQZ" name="parts_list.footprint.title">
      <notes>
        <note category="file-source" priority="1">Part-DB1\templates\Parts\lists\footprint_list.html.twig:4</note>
        <note priority="1">Part-DB1\templates\Parts\lists\footprint_list.html.twig:4</note>
      </notes>
      <segment>
        <source>parts_list.footprint.title</source>
        <target>Bauteile mit Footprint</target>
      </segment>
    </unit>
    <unit id="j4vXh3o" name="parts_list.manufacturer.title">
      <notes>
        <note category="file-source" priority="1">Part-DB1\templates\Parts\lists\manufacturer_list.html.twig:4</note>
        <note priority="1">Part-DB1\templates\Parts\lists\manufacturer_list.html.twig:4</note>
      </notes>
      <segment>
        <source>parts_list.manufacturer.title</source>
        <target>Bauteile mit Hersteller</target>
      </segment>
    </unit>
    <unit id="6uogzri" name="parts_list.search.title">
      <notes>
        <note category="file-source" priority="1">Part-DB1\templates\Parts\lists\search_list.html.twig:4</note>
        <note priority="1">Part-DB1\templates\Parts\lists\search_list.html.twig:4</note>
      </notes>
      <segment>
        <source>parts_list.search.title</source>
        <target>Bauteilesuche</target>
      </segment>
    </unit>
    <unit id="gwE_D3w" name="parts_list.storelocation.title">
      <notes>
        <note category="file-source" priority="1">Part-DB1\templates\Parts\lists\store_location_list.html.twig:4</note>
        <note priority="1">Part-DB1\templates\Parts\lists\store_location_list.html.twig:4</note>
      </notes>
      <segment>
        <source>parts_list.storelocation.title</source>
        <target>Bauteile mit Lagerort</target>
      </segment>
    </unit>
    <unit id="K3Nj1UQ" name="parts_list.supplier.title">
      <notes>
        <note category="file-source" priority="1">Part-DB1\templates\Parts\lists\supplier_list.html.twig:4</note>
        <note priority="1">Part-DB1\templates\Parts\lists\supplier_list.html.twig:4</note>
      </notes>
      <segment>
        <source>parts_list.supplier.title</source>
        <target>Bauteile mit Lieferant</target>
      </segment>
    </unit>
    <unit id="DBlWwba" name="parts_list.tags.title">
      <notes>
        <note category="file-source" priority="1">Part-DB1\templates\Parts\lists\tags_list.html.twig:4</note>
        <note priority="1">Part-DB1\templates\Parts\lists\tags_list.html.twig:4</note>
      </notes>
      <segment>
        <source>parts_list.tags.title</source>
        <target>Bauteile mit Tag</target>
      </segment>
    </unit>
    <unit id="5tFcxpX" name="entity.info.common.tab">
      <notes>
        <note category="file-source" priority="1">Part-DB1\templates\Parts\lists\_info_card.html.twig:22</note>
        <note priority="1">Part-DB1\templates\Parts\lists\_info_card.html.twig:17</note>
      </notes>
      <segment>
        <source>entity.info.common.tab</source>
        <target>Allgemein</target>
      </segment>
    </unit>
    <unit id="F0da8x0" name="entity.info.statistics.tab">
      <notes>
        <note category="file-source" priority="1">Part-DB1\templates\Parts\lists\_info_card.html.twig:26</note>
        <note priority="1">Part-DB1\templates\Parts\lists\_info_card.html.twig:20</note>
      </notes>
      <segment>
        <source>entity.info.statistics.tab</source>
        <target>Statistik</target>
      </segment>
    </unit>
    <unit id="Msykg.Z" name="entity.info.attachments.tab">
      <notes>
        <note category="file-source" priority="1">Part-DB1\templates\Parts\lists\_info_card.html.twig:31</note>
      </notes>
      <segment>
        <source>entity.info.attachments.tab</source>
        <target>Dateianhänge</target>
      </segment>
    </unit>
    <unit id="8VfTCPf" name="entity.info.parameters.tab">
      <notes>
        <note category="file-source" priority="1">Part-DB1\templates\Parts\lists\_info_card.html.twig:37</note>
      </notes>
      <segment>
        <source>entity.info.parameters.tab</source>
        <target>Parameter</target>
      </segment>
    </unit>
    <unit id="a0Bt1My" name="entity.info.name">
      <notes>
        <note category="file-source" priority="1">Part-DB1\templates\Parts\lists\_info_card.html.twig:54</note>
        <note priority="1">Part-DB1\templates\Parts\lists\_info_card.html.twig:30</note>
      </notes>
      <segment>
        <source>entity.info.name</source>
        <target>Name</target>
      </segment>
    </unit>
    <unit id="pqMTPTv" name="entity.info.parent">
      <notes>
        <note category="file-source" priority="1">Part-DB1\templates\Parts\lists\_info_card.html.twig:58</note>
        <note category="file-source" priority="1">Part-DB1\templates\Parts\lists\_info_card.html.twig:96</note>
        <note priority="1">Part-DB1\templates\Parts\lists\_info_card.html.twig:34</note>
        <note priority="1">Part-DB1\templates\Parts\lists\_info_card.html.twig:67</note>
      </notes>
      <segment>
        <source>entity.info.parent</source>
        <target>Übergeordnetes Element</target>
      </segment>
    </unit>
    <unit id="nDEGgY0" name="entity.edit.btn">
      <notes>
        <note category="file-source" priority="1">Part-DB1\templates\Parts\lists\_info_card.html.twig:70</note>
        <note priority="1">Part-DB1\templates\Parts\lists\_info_card.html.twig:46</note>
      </notes>
      <segment>
        <source>entity.edit.btn</source>
        <target>Bearbeiten</target>
      </segment>
    </unit>
    <unit id="Rsrawma" name="entity.info.children_count">
      <notes>
        <note category="file-source" priority="1">Part-DB1\templates\Parts\lists\_info_card.html.twig:92</note>
        <note priority="1">Part-DB1\templates\Parts\lists\_info_card.html.twig:63</note>
      </notes>
      <segment>
        <source>entity.info.children_count</source>
        <target>Anzahl an Unterelementen</target>
      </segment>
    </unit>
    <unit id="3WtQFdr" name="tfa.check.title">
      <notes>
        <note category="file-source" priority="1">Part-DB1\templates\security\2fa_base_form.html.twig:3</note>
        <note category="file-source" priority="1">Part-DB1\templates\security\2fa_base_form.html.twig:5</note>
        <note priority="1">Part-DB1\templates\security\2fa_base_form.html.twig:3</note>
        <note priority="1">Part-DB1\templates\security\2fa_base_form.html.twig:5</note>
      </notes>
      <segment>
        <source>tfa.check.title</source>
        <target>Zwei-Faktor-Authentifizierung benötigt</target>
      </segment>
    </unit>
    <unit id="FPvJfPr" name="tfa.code.trusted_pc">
      <notes>
        <note category="file-source" priority="1">Part-DB1\templates\security\2fa_base_form.html.twig:39</note>
        <note priority="1">Part-DB1\templates\security\2fa_base_form.html.twig:39</note>
      </notes>
      <segment>
        <source>tfa.code.trusted_pc</source>
        <target>Dies ist ein vertrauenswürdiger Computer (wenn dies aktiviert ist, werden auf diesem Computer keine weiteren Zwei-Faktor-Abfragen durchgeführt)</target>
      </segment>
    </unit>
    <unit id="XtrGxkd" name="login.btn">
      <notes>
        <note category="file-source" priority="1">Part-DB1\templates\security\2fa_base_form.html.twig:52</note>
        <note category="file-source" priority="1">Part-DB1\templates\security\login.html.twig:58</note>
        <note priority="1">Part-DB1\templates\security\2fa_base_form.html.twig:52</note>
        <note priority="1">Part-DB1\templates\security\login.html.twig:58</note>
      </notes>
      <segment>
        <source>login.btn</source>
        <target>Login</target>
      </segment>
    </unit>
    <unit id="okzpfQC" name="user.logout">
      <notes>
        <note category="file-source" priority="1">Part-DB1\templates\security\2fa_base_form.html.twig:53</note>
        <note category="file-source" priority="1">Part-DB1\templates\security\U2F\u2f_login.html.twig:13</note>
        <note category="file-source" priority="1">Part-DB1\templates\_navbar.html.twig:42</note>
        <note priority="1">Part-DB1\templates\security\2fa_base_form.html.twig:53</note>
        <note priority="1">Part-DB1\templates\security\U2F\u2f_login.html.twig:13</note>
        <note priority="1">Part-DB1\templates\_navbar.html.twig:40</note>
      </notes>
      <segment>
        <source>user.logout</source>
        <target>Ausloggen</target>
      </segment>
    </unit>
    <unit id="INlwXoR" name="tfa.check.code.label">
      <notes>
        <note category="file-source" priority="1">Part-DB1\templates\security\2fa_form.html.twig:6</note>
        <note priority="1">Part-DB1\templates\security\2fa_form.html.twig:6</note>
      </notes>
      <segment>
        <source>tfa.check.code.label</source>
        <target>Authenticator App Code</target>
      </segment>
    </unit>
    <unit id="TUbr0_A" name="tfa.check.code.help">
      <notes>
        <note category="file-source" priority="1">Part-DB1\templates\security\2fa_form.html.twig:10</note>
        <note priority="1">Part-DB1\templates\security\2fa_form.html.twig:10</note>
      </notes>
      <segment>
        <source>tfa.check.code.help</source>
        <target>Geben Sie hier den 6-stelligen Code aus ihrer Authenticator App ein oder einen ihrer Backupcodes, wenn der Authenticator nicht verfügbar ist.</target>
      </segment>
    </unit>
    <unit id="Kd99AFq" name="login.title">
      <notes>
        <note category="file-source" priority="1">Part-DB1\templates\security\login.html.twig:3</note>
        <note priority="1">Part-DB1\templates\security\login.html.twig:3</note>
        <note priority="1">templates\security\login.html.twig:3</note>
      </notes>
      <segment>
        <source>login.title</source>
        <target>Login</target>
      </segment>
    </unit>
    <unit id="nDK0G.T" name="login.card_title">
      <notes>
        <note category="file-source" priority="1">Part-DB1\templates\security\login.html.twig:7</note>
        <note priority="1">Part-DB1\templates\security\login.html.twig:7</note>
        <note priority="1">templates\security\login.html.twig:7</note>
      </notes>
      <segment>
        <source>login.card_title</source>
        <target>Login</target>
      </segment>
    </unit>
    <unit id="6Ks0rFM" name="login.username.label">
      <notes>
        <note category="file-source" priority="1">Part-DB1\templates\security\login.html.twig:31</note>
        <note priority="1">Part-DB1\templates\security\login.html.twig:31</note>
        <note priority="1">templates\security\login.html.twig:31</note>
      </notes>
      <segment>
        <source>login.username.label</source>
        <target>Benutzername</target>
      </segment>
    </unit>
    <unit id="JUuJUUV" name="login.username.placeholder">
      <notes>
        <note category="file-source" priority="1">Part-DB1\templates\security\login.html.twig:34</note>
        <note priority="1">Part-DB1\templates\security\login.html.twig:34</note>
        <note priority="1">templates\security\login.html.twig:34</note>
      </notes>
      <segment>
        <source>login.username.placeholder</source>
        <target>Benutzername</target>
      </segment>
    </unit>
    <unit id="HJtrGOc" name="login.password.label">
      <notes>
        <note category="file-source" priority="1">Part-DB1\templates\security\login.html.twig:38</note>
        <note priority="1">Part-DB1\templates\security\login.html.twig:38</note>
        <note priority="1">templates\security\login.html.twig:38</note>
      </notes>
      <segment>
        <source>login.password.label</source>
        <target>Passwort</target>
      </segment>
    </unit>
    <unit id="8SD.6EK" name="login.password.placeholder">
      <notes>
        <note category="file-source" priority="1">Part-DB1\templates\security\login.html.twig:40</note>
        <note priority="1">Part-DB1\templates\security\login.html.twig:40</note>
        <note priority="1">templates\security\login.html.twig:40</note>
      </notes>
      <segment>
        <source>login.password.placeholder</source>
        <target>Passwort</target>
      </segment>
    </unit>
    <unit id="BSn76q_" name="login.rememberme">
      <notes>
        <note category="file-source" priority="1">Part-DB1\templates\security\login.html.twig:50</note>
        <note priority="1">Part-DB1\templates\security\login.html.twig:50</note>
        <note priority="1">templates\security\login.html.twig:50</note>
      </notes>
      <segment>
        <source>login.rememberme</source>
        <target>Eingeloggt bleiben (nicht empfohlen auf geteilten Computern)</target>
      </segment>
    </unit>
    <unit id="GO.ZhTX" name="pw_reset.password_forget">
      <notes>
        <note category="file-source" priority="1">Part-DB1\templates\security\login.html.twig:64</note>
        <note priority="1">Part-DB1\templates\security\login.html.twig:64</note>
      </notes>
      <segment>
        <source>pw_reset.password_forget</source>
        <target>Nutzername/Passwort vergessen?</target>
      </segment>
    </unit>
    <unit id="hbW2JJr" name="pw_reset.new_pw.header.title">
      <notes>
        <note category="file-source" priority="1">Part-DB1\templates\security\pw_reset_new_pw.html.twig:5</note>
        <note priority="1">Part-DB1\templates\security\pw_reset_new_pw.html.twig:5</note>
      </notes>
      <segment>
        <source>pw_reset.new_pw.header.title</source>
        <target>Neues Passwort setzen</target>
      </segment>
    </unit>
    <unit id="3Tgn6io" name="pw_reset.request.header.title">
      <notes>
        <note category="file-source" priority="1">Part-DB1\templates\security\pw_reset_request.html.twig:5</note>
        <note priority="1">Part-DB1\templates\security\pw_reset_request.html.twig:5</note>
      </notes>
      <segment>
        <source>pw_reset.request.header.title</source>
        <target>Neues Passwort anfordern</target>
      </segment>
    </unit>
    <unit id="J1aHED." name="tfa_u2f.http_warning">
      <notes>
        <note category="file-source" priority="1">Part-DB1\templates\security\U2F\u2f_login.html.twig:7</note>
        <note category="file-source" priority="1">Part-DB1\templates\security\U2F\u2f_register.html.twig:10</note>
        <note priority="1">Part-DB1\templates\security\U2F\u2f_login.html.twig:7</note>
        <note priority="1">Part-DB1\templates\security\U2F\u2f_register.html.twig:10</note>
      </notes>
      <segment>
        <source>tfa_u2f.http_warning</source>
        <target>Sie greifen auf diese Seite über das unsichere HTTP-Verfahren zu, daher wird U2F sehr wahrscheinlich nicht funktionieren (Fehlermeldung Bad Request). Bitten Sie einen Administrator, das sichere HTTPS Verfahren einzurichten, wenn Sie Sicherheitsschlüssel benutzen möchten.</target>
      </segment>
    </unit>
    <unit id="Do6QuMa" name="r_u2f_two_factor.pressbutton">
      <notes>
        <note category="file-source" priority="1">Part-DB1\templates\security\U2F\u2f_login.html.twig:10</note>
        <note category="file-source" priority="1">Part-DB1\templates\security\U2F\u2f_register.html.twig:22</note>
        <note priority="1">Part-DB1\templates\security\U2F\u2f_login.html.twig:10</note>
        <note priority="1">Part-DB1\templates\security\U2F\u2f_register.html.twig:22</note>
      </notes>
      <segment>
        <source>r_u2f_two_factor.pressbutton</source>
        <target>Bitte Sicherheitsschlüssel einstecken und Button drücken!</target>
      </segment>
    </unit>
    <unit id="T4i5SE4" name="tfa_u2f.add_key.title">
      <notes>
        <note category="file-source" priority="1">Part-DB1\templates\security\U2F\u2f_register.html.twig:3</note>
        <note priority="1">Part-DB1\templates\security\U2F\u2f_register.html.twig:3</note>
      </notes>
      <segment>
        <source>tfa_u2f.add_key.title</source>
        <target>Sicherheitsschlüssel hinzufügen</target>
      </segment>
    </unit>
    <unit id="rIJ.Flq" name="tfa_u2f.explanation">
      <notes>
        <note category="file-source" priority="1">Part-DB1\templates\security\U2F\u2f_register.html.twig:6</note>
        <note category="file-source" priority="1">Part-DB1\templates\Users\_2fa_settings.html.twig:111</note>
        <note priority="1">Part-DB1\templates\security\U2F\u2f_register.html.twig:6</note>
        <note priority="1">Part-DB1\templates\Users\_2fa_settings.html.twig:111</note>
      </notes>
      <segment>
        <source>tfa_u2f.explanation</source>
        <target>Mithilfe eines U2F/FIDO kompatiblem Sicherheitsschlüssel (z.B. YubiKey oder NitroKey) kann eine benutzerfreundliche und sichere Zwei-Faktor-Authentifizierung ermöglicht. Die Sicherheitsschlüssel können hier registriert werden, und wird eine Zwei-Faktor-Überprüfung benötigt, so muss der Schlüssel nur per USB angesteckt oder per NFC gegen das Gerät getippt werden.</target>
      </segment>
    </unit>
    <unit id="DMC2yTT" name="tfa_u2f.add_key.backup_hint">
      <notes>
        <note category="file-source" priority="1">Part-DB1\templates\security\U2F\u2f_register.html.twig:7</note>
        <note priority="1">Part-DB1\templates\security\U2F\u2f_register.html.twig:7</note>
      </notes>
      <segment>
        <source>tfa_u2f.add_key.backup_hint</source>
        <target>Um den Zugang auch bei Verlust des Schlüssels zu gewährleisten, ist es empfehlenswert einen zweiten Schlüssel als Backup zu registrieren und diesen an einem sicherem Ort zu lagern!</target>
      </segment>
    </unit>
    <unit id="ktQ_kY9" name="r_u2f_two_factor.name">
      <notes>
        <note category="file-source" priority="1">Part-DB1\templates\security\U2F\u2f_register.html.twig:16</note>
        <note priority="1">Part-DB1\templates\security\U2F\u2f_register.html.twig:16</note>
      </notes>
      <segment>
        <source>r_u2f_two_factor.name</source>
        <target>Anzeigename des Schlüssels (z.B. Backup)</target>
      </segment>
    </unit>
    <unit id="HI4_6dF" name="tfa_u2f.add_key.add_button">
      <notes>
        <note category="file-source" priority="1">Part-DB1\templates\security\U2F\u2f_register.html.twig:19</note>
        <note priority="1">Part-DB1\templates\security\U2F\u2f_register.html.twig:19</note>
      </notes>
      <segment>
        <source>tfa_u2f.add_key.add_button</source>
        <target>Schlüssel hinzufügen</target>
      </segment>
    </unit>
    <unit id="JyEfylJ" name="tfa_u2f.add_key.back_to_settings">
      <notes>
        <note category="file-source" priority="1">Part-DB1\templates\security\U2F\u2f_register.html.twig:27</note>
        <note priority="1">Part-DB1\templates\security\U2F\u2f_register.html.twig:27</note>
      </notes>
      <segment>
        <source>tfa_u2f.add_key.back_to_settings</source>
        <target>Zurück zu den Einstellungen</target>
      </segment>
    </unit>
    <unit id="yD.UA07" name="statistics.title">
      <notes>
        <note category="file-source" priority="1">Part-DB1\templates\Statistics\statistics.html.twig:5</note>
        <note category="file-source" priority="1">Part-DB1\templates\Statistics\statistics.html.twig:8</note>
        <note priority="1">Part-DB1\templates\Statistics\statistics.html.twig:5</note>
        <note priority="1">Part-DB1\templates\Statistics\statistics.html.twig:8</note>
        <note priority="1">new</note>
      </notes>
      <segment>
        <source>statistics.title</source>
        <target>Statistik</target>
      </segment>
    </unit>
    <unit id="6l0Fwd2" name="statistics.parts">
      <notes>
        <note category="file-source" priority="1">Part-DB1\templates\Statistics\statistics.html.twig:14</note>
        <note priority="1">Part-DB1\templates\Statistics\statistics.html.twig:14</note>
        <note priority="1">new</note>
      </notes>
      <segment>
        <source>statistics.parts</source>
        <target>Bauteile</target>
      </segment>
    </unit>
    <unit id="QRdK9zd" name="statistics.data_structures">
      <notes>
        <note category="file-source" priority="1">Part-DB1\templates\Statistics\statistics.html.twig:19</note>
        <note priority="1">Part-DB1\templates\Statistics\statistics.html.twig:19</note>
        <note priority="1">new</note>
      </notes>
      <segment>
        <source>statistics.data_structures</source>
        <target>Datenstrukturen</target>
      </segment>
    </unit>
    <unit id="50kyfxA" name="statistics.attachments">
      <notes>
        <note category="file-source" priority="1">Part-DB1\templates\Statistics\statistics.html.twig:24</note>
        <note priority="1">Part-DB1\templates\Statistics\statistics.html.twig:24</note>
        <note priority="1">new</note>
      </notes>
      <segment>
        <source>statistics.attachments</source>
        <target>Dateianhänge</target>
      </segment>
    </unit>
    <unit id="Op0xko9" name="statistics.property">
      <notes>
        <note category="file-source" priority="1">Part-DB1\templates\Statistics\statistics.html.twig:34</note>
        <note category="file-source" priority="1">Part-DB1\templates\Statistics\statistics.html.twig:59</note>
        <note category="file-source" priority="1">Part-DB1\templates\Statistics\statistics.html.twig:104</note>
        <note priority="1">Part-DB1\templates\Statistics\statistics.html.twig:34</note>
        <note priority="1">Part-DB1\templates\Statistics\statistics.html.twig:59</note>
        <note priority="1">Part-DB1\templates\Statistics\statistics.html.twig:104</note>
        <note priority="1">new</note>
      </notes>
      <segment>
        <source>statistics.property</source>
        <target>Eigenschaft</target>
      </segment>
    </unit>
    <unit id="zn.PnJ2" name="statistics.value">
      <notes>
        <note category="file-source" priority="1">Part-DB1\templates\Statistics\statistics.html.twig:35</note>
        <note category="file-source" priority="1">Part-DB1\templates\Statistics\statistics.html.twig:60</note>
        <note category="file-source" priority="1">Part-DB1\templates\Statistics\statistics.html.twig:105</note>
        <note priority="1">Part-DB1\templates\Statistics\statistics.html.twig:35</note>
        <note priority="1">Part-DB1\templates\Statistics\statistics.html.twig:60</note>
        <note priority="1">Part-DB1\templates\Statistics\statistics.html.twig:105</note>
        <note priority="1">new</note>
      </notes>
      <segment>
        <source>statistics.value</source>
        <target>Wert</target>
      </segment>
    </unit>
    <unit id=".lLfExB" name="statistics.distinct_parts_count">
      <notes>
        <note category="file-source" priority="1">Part-DB1\templates\Statistics\statistics.html.twig:40</note>
        <note priority="1">Part-DB1\templates\Statistics\statistics.html.twig:40</note>
        <note priority="1">new</note>
      </notes>
      <segment>
        <source>statistics.distinct_parts_count</source>
        <target>Anzahl verschiedener Bauteile</target>
      </segment>
    </unit>
    <unit id="IjDWXUD" name="statistics.parts_instock_sum">
      <notes>
        <note category="file-source" priority="1">Part-DB1\templates\Statistics\statistics.html.twig:44</note>
        <note priority="1">Part-DB1\templates\Statistics\statistics.html.twig:44</note>
        <note priority="1">new</note>
      </notes>
      <segment>
        <source>statistics.parts_instock_sum</source>
        <target>Summe aller vorhanden Bauteilebestände</target>
      </segment>
    </unit>
    <unit id="OUVlqDZ" name="statistics.parts_with_price">
      <notes>
        <note category="file-source" priority="1">Part-DB1\templates\Statistics\statistics.html.twig:48</note>
        <note priority="1">Part-DB1\templates\Statistics\statistics.html.twig:48</note>
        <note priority="1">new</note>
      </notes>
      <segment>
        <source>statistics.parts_with_price</source>
        <target>Bauteile mit Preisinformationen</target>
      </segment>
    </unit>
    <unit id="VX9aZ2j" name="statistics.categories_count">
      <notes>
        <note category="file-source" priority="1">Part-DB1\templates\Statistics\statistics.html.twig:65</note>
        <note priority="1">Part-DB1\templates\Statistics\statistics.html.twig:65</note>
        <note priority="1">new</note>
      </notes>
      <segment>
        <source>statistics.categories_count</source>
        <target>Anzahl Kategorien</target>
      </segment>
    </unit>
    <unit id="Aks9a3Q" name="statistics.footprints_count">
      <notes>
        <note category="file-source" priority="1">Part-DB1\templates\Statistics\statistics.html.twig:69</note>
        <note priority="1">Part-DB1\templates\Statistics\statistics.html.twig:69</note>
        <note priority="1">new</note>
      </notes>
      <segment>
        <source>statistics.footprints_count</source>
        <target>Anzahl Footprints</target>
      </segment>
    </unit>
    <unit id="wvwDajm" name="statistics.manufacturers_count">
      <notes>
        <note category="file-source" priority="1">Part-DB1\templates\Statistics\statistics.html.twig:73</note>
        <note priority="1">Part-DB1\templates\Statistics\statistics.html.twig:73</note>
        <note priority="1">new</note>
      </notes>
      <segment>
        <source>statistics.manufacturers_count</source>
        <target>Anzahl Hersteller</target>
      </segment>
    </unit>
    <unit id="MDdSIU0" name="statistics.storelocations_count">
      <notes>
        <note category="file-source" priority="1">Part-DB1\templates\Statistics\statistics.html.twig:77</note>
        <note priority="1">Part-DB1\templates\Statistics\statistics.html.twig:77</note>
        <note priority="1">new</note>
      </notes>
      <segment>
        <source>statistics.storelocations_count</source>
        <target>Anzahl Lagerorte</target>
      </segment>
    </unit>
    <unit id="q9tLL7." name="statistics.suppliers_count">
      <notes>
        <note category="file-source" priority="1">Part-DB1\templates\Statistics\statistics.html.twig:81</note>
        <note priority="1">Part-DB1\templates\Statistics\statistics.html.twig:81</note>
        <note priority="1">new</note>
      </notes>
      <segment>
        <source>statistics.suppliers_count</source>
        <target>Anzahl Lieferanten</target>
      </segment>
    </unit>
    <unit id="xzr9lD3" name="statistics.currencies_count">
      <notes>
        <note category="file-source" priority="1">Part-DB1\templates\Statistics\statistics.html.twig:85</note>
        <note priority="1">Part-DB1\templates\Statistics\statistics.html.twig:85</note>
        <note priority="1">new</note>
      </notes>
      <segment>
        <source>statistics.currencies_count</source>
        <target>Anzahl Währungen</target>
      </segment>
    </unit>
    <unit id="AZ_PxJJ" name="statistics.measurement_units_count">
      <notes>
        <note category="file-source" priority="1">Part-DB1\templates\Statistics\statistics.html.twig:89</note>
        <note priority="1">Part-DB1\templates\Statistics\statistics.html.twig:89</note>
        <note priority="1">new</note>
      </notes>
      <segment>
        <source>statistics.measurement_units_count</source>
        <target>Anzahl Maßeinheiten</target>
      </segment>
    </unit>
    <unit id="T0BDQn_" name="statistics.devices_count">
      <notes>
        <note category="file-source" priority="1">Part-DB1\templates\Statistics\statistics.html.twig:93</note>
        <note priority="1">Part-DB1\templates\Statistics\statistics.html.twig:93</note>
        <note priority="1">new</note>
      </notes>
      <segment>
        <source>statistics.devices_count</source>
        <target>Anzahl Baugruppen</target>
      </segment>
    </unit>
    <unit id="8HKc.Yq" name="statistics.attachment_types_count">
      <notes>
        <note category="file-source" priority="1">Part-DB1\templates\Statistics\statistics.html.twig:110</note>
        <note priority="1">Part-DB1\templates\Statistics\statistics.html.twig:110</note>
        <note priority="1">new</note>
      </notes>
      <segment>
        <source>statistics.attachment_types_count</source>
        <target>Anzahl Anhangstypen</target>
      </segment>
    </unit>
    <unit id="S1UPbY3" name="statistics.all_attachments_count">
      <notes>
        <note category="file-source" priority="1">Part-DB1\templates\Statistics\statistics.html.twig:114</note>
        <note priority="1">Part-DB1\templates\Statistics\statistics.html.twig:114</note>
        <note priority="1">new</note>
      </notes>
      <segment>
        <source>statistics.all_attachments_count</source>
        <target>Anzahl aller Dateianhänge</target>
      </segment>
    </unit>
    <unit id="X68eHt0" name="statistics.user_uploaded_attachments_count">
      <notes>
        <note category="file-source" priority="1">Part-DB1\templates\Statistics\statistics.html.twig:118</note>
        <note priority="1">Part-DB1\templates\Statistics\statistics.html.twig:118</note>
        <note priority="1">new</note>
      </notes>
      <segment>
        <source>statistics.user_uploaded_attachments_count</source>
        <target>Anzahl aller vom Nutzer hochgeladener Anhänge</target>
      </segment>
    </unit>
    <unit id="PcACWnw" name="statistics.private_attachments_count">
      <notes>
        <note category="file-source" priority="1">Part-DB1\templates\Statistics\statistics.html.twig:122</note>
        <note priority="1">Part-DB1\templates\Statistics\statistics.html.twig:122</note>
        <note priority="1">new</note>
      </notes>
      <segment>
        <source>statistics.private_attachments_count</source>
        <target>Anzahl aller privaten Anhänge</target>
      </segment>
    </unit>
    <unit id="b2F2Gpk" name="statistics.external_attachments_count">
      <notes>
        <note category="file-source" priority="1">Part-DB1\templates\Statistics\statistics.html.twig:126</note>
        <note priority="1">Part-DB1\templates\Statistics\statistics.html.twig:126</note>
        <note priority="1">new</note>
      </notes>
      <segment>
        <source>statistics.external_attachments_count</source>
        <target>Anzahl aller externen Anhänge (URL)</target>
      </segment>
    </unit>
    <unit id="xd6VhOm" name="tfa_backup.codes.title">
      <notes>
        <note category="file-source" priority="1">Part-DB1\templates\Users\backup_codes.html.twig:3</note>
        <note category="file-source" priority="1">Part-DB1\templates\Users\backup_codes.html.twig:9</note>
        <note priority="1">Part-DB1\templates\Users\backup_codes.html.twig:3</note>
        <note priority="1">Part-DB1\templates\Users\backup_codes.html.twig:9</note>
      </notes>
      <segment>
        <source>tfa_backup.codes.title</source>
        <target>Backupcodes</target>
      </segment>
    </unit>
    <unit id="DE6_hcj" name="tfa_backup.codes.explanation">
      <notes>
        <note category="file-source" priority="1">Part-DB1\templates\Users\backup_codes.html.twig:12</note>
        <note priority="1">Part-DB1\templates\Users\backup_codes.html.twig:12</note>
      </notes>
      <segment>
        <source>tfa_backup.codes.explanation</source>
        <target>Drucken Sie diese Codes aus und bewahren Sie sie an einem sicherem Ort auf!</target>
      </segment>
    </unit>
    <unit id="q3Apy0z" name="tfa_backup.codes.help">
      <notes>
        <note category="file-source" priority="1">Part-DB1\templates\Users\backup_codes.html.twig:13</note>
        <note priority="1">Part-DB1\templates\Users\backup_codes.html.twig:13</note>
      </notes>
      <segment>
        <source>tfa_backup.codes.help</source>
        <target>Wenn Sie keinen Zugriff auf ihr Gerät mit der Authenticator App mehr haben sollten (Smartphone verloren, Datenverlust, etc.) können Sie einen dieser Codes benutzen, um Zugriff auf ihren Account zu erhalten und evtl. eine neue Authenticator App einzurichten. Jeder dieser Codes lässt sich einmal einsetzen, es empfiehlt sich benutzte Codes zu streichen. Jeder mit Zugriff auf diese Codes kann potentiell auf ihren Account zugreifen, daher bewahren Sie sie an einem sicheren Ort auf.</target>
      </segment>
    </unit>
    <unit id="iPcPo4t" name="tfa_backup.username">
      <notes>
        <note category="file-source" priority="1">Part-DB1\templates\Users\backup_codes.html.twig:16</note>
        <note priority="1">Part-DB1\templates\Users\backup_codes.html.twig:16</note>
      </notes>
      <segment>
        <source>tfa_backup.username</source>
        <target>Benutzername</target>
      </segment>
    </unit>
    <unit id="g7XKOBR" name="tfa_backup.codes.page_generated_on">
      <notes>
        <note category="file-source" priority="1">Part-DB1\templates\Users\backup_codes.html.twig:29</note>
        <note priority="1">Part-DB1\templates\Users\backup_codes.html.twig:29</note>
      </notes>
      <segment>
        <source>tfa_backup.codes.page_generated_on</source>
        <target>Codes abgerufen am %date%</target>
      </segment>
    </unit>
    <unit id="3Qg6WkA" name="tfa_backup.codes.print">
      <notes>
        <note category="file-source" priority="1">Part-DB1\templates\Users\backup_codes.html.twig:32</note>
        <note priority="1">Part-DB1\templates\Users\backup_codes.html.twig:32</note>
      </notes>
      <segment>
        <source>tfa_backup.codes.print</source>
        <target>Drucken</target>
      </segment>
    </unit>
    <unit id="CJiKz6Q" name="tfa_backup.codes.copy_clipboard">
      <notes>
        <note category="file-source" priority="1">Part-DB1\templates\Users\backup_codes.html.twig:35</note>
        <note priority="1">Part-DB1\templates\Users\backup_codes.html.twig:35</note>
      </notes>
      <segment>
        <source>tfa_backup.codes.copy_clipboard</source>
        <target>In die Zwischenablage kopieren</target>
      </segment>
    </unit>
    <unit id="_M8LV3f" name="user.info.label">
      <notes>
        <note category="file-source" priority="1">Part-DB1\templates\Users\user_info.html.twig:3</note>
        <note category="file-source" priority="1">Part-DB1\templates\Users\user_info.html.twig:6</note>
        <note category="file-source" priority="1">Part-DB1\templates\_navbar.html.twig:40</note>
        <note priority="1">Part-DB1\templates\Users\user_info.html.twig:3</note>
        <note priority="1">Part-DB1\templates\Users\user_info.html.twig:6</note>
        <note priority="1">Part-DB1\templates\_navbar.html.twig:38</note>
        <note priority="1">templates\base.html.twig:99</note>
        <note priority="1">templates\Users\user_info.html.twig:3</note>
        <note priority="1">templates\Users\user_info.html.twig:6</note>
      </notes>
      <segment>
        <source>user.info.label</source>
        <target>Benutzerinformationen</target>
      </segment>
    </unit>
    <unit id="PwI64fM" name="user.firstName.label">
      <notes>
        <note category="file-source" priority="1">Part-DB1\templates\Users\user_info.html.twig:18</note>
        <note category="file-source" priority="1">Part-DB1\src\Form\UserSettingsType.php:77</note>
        <note priority="1">Part-DB1\templates\Users\user_info.html.twig:18</note>
        <note priority="1">Part-DB1\src\Form\UserSettingsType.php:77</note>
        <note priority="1">templates\Users\user_info.html.twig:18</note>
        <note priority="1">src\Form\UserSettingsType.php:32</note>
      </notes>
      <segment>
        <source>user.firstName.label</source>
        <target>Vorname</target>
      </segment>
    </unit>
    <unit id="u2ayBIA" name="user.lastName.label">
      <notes>
        <note category="file-source" priority="1">Part-DB1\templates\Users\user_info.html.twig:24</note>
        <note category="file-source" priority="1">Part-DB1\src\Form\UserSettingsType.php:82</note>
        <note priority="1">Part-DB1\templates\Users\user_info.html.twig:24</note>
        <note priority="1">Part-DB1\src\Form\UserSettingsType.php:82</note>
        <note priority="1">templates\Users\user_info.html.twig:24</note>
        <note priority="1">src\Form\UserSettingsType.php:35</note>
      </notes>
      <segment>
        <source>user.lastName.label</source>
        <target>Nachname</target>
      </segment>
    </unit>
    <unit id="cDu6Rok" name="user.email.label">
      <notes>
        <note category="file-source" priority="1">Part-DB1\templates\Users\user_info.html.twig:30</note>
        <note category="file-source" priority="1">Part-DB1\src\Form\UserSettingsType.php:92</note>
        <note priority="1">Part-DB1\templates\Users\user_info.html.twig:30</note>
        <note priority="1">Part-DB1\src\Form\UserSettingsType.php:92</note>
        <note priority="1">templates\Users\user_info.html.twig:30</note>
        <note priority="1">src\Form\UserSettingsType.php:41</note>
      </notes>
      <segment>
        <source>user.email.label</source>
        <target>Email</target>
      </segment>
    </unit>
    <unit id="8GGUFm1" name="user.department.label">
      <notes>
        <note category="file-source" priority="1">Part-DB1\templates\Users\user_info.html.twig:37</note>
        <note category="file-source" priority="1">Part-DB1\src\Form\UserSettingsType.php:87</note>
        <note priority="1">Part-DB1\templates\Users\user_info.html.twig:37</note>
        <note priority="1">Part-DB1\src\Form\UserSettingsType.php:87</note>
        <note priority="1">templates\Users\user_info.html.twig:37</note>
        <note priority="1">src\Form\UserSettingsType.php:38</note>
      </notes>
      <segment>
        <source>user.department.label</source>
        <target>Abteilung</target>
      </segment>
    </unit>
    <unit id="oX4P2rM" name="user.username.label">
      <notes>
        <note category="file-source" priority="1">Part-DB1\templates\Users\user_info.html.twig:47</note>
        <note category="file-source" priority="1">Part-DB1\src\Form\UserSettingsType.php:73</note>
        <note priority="1">Part-DB1\templates\Users\user_info.html.twig:47</note>
        <note priority="1">Part-DB1\src\Form\UserSettingsType.php:73</note>
        <note priority="1">templates\Users\user_info.html.twig:47</note>
        <note priority="1">src\Form\UserSettingsType.php:30</note>
      </notes>
      <segment>
        <source>user.username.label</source>
        <target>Benutzername</target>
      </segment>
    </unit>
    <unit id="QK5x4IY" name="group.label">
      <notes>
        <note category="file-source" priority="1">Part-DB1\templates\Users\user_info.html.twig:53</note>
        <note category="file-source" priority="1">Part-DB1\src\Services\ElementTypeNameGenerator.php:93</note>
        <note priority="1">Part-DB1\templates\Users\user_info.html.twig:53</note>
        <note priority="1">Part-DB1\src\Services\ElementTypeNameGenerator.php:93</note>
        <note priority="1">templates\Users\user_info.html.twig:53</note>
      </notes>
      <segment>
        <source>group.label</source>
        <target>Group</target>
      </segment>
    </unit>
    <unit id="A7LFSdc" name="user.permissions">
      <notes>
        <note category="file-source" priority="1">Part-DB1\templates\Users\user_info.html.twig:67</note>
        <note priority="1">Part-DB1\templates\Users\user_info.html.twig:67</note>
      </notes>
      <segment>
        <source>user.permissions</source>
        <target>Berechtigungen</target>
      </segment>
    </unit>
    <unit id="4fEJHYJ" name="user.settings.label">
      <notes>
        <note category="file-source" priority="1">Part-DB1\templates\Users\user_settings.html.twig:3</note>
        <note category="file-source" priority="1">Part-DB1\templates\Users\user_settings.html.twig:6</note>
        <note category="file-source" priority="1">Part-DB1\templates\_navbar.html.twig:39</note>
        <note priority="1">Part-DB1\templates\Users\user_settings.html.twig:3</note>
        <note priority="1">Part-DB1\templates\Users\user_settings.html.twig:6</note>
        <note priority="1">Part-DB1\templates\_navbar.html.twig:37</note>
        <note priority="1">templates\base.html.twig:98</note>
        <note priority="1">templates\Users\user_settings.html.twig:3</note>
        <note priority="1">templates\Users\user_settings.html.twig:6</note>
      </notes>
      <segment>
        <source>user.settings.label</source>
        <target>Benutzereinstellungen</target>
      </segment>
    </unit>
    <unit id="zqcVMWA" name="user_settings.data.label">
      <notes>
        <note category="file-source" priority="1">Part-DB1\templates\Users\user_settings.html.twig:18</note>
        <note priority="1">Part-DB1\templates\Users\user_settings.html.twig:18</note>
        <note priority="1">templates\Users\user_settings.html.twig:14</note>
      </notes>
      <segment>
        <source>user_settings.data.label</source>
        <target>Persönliche Daten</target>
      </segment>
    </unit>
    <unit id="Dh.DwVa" name="user_settings.configuration.label">
      <notes>
        <note category="file-source" priority="1">Part-DB1\templates\Users\user_settings.html.twig:22</note>
        <note priority="1">Part-DB1\templates\Users\user_settings.html.twig:22</note>
        <note priority="1">templates\Users\user_settings.html.twig:18</note>
      </notes>
      <segment>
        <source>user_settings.configuration.label</source>
        <target>Konfiguration</target>
      </segment>
    </unit>
    <unit id="v3ayVni" name="user.settings.change_pw">
      <notes>
        <note category="file-source" priority="1">Part-DB1\templates\Users\user_settings.html.twig:55</note>
        <note priority="1">Part-DB1\templates\Users\user_settings.html.twig:55</note>
        <note priority="1">templates\Users\user_settings.html.twig:48</note>
      </notes>
      <segment>
        <source>user.settings.change_pw</source>
        <target>Passwort ändern</target>
      </segment>
    </unit>
    <unit id="2g9WpFv" name="user.settings.2fa_settings">
      <notes>
        <note category="file-source" priority="1">Part-DB1\templates\Users\_2fa_settings.html.twig:6</note>
        <note priority="1">Part-DB1\templates\Users\_2fa_settings.html.twig:6</note>
      </notes>
      <segment>
        <source>user.settings.2fa_settings</source>
        <target>Zwei-Faktor-Authentifizierung</target>
      </segment>
    </unit>
    <unit id="4Ubnv0V" name="tfa.settings.google.tab">
      <notes>
        <note category="file-source" priority="1">Part-DB1\templates\Users\_2fa_settings.html.twig:13</note>
        <note priority="1">Part-DB1\templates\Users\_2fa_settings.html.twig:13</note>
      </notes>
      <segment>
        <source>tfa.settings.google.tab</source>
        <target>Authenticator App</target>
      </segment>
    </unit>
    <unit id="A0dMe4r" name="tfa.settings.bakup.tab">
      <notes>
        <note category="file-source" priority="1">Part-DB1\templates\Users\_2fa_settings.html.twig:17</note>
        <note priority="1">Part-DB1\templates\Users\_2fa_settings.html.twig:17</note>
      </notes>
      <segment>
        <source>tfa.settings.bakup.tab</source>
        <target>Backupcodes</target>
      </segment>
    </unit>
    <unit id="dxSnk50" name="tfa.settings.u2f.tab">
      <notes>
        <note category="file-source" priority="1">Part-DB1\templates\Users\_2fa_settings.html.twig:21</note>
        <note priority="1">Part-DB1\templates\Users\_2fa_settings.html.twig:21</note>
      </notes>
      <segment>
        <source>tfa.settings.u2f.tab</source>
        <target>Sicherheitsschlüssel (U2F)</target>
      </segment>
    </unit>
    <unit id="6nafcsi" name="tfa.settings.trustedDevices.tab">
      <notes>
        <note category="file-source" priority="1">Part-DB1\templates\Users\_2fa_settings.html.twig:25</note>
        <note priority="1">Part-DB1\templates\Users\_2fa_settings.html.twig:25</note>
      </notes>
      <segment>
        <source>tfa.settings.trustedDevices.tab</source>
        <target>Vertrauenswürdige Geräte</target>
      </segment>
    </unit>
    <unit id="AYt4Z2k" name="tfa_google.disable.confirm_title">
      <notes>
        <note category="file-source" priority="1">Part-DB1\templates\Users\_2fa_settings.html.twig:33</note>
        <note priority="1">Part-DB1\templates\Users\_2fa_settings.html.twig:33</note>
      </notes>
      <segment>
        <source>tfa_google.disable.confirm_title</source>
        <target>Möchten Sie die Authenticator App wirklich deaktivieren?</target>
      </segment>
    </unit>
    <unit id="lTwm.J0" name="tfa_google.disable.confirm_message">
      <notes>
        <note category="file-source" priority="1">Part-DB1\templates\Users\_2fa_settings.html.twig:33</note>
        <note priority="1">Part-DB1\templates\Users\_2fa_settings.html.twig:33</note>
      </notes>
      <segment>
        <source>tfa_google.disable.confirm_message</source>
        <target><![CDATA[Wenn Sie die Authenticator App deaktivieren, werden alle Backupcodes gelöscht, daher sie müssen sie evtl. neu ausdrucken.<br>
Beachten Sie außerdem, dass ihr Account ohne Zwei-Faktor-Authentifizierung nicht mehr so gut gegen Angreifer geschützt ist!]]></target>
      </segment>
    </unit>
    <unit id="VYOAO2c" name="tfa_google.disabled_message">
      <notes>
        <note category="file-source" priority="1">Part-DB1\templates\Users\_2fa_settings.html.twig:39</note>
        <note priority="1">Part-DB1\templates\Users\_2fa_settings.html.twig:39</note>
      </notes>
      <segment>
        <source>tfa_google.disabled_message</source>
        <target>Authenticator App deaktiviert</target>
      </segment>
    </unit>
    <unit id="cW3GnIC" name="tfa_google.step.download">
      <notes>
        <note category="file-source" priority="1">Part-DB1\templates\Users\_2fa_settings.html.twig:48</note>
        <note priority="1">Part-DB1\templates\Users\_2fa_settings.html.twig:48</note>
      </notes>
      <segment>
        <source>tfa_google.step.download</source>
        <target><![CDATA[Laden Sie eine Authenticator App herunter (z.B. <a class="link-external" target="_blank" href="https://play.google.com/store/apps/details?id=com.google.android.apps.authenticator2">Google Authenticator</a> oder <a class="link-external" target="_blank" href="https://play.google.com/store/apps/details?id=org.fedorahosted.freeotp">FreeOTP Authenticator</a>)]]></target>
      </segment>
    </unit>
    <unit id="TXv.pXw" name="tfa_google.step.scan">
      <notes>
        <note category="file-source" priority="1">Part-DB1\templates\Users\_2fa_settings.html.twig:49</note>
        <note priority="1">Part-DB1\templates\Users\_2fa_settings.html.twig:49</note>
      </notes>
      <segment>
        <source>tfa_google.step.scan</source>
        <target>Scannen Sie den nebenstehenden QR-Code mit der App oder geben Sie die Daten manuell ein</target>
      </segment>
    </unit>
    <unit id="A9Ex8CO" name="tfa_google.step.input_code">
      <notes>
        <note category="file-source" priority="1">Part-DB1\templates\Users\_2fa_settings.html.twig:50</note>
        <note priority="1">Part-DB1\templates\Users\_2fa_settings.html.twig:50</note>
      </notes>
      <segment>
        <source>tfa_google.step.input_code</source>
        <target>Geben Sie den erzeugten Code in das untere Feld ein und bestätigen Sie</target>
      </segment>
    </unit>
    <unit id="RqoGsnx" name="tfa_google.step.download_backup">
      <notes>
        <note category="file-source" priority="1">Part-DB1\templates\Users\_2fa_settings.html.twig:51</note>
        <note priority="1">Part-DB1\templates\Users\_2fa_settings.html.twig:51</note>
      </notes>
      <segment>
        <source>tfa_google.step.download_backup</source>
        <target>Drucken Sie ihre Backupcodes aus und lagern sie an einem sicheren Ort</target>
      </segment>
    </unit>
    <unit id="EygadTb" name="tfa_google.manual_setup">
      <notes>
        <note category="file-source" priority="1">Part-DB1\templates\Users\_2fa_settings.html.twig:58</note>
        <note priority="1">Part-DB1\templates\Users\_2fa_settings.html.twig:58</note>
      </notes>
      <segment>
        <source>tfa_google.manual_setup</source>
        <target>Manuelle Einrichtung</target>
      </segment>
    </unit>
    <unit id="4jE4fvm" name="tfa_google.manual_setup.type">
      <notes>
        <note category="file-source" priority="1">Part-DB1\templates\Users\_2fa_settings.html.twig:62</note>
        <note priority="1">Part-DB1\templates\Users\_2fa_settings.html.twig:62</note>
      </notes>
      <segment>
        <source>tfa_google.manual_setup.type</source>
        <target>Typ</target>
      </segment>
    </unit>
    <unit id="NqQTgh6" name="tfa_google.manual_setup.username">
      <notes>
        <note category="file-source" priority="1">Part-DB1\templates\Users\_2fa_settings.html.twig:63</note>
        <note priority="1">Part-DB1\templates\Users\_2fa_settings.html.twig:63</note>
      </notes>
      <segment>
        <source>tfa_google.manual_setup.username</source>
        <target>Benutzername</target>
      </segment>
    </unit>
    <unit id="pkupOqy" name="tfa_google.manual_setup.secret">
      <notes>
        <note category="file-source" priority="1">Part-DB1\templates\Users\_2fa_settings.html.twig:64</note>
        <note priority="1">Part-DB1\templates\Users\_2fa_settings.html.twig:64</note>
      </notes>
      <segment>
        <source>tfa_google.manual_setup.secret</source>
        <target>Secret</target>
      </segment>
    </unit>
    <unit id="zabzs3X" name="tfa_google.manual_setup.digit_count">
      <notes>
        <note category="file-source" priority="1">Part-DB1\templates\Users\_2fa_settings.html.twig:65</note>
        <note priority="1">Part-DB1\templates\Users\_2fa_settings.html.twig:65</note>
      </notes>
      <segment>
        <source>tfa_google.manual_setup.digit_count</source>
        <target>Anzahl Stellen</target>
      </segment>
    </unit>
    <unit id="FvB0dIm" name="tfa_google.enabled_message">
      <notes>
        <note category="file-source" priority="1">Part-DB1\templates\Users\_2fa_settings.html.twig:74</note>
        <note priority="1">Part-DB1\templates\Users\_2fa_settings.html.twig:74</note>
      </notes>
      <segment>
        <source>tfa_google.enabled_message</source>
        <target>Authenticator App aktiv</target>
      </segment>
    </unit>
    <unit id="atzHEe7" name="tfa_backup.disabled">
      <notes>
        <note category="file-source" priority="1">Part-DB1\templates\Users\_2fa_settings.html.twig:83</note>
        <note priority="1">Part-DB1\templates\Users\_2fa_settings.html.twig:83</note>
      </notes>
      <segment>
        <source>tfa_backup.disabled</source>
        <target>Backupcodes deaktiviert. Authenticator App einrichten, um Backupcodes zu aktivieren.</target>
      </segment>
    </unit>
    <unit id=".T4.dPM" name="tfa_backup.explanation">
      <notes>
        <note category="file-source" priority="1">Part-DB1\templates\Users\_2fa_settings.html.twig:84</note>
        <note category="file-source" priority="1">Part-DB1\templates\Users\_2fa_settings.html.twig:92</note>
        <note priority="1">Part-DB1\templates\Users\_2fa_settings.html.twig:84</note>
        <note priority="1">Part-DB1\templates\Users\_2fa_settings.html.twig:92</note>
      </notes>
      <segment>
        <source>tfa_backup.explanation</source>
        <target>Mithilfe dieser Backupcodes können Sie auf ihren Account zugreifen, selbst wenn Sie das Gerät mit der Authenticator App verlieren sollten. Drucken Sie die Codes aus und bewahren Sie sie an einem sicherem Ort auf.</target>
      </segment>
    </unit>
    <unit id="H10CC4E" name="tfa_backup.reset_codes.confirm_title">
      <notes>
        <note category="file-source" priority="1">Part-DB1\templates\Users\_2fa_settings.html.twig:88</note>
        <note priority="1">Part-DB1\templates\Users\_2fa_settings.html.twig:88</note>
      </notes>
      <segment>
        <source>tfa_backup.reset_codes.confirm_title</source>
        <target>Codes wirklich zurücksetzen?</target>
      </segment>
    </unit>
    <unit id="5Fu2DpJ" name="tfa_backup.reset_codes.confirm_message">
      <notes>
        <note category="file-source" priority="1">Part-DB1\templates\Users\_2fa_settings.html.twig:88</note>
        <note priority="1">Part-DB1\templates\Users\_2fa_settings.html.twig:88</note>
      </notes>
      <segment>
        <source>tfa_backup.reset_codes.confirm_message</source>
        <target>Dies wird alle bisherigen Codes löschen und einen Satz neuer Codes generieren. Dies lässt sich nicht rückgängig machen. Denken Sie daran die neuen Codes auszudrucken und an einem sicheren Ort zu hinterlegen!</target>
      </segment>
    </unit>
    <unit id="o5LtJ9_" name="tfa_backup.enabled">
      <notes>
        <note category="file-source" priority="1">Part-DB1\templates\Users\_2fa_settings.html.twig:91</note>
        <note priority="1">Part-DB1\templates\Users\_2fa_settings.html.twig:91</note>
      </notes>
      <segment>
        <source>tfa_backup.enabled</source>
        <target>Backupcodes aktiviert</target>
      </segment>
    </unit>
    <unit id="kqmz5H_" name="tfa_backup.show_codes">
      <notes>
        <note category="file-source" priority="1">Part-DB1\templates\Users\_2fa_settings.html.twig:99</note>
        <note priority="1">Part-DB1\templates\Users\_2fa_settings.html.twig:99</note>
      </notes>
      <segment>
        <source>tfa_backup.show_codes</source>
        <target>Backupcodes anzeigen</target>
      </segment>
    </unit>
    <unit id="7g11_KD" name="tfa_u2f.table_caption">
      <notes>
        <note category="file-source" priority="1">Part-DB1\templates\Users\_2fa_settings.html.twig:114</note>
        <note priority="1">Part-DB1\templates\Users\_2fa_settings.html.twig:114</note>
      </notes>
      <segment>
        <source>tfa_u2f.table_caption</source>
        <target>Registrierte Sicherheitsschlüssel</target>
      </segment>
    </unit>
    <unit id="UUr4y_o" name="tfa_u2f.delete_u2f.confirm_title">
      <notes>
        <note category="file-source" priority="1">Part-DB1\templates\Users\_2fa_settings.html.twig:115</note>
        <note priority="1">Part-DB1\templates\Users\_2fa_settings.html.twig:115</note>
      </notes>
      <segment>
        <source>tfa_u2f.delete_u2f.confirm_title</source>
        <target>Diesen Sicherheitsschlüssel wirklich entfernen?</target>
      </segment>
    </unit>
    <unit id="5ggwjiF" name="tfa_u2f.delete_u2f.confirm_message">
      <notes>
        <note category="file-source" priority="1">Part-DB1\templates\Users\_2fa_settings.html.twig:116</note>
        <note priority="1">Part-DB1\templates\Users\_2fa_settings.html.twig:116</note>
      </notes>
      <segment>
        <source>tfa_u2f.delete_u2f.confirm_message</source>
        <target>Wenn Sie diesen Schlüssel entfernen, dann wird kein Login mehr mit diesem möglich sein. Wenn keine Sicherheitsschlüssel verleiben, wird die Zwei-Faktor-Authentifizierung deaktiviert.</target>
      </segment>
    </unit>
    <unit id="QS7fv4V" name="tfa_u2f.keys.name">
      <notes>
        <note category="file-source" priority="1">Part-DB1\templates\Users\_2fa_settings.html.twig:123</note>
        <note priority="1">Part-DB1\templates\Users\_2fa_settings.html.twig:123</note>
      </notes>
      <segment>
        <source>tfa_u2f.keys.name</source>
        <target>Name des Schlüssels</target>
      </segment>
    </unit>
    <unit id="4qB9rjg" name="tfa_u2f.keys.added_date">
      <notes>
        <note category="file-source" priority="1">Part-DB1\templates\Users\_2fa_settings.html.twig:124</note>
        <note priority="1">Part-DB1\templates\Users\_2fa_settings.html.twig:124</note>
      </notes>
      <segment>
        <source>tfa_u2f.keys.added_date</source>
        <target>Datum der Registrierung</target>
      </segment>
    </unit>
    <unit id="EDTcMLO" name="tfa_u2f.key_delete">
      <notes>
        <note category="file-source" priority="1">Part-DB1\templates\Users\_2fa_settings.html.twig:134</note>
        <note priority="1">Part-DB1\templates\Users\_2fa_settings.html.twig:134</note>
      </notes>
      <segment>
        <source>tfa_u2f.key_delete</source>
        <target>Schlüssel löschen</target>
      </segment>
    </unit>
    <unit id="h0wV1h2" name="tfa_u2f.no_keys_registered">
      <notes>
        <note category="file-source" priority="1">Part-DB1\templates\Users\_2fa_settings.html.twig:141</note>
        <note priority="1">Part-DB1\templates\Users\_2fa_settings.html.twig:141</note>
      </notes>
      <segment>
        <source>tfa_u2f.no_keys_registered</source>
        <target>Keine Sicherheitsschlüssel registriert</target>
      </segment>
    </unit>
    <unit id="HuO06yQ" name="tfa_u2f.add_new_key">
      <notes>
        <note category="file-source" priority="1">Part-DB1\templates\Users\_2fa_settings.html.twig:144</note>
        <note priority="1">Part-DB1\templates\Users\_2fa_settings.html.twig:144</note>
      </notes>
      <segment>
        <source>tfa_u2f.add_new_key</source>
        <target>Neuen Sicherheitsschlüssel registrieren</target>
      </segment>
    </unit>
    <unit id="JNqROE2" name="tfa_trustedDevices.explanation">
      <notes>
        <note category="file-source" priority="1">Part-DB1\templates\Users\_2fa_settings.html.twig:148</note>
        <note priority="1">Part-DB1\templates\Users\_2fa_settings.html.twig:148</note>
      </notes>
      <segment>
        <source>tfa_trustedDevices.explanation</source>
        <target><![CDATA[Bei der Überprüfung des zweiten Faktors, kann der aktuelle Computer als vertrauenswürdig gekennzeichnet werden, daher es werden keine Zwei-Faktor-Überprüfungen mehr an diesem Computer benötigt.
Wenn Sie dies fehlerhafterweise gemacht haben oder ein Computer nicht mehr vertrauenswürdig ist, können Sie hier den Status <i>aller </i>Computer zurücksetzen.]]></target>
      </segment>
    </unit>
    <unit id="xRB9q2I" name="tfa_trustedDevices.invalidate.confirm_title">
      <notes>
        <note category="file-source" priority="1">Part-DB1\templates\Users\_2fa_settings.html.twig:149</note>
        <note priority="1">Part-DB1\templates\Users\_2fa_settings.html.twig:149</note>
      </notes>
      <segment>
        <source>tfa_trustedDevices.invalidate.confirm_title</source>
        <target>Wirklich alle vertrauenswürdigen Computer entfernen?</target>
      </segment>
    </unit>
    <unit id="r7Z3.L4" name="tfa_trustedDevices.invalidate.confirm_message">
      <notes>
        <note category="file-source" priority="1">Part-DB1\templates\Users\_2fa_settings.html.twig:150</note>
        <note priority="1">Part-DB1\templates\Users\_2fa_settings.html.twig:150</note>
      </notes>
      <segment>
        <source>tfa_trustedDevices.invalidate.confirm_message</source>
        <target>Sie werden auf allen Rechnern erneut eine Zwei-Faktor-Authentifizierung durchführen müssen. Achten Sie darauf, dass Sie ihr Zwei-Faktor-Gerät zur Hand haben.</target>
      </segment>
    </unit>
    <unit id="jiNvzqA" name="tfa_trustedDevices.invalidate.btn">
      <notes>
        <note category="file-source" priority="1">Part-DB1\templates\Users\_2fa_settings.html.twig:154</note>
        <note priority="1">Part-DB1\templates\Users\_2fa_settings.html.twig:154</note>
      </notes>
      <segment>
        <source>tfa_trustedDevices.invalidate.btn</source>
        <target>Alle vertrauenswürdigen Geräte entfernen</target>
      </segment>
    </unit>
    <unit id="cElTSD4" name="sidebar.toggle">
      <notes>
        <note category="file-source" priority="1">Part-DB1\templates\_navbar.html.twig:4</note>
        <note priority="1">Part-DB1\templates\_navbar.html.twig:4</note>
        <note priority="1">templates\base.html.twig:29</note>
      </notes>
      <segment>
        <source>sidebar.toggle</source>
        <target>Sidebar umschalten</target>
      </segment>
    </unit>
    <unit id="iCTvpEA" name="navbar.scanner.link">
      <notes>
        <note category="file-source" priority="1">Part-DB1\templates\_navbar.html.twig:22</note>
      </notes>
      <segment>
        <source>navbar.scanner.link</source>
        <target>Scanner</target>
      </segment>
    </unit>
    <unit id="PRvW.EI" name="user.loggedin.label">
      <notes>
        <note category="file-source" priority="1">Part-DB1\templates\_navbar.html.twig:38</note>
        <note priority="1">Part-DB1\templates\_navbar.html.twig:36</note>
        <note priority="1">templates\base.html.twig:97</note>
      </notes>
      <segment>
        <source>user.loggedin.label</source>
        <target>Eingeloggt als</target>
      </segment>
    </unit>
    <unit id="rruB2OR" name="user.login">
      <notes>
        <note category="file-source" priority="1">Part-DB1\templates\_navbar.html.twig:44</note>
        <note priority="1">Part-DB1\templates\_navbar.html.twig:42</note>
        <note priority="1">templates\base.html.twig:103</note>
      </notes>
      <segment>
        <source>user.login</source>
        <target>Einloggen</target>
      </segment>
    </unit>
    <unit id="Eorzg9b" name="ui.toggle_darkmode">
      <notes>
        <note category="file-source" priority="1">Part-DB1\templates\_navbar.html.twig:50</note>
        <note priority="1">Part-DB1\templates\_navbar.html.twig:48</note>
      </notes>
      <segment>
        <source>ui.toggle_darkmode</source>
        <target>Darkmode</target>
      </segment>
    </unit>
    <unit id="oabvQfM" name="user.language_select">
      <notes>
        <note category="file-source" priority="1">Part-DB1\templates\_navbar.html.twig:54</note>
        <note category="file-source" priority="1">Part-DB1\src\Form\UserSettingsType.php:97</note>
        <note priority="1">Part-DB1\templates\_navbar.html.twig:52</note>
        <note priority="1">Part-DB1\src\Form\UserSettingsType.php:97</note>
        <note priority="1">templates\base.html.twig:106</note>
        <note priority="1">src\Form\UserSettingsType.php:44</note>
      </notes>
      <segment>
        <source>user.language_select</source>
        <target>Sprache</target>
      </segment>
    </unit>
    <unit id="el2uFyW" name="search.options.label">
      <notes>
        <note category="file-source" priority="1">Part-DB1\templates\_navbar_search.html.twig:4</note>
        <note priority="1">Part-DB1\templates\_navbar_search.html.twig:4</note>
        <note priority="1">templates\base.html.twig:49</note>
      </notes>
      <segment>
        <source>search.options.label</source>
        <target>Suchoptionen</target>
      </segment>
    </unit>
    <unit id="V2u6xXi" name="tags.label">
      <notes>
        <note category="file-source" priority="1">Part-DB1\templates\_navbar_search.html.twig:23</note>
      </notes>
      <segment>
        <source>tags.label</source>
        <target>Tags</target>
      </segment>
    </unit>
    <unit id="RezjOdV" name="storelocation.label">
      <notes>
        <note category="file-source" priority="1">Part-DB1\templates\_navbar_search.html.twig:27</note>
        <note category="file-source" priority="1">Part-DB1\src\Form\LabelOptionsType.php:68</note>
        <note category="file-source" priority="1">Part-DB1\src\Services\ElementTypeNameGenerator.php:88</note>
        <note priority="1">Part-DB1\src\Services\ElementTypeNameGenerator.php:88</note>
        <note priority="1">templates\base.html.twig:60</note>
        <note priority="1">templates\Parts\show_part_info.html.twig:36</note>
        <note priority="1">src\Form\PartType.php:77</note>
      </notes>
      <segment>
        <source>storelocation.label</source>
        <target>Lagerort</target>
      </segment>
    </unit>
    <unit id="z1DQ7QF" name="ordernumber.label.short">
      <notes>
        <note category="file-source" priority="1">Part-DB1\templates\_navbar_search.html.twig:36</note>
        <note priority="1">Part-DB1\templates\_navbar_search.html.twig:31</note>
        <note priority="1">templates\base.html.twig:65</note>
      </notes>
      <segment>
        <source>ordernumber.label.short</source>
        <target>Bestellnr.</target>
      </segment>
    </unit>
    <unit id="zT4k8ZJ" name="supplier.label">
      <notes>
        <note category="file-source" priority="1">Part-DB1\templates\_navbar_search.html.twig:40</note>
        <note category="file-source" priority="1">Part-DB1\src\Services\ElementTypeNameGenerator.php:89</note>
        <note priority="1">Part-DB1\templates\_navbar_search.html.twig:35</note>
        <note priority="1">Part-DB1\src\Services\ElementTypeNameGenerator.php:89</note>
        <note priority="1">templates\base.html.twig:67</note>
      </notes>
      <segment>
        <source>supplier.label</source>
        <target>Lieferant</target>
      </segment>
    </unit>
    <unit id="Bs5QvO0" name="search.deactivateBarcode">
      <notes>
        <note category="file-source" priority="1">Part-DB1\templates\_navbar_search.html.twig:57</note>
        <note priority="1">Part-DB1\templates\_navbar_search.html.twig:52</note>
        <note priority="1">templates\base.html.twig:75</note>
      </notes>
      <segment>
        <source>search.deactivateBarcode</source>
        <target>Deakt. Barcode</target>
      </segment>
    </unit>
    <unit id="biFM.cv" name="search.regexmatching">
      <notes>
        <note category="file-source" priority="1">Part-DB1\templates\_navbar_search.html.twig:61</note>
        <note priority="1">Part-DB1\templates\_navbar_search.html.twig:56</note>
        <note priority="1">templates\base.html.twig:77</note>
      </notes>
      <segment>
        <source>search.regexmatching</source>
        <target>Reg.Ex. Matching</target>
      </segment>
    </unit>
    <unit id="N66qZeD" name="search.submit">
      <notes>
        <note category="file-source" priority="1">Part-DB1\templates\_navbar_search.html.twig:68</note>
        <note priority="1">Part-DB1\templates\_navbar_search.html.twig:62</note>
      </notes>
      <segment>
        <source>search.submit</source>
        <target>Los!</target>
      </segment>
    </unit>
    <unit id="w0jVACo" name="project.labelp">
      <notes>
        <note category="file-source" priority="1">Part-DB1\templates\_sidebar.html.twig:37</note>
        <note category="file-source" priority="1">Part-DB1\templates\_sidebar.html.twig:12</note>
        <note priority="1">Part-DB1\templates\_sidebar.html.twig:37</note>
        <note priority="1">Part-DB1\templates\_sidebar.html.twig:12</note>
        <note priority="1">templates\base.html.twig:175</note>
        <note priority="1">templates\base.html.twig:189</note>
        <note priority="1">templates\base.html.twig:202</note>
        <note priority="1">templates\base.html.twig:230</note>
      </notes>
      <segment>
        <source>project.labelp</source>
        <target>Projekte</target>
      </segment>
    </unit>
    <unit id="Kw3N1AA" name="actions">
      <notes>
        <note category="file-source" priority="1">Part-DB1\templates\_sidebar.html.twig:2</note>
        <note priority="1">Part-DB1\templates\_sidebar.html.twig:2</note>
        <note priority="1">templates\base.html.twig:165</note>
        <note priority="1">templates\base.html.twig:192</note>
        <note priority="1">templates\base.html.twig:220</note>
      </notes>
      <segment>
        <source>actions</source>
        <target>Aktionen</target>
      </segment>
    </unit>
    <unit id=".x0rFcf" name="datasource">
      <notes>
        <note category="file-source" priority="1">Part-DB1\templates\_sidebar.html.twig:6</note>
        <note priority="1">Part-DB1\templates\_sidebar.html.twig:6</note>
        <note priority="1">templates\base.html.twig:169</note>
        <note priority="1">templates\base.html.twig:196</note>
        <note priority="1">templates\base.html.twig:224</note>
      </notes>
      <segment>
        <source>datasource</source>
        <target>Datenquelle</target>
      </segment>
    </unit>
    <unit id="NSnSQf4" name="manufacturer.labelp">
      <notes>
        <note category="file-source" priority="1">Part-DB1\templates\_sidebar.html.twig:10</note>
        <note priority="1">Part-DB1\templates\_sidebar.html.twig:10</note>
        <note priority="1">templates\base.html.twig:173</note>
        <note priority="1">templates\base.html.twig:200</note>
        <note priority="1">templates\base.html.twig:228</note>
      </notes>
      <segment>
        <source>manufacturer.labelp</source>
        <target>Hersteller</target>
      </segment>
    </unit>
    <unit id="DQQjhS_" name="supplier.labelp">
      <notes>
        <note category="file-source" priority="1">Part-DB1\templates\_sidebar.html.twig:11</note>
        <note priority="1">Part-DB1\templates\_sidebar.html.twig:11</note>
        <note priority="1">templates\base.html.twig:174</note>
        <note priority="1">templates\base.html.twig:201</note>
        <note priority="1">templates\base.html.twig:229</note>
      </notes>
      <segment>
        <source>supplier.labelp</source>
        <target>Lieferanten</target>
      </segment>
    </unit>
    <unit id="V1QubEL" name="attachment.download_failed">
      <notes>
        <note category="file-source" priority="1">Part-DB1\src\Controller\AdminPages\BaseAdminController.php:213</note>
        <note category="file-source" priority="1">Part-DB1\src\Controller\AdminPages\BaseAdminController.php:293</note>
        <note category="file-source" priority="1">Part-DB1\src\Controller\PartController.php:173</note>
        <note category="file-source" priority="1">Part-DB1\src\Controller\PartController.php:293</note>
        <note priority="1">Part-DB1\src\Controller\AdminPages\BaseAdminController.php:181</note>
        <note priority="1">Part-DB1\src\Controller\AdminPages\BaseAdminController.php:243</note>
        <note priority="1">Part-DB1\src\Controller\PartController.php:173</note>
        <note priority="1">Part-DB1\src\Controller\PartController.php:268</note>
      </notes>
      <segment>
        <source>attachment.download_failed</source>
        <target>Download der externen Datei fehlgeschlagen!</target>
      </segment>
    </unit>
    <unit id="A7i8za4" name="entity.edit_flash">
      <notes>
        <note category="file-source" priority="1">Part-DB1\src\Controller\AdminPages\BaseAdminController.php:222</note>
        <note priority="1">Part-DB1\src\Controller\AdminPages\BaseAdminController.php:190</note>
      </notes>
      <segment>
        <source>entity.edit_flash</source>
        <target>Änderungen erfolgreich gespeichert.</target>
      </segment>
    </unit>
    <unit id="AoZHore" name="entity.edit_flash.invalid">
      <notes>
        <note category="file-source" priority="1">Part-DB1\src\Controller\AdminPages\BaseAdminController.php:231</note>
        <note priority="1">Part-DB1\src\Controller\AdminPages\BaseAdminController.php:196</note>
      </notes>
      <segment>
        <source>entity.edit_flash.invalid</source>
        <target>Änderungen konnten nicht gespeichert werden! Prüfen Sie ihre Eingaben!</target>
      </segment>
    </unit>
    <unit id="8MJvWmd" name="entity.created_flash">
      <notes>
        <note category="file-source" priority="1">Part-DB1\src\Controller\AdminPages\BaseAdminController.php:302</note>
        <note priority="1">Part-DB1\src\Controller\AdminPages\BaseAdminController.php:252</note>
      </notes>
      <segment>
        <source>entity.created_flash</source>
        <target>Element erfolgreich angelegt!</target>
      </segment>
    </unit>
    <unit id="zZdZuYS" name="entity.created_flash.invalid">
      <notes>
        <note category="file-source" priority="1">Part-DB1\src\Controller\AdminPages\BaseAdminController.php:308</note>
        <note priority="1">Part-DB1\src\Controller\AdminPages\BaseAdminController.php:258</note>
      </notes>
      <segment>
        <source>entity.created_flash.invalid</source>
        <target>Element konnte nicht angelegt werden! Prüfen Sie ihre Eingaben!</target>
      </segment>
    </unit>
    <unit id="lSfR7sD" name="attachment_type.deleted">
      <notes>
        <note category="file-source" priority="1">Part-DB1\src\Controller\AdminPages\BaseAdminController.php:399</note>
        <note priority="1">Part-DB1\src\Controller\AdminPages\BaseAdminController.php:352</note>
        <note priority="1">src\Controller\BaseAdminController.php:154</note>
      </notes>
      <segment>
        <source>attachment_type.deleted</source>
        <target>Element gelöscht!</target>
      </segment>
    </unit>
    <unit id="2bvWUoo" name="csfr_invalid">
      <notes>
        <note category="file-source" priority="1">Part-DB1\src\Controller\AdminPages\BaseAdminController.php:401</note>
        <note category="file-source" priority="1">Part-DB1\src\Controller\UserController.php:109</note>
        <note category="file-source" priority="1">Part-DB1\src\Controller\UserSettingsController.php:159</note>
        <note category="file-source" priority="1">Part-DB1\src\Controller\UserSettingsController.php:193</note>
        <note priority="1">Part-DB1\src\Controller\AdminPages\BaseAdminController.php:354</note>
        <note priority="1">Part-DB1\src\Controller\UserController.php:101</note>
        <note priority="1">Part-DB1\src\Controller\UserSettingsController.php:150</note>
        <note priority="1">Part-DB1\src\Controller\UserSettingsController.php:182</note>
      </notes>
      <segment>
        <source>csfr_invalid</source>
        <target>CSFR-Token ungültig! Laden Sie diese Seite erneut oder kontaktieren Sie einen Administrator, wenn das Problem bestehen bleibt!</target>
      </segment>
    </unit>
    <unit id="7ynbNyD" name="label_generator.no_entities_found">
      <notes>
        <note category="file-source" priority="1">Part-DB1\src\Controller\LabelController.php:125</note>
      </notes>
      <segment>
        <source>label_generator.no_entities_found</source>
        <target>Keine Elemente gefunden</target>
      </segment>
    </unit>
    <unit id="BeMACpw" name="log.undo.target_not_found">
      <notes>
        <note category="file-source" priority="1">Part-DB1\src\Controller\LogController.php:149</note>
        <note priority="1">Part-DB1\src\Controller\LogController.php:154</note>
        <note priority="1">new</note>
      </notes>
      <segment>
        <source>log.undo.target_not_found</source>
        <target>Zielelement nicht in Datenbank gefunden!</target>
      </segment>
    </unit>
    <unit id="sG2PEwi" name="log.undo.revert_success">
      <notes>
        <note category="file-source" priority="1">Part-DB1\src\Controller\LogController.php:156</note>
        <note priority="1">Part-DB1\src\Controller\LogController.php:160</note>
        <note priority="1">new</note>
      </notes>
      <segment>
        <source>log.undo.revert_success</source>
        <target>Bauteil erfolgreich zurückgesetzt.</target>
      </segment>
    </unit>
    <unit id="GMilP1t" name="log.undo.element_undelete_success">
      <notes>
        <note category="file-source" priority="1">Part-DB1\src\Controller\LogController.php:176</note>
        <note priority="1">Part-DB1\src\Controller\LogController.php:180</note>
        <note priority="1">new</note>
      </notes>
      <segment>
        <source>log.undo.element_undelete_success</source>
        <target>Bauteil erfolgreich wiederhergestellt.</target>
      </segment>
    </unit>
    <unit id="YJB8YZ6" name="log.undo.element_element_already_undeleted">
      <notes>
        <note category="file-source" priority="1">Part-DB1\src\Controller\LogController.php:178</note>
        <note priority="1">Part-DB1\src\Controller\LogController.php:182</note>
        <note priority="1">new</note>
      </notes>
      <segment>
        <source>log.undo.element_element_already_undeleted</source>
        <target>Bauteile wurde bereits wiederhergestellt!</target>
      </segment>
    </unit>
    <unit id="NI2CbLV" name="log.undo.element_delete_success">
      <notes>
        <note category="file-source" priority="1">Part-DB1\src\Controller\LogController.php:185</note>
        <note priority="1">Part-DB1\src\Controller\LogController.php:189</note>
        <note priority="1">new</note>
      </notes>
      <segment>
        <source>log.undo.element_delete_success</source>
        <target>Bauteil erfolgreich gelöscht.</target>
      </segment>
    </unit>
    <unit id=".D_N333" name="log.undo.element.element_already_delted">
      <notes>
        <note category="file-source" priority="1">Part-DB1\src\Controller\LogController.php:187</note>
        <note priority="1">Part-DB1\src\Controller\LogController.php:191</note>
        <note priority="1">new</note>
      </notes>
      <segment>
        <source>log.undo.element.element_already_delted</source>
        <target>Bauteil wurde bereits gelöscht</target>
      </segment>
    </unit>
    <unit id="Bz3n92Q" name="log.undo.element_change_undone">
      <notes>
        <note category="file-source" priority="1">Part-DB1\src\Controller\LogController.php:194</note>
        <note priority="1">Part-DB1\src\Controller\LogController.php:198</note>
        <note priority="1">new</note>
      </notes>
      <segment>
        <source>log.undo.element_change_undone</source>
        <target>Änderung erfolgreich rückgängig gemacht.</target>
      </segment>
    </unit>
    <unit id="Ne_xS01" name="log.undo.do_undelete_before">
      <notes>
        <note category="file-source" priority="1">Part-DB1\src\Controller\LogController.php:196</note>
        <note priority="1">Part-DB1\src\Controller\LogController.php:200</note>
        <note priority="1">new</note>
      </notes>
      <segment>
        <source>log.undo.do_undelete_before</source>
        <target>Sie müssen das Element zuerst wiederherstellen bevor sie diese Änderung rückgängig machen können!</target>
      </segment>
    </unit>
    <unit id="GswNRna" name="log.undo.log_type_invalid">
      <notes>
        <note category="file-source" priority="1">Part-DB1\src\Controller\LogController.php:199</note>
        <note priority="1">Part-DB1\src\Controller\LogController.php:203</note>
        <note priority="1">new</note>
      </notes>
      <segment>
        <source>log.undo.log_type_invalid</source>
        <target>Dieser Logtyp kann nicht rückgängig gemacht werden!</target>
      </segment>
    </unit>
    <unit id="6xOvKkk" name="part.edited_flash">
      <notes>
        <note category="file-source" priority="1">Part-DB1\src\Controller\PartController.php:182</note>
        <note priority="1">Part-DB1\src\Controller\PartController.php:182</note>
        <note priority="1">src\Controller\PartController.php:80</note>
      </notes>
      <segment>
        <source>part.edited_flash</source>
        <target>Änderungen gespeichert!</target>
      </segment>
    </unit>
    <unit id="w57VDWn" name="part.edited_flash.invalid">
      <notes>
        <note category="file-source" priority="1">Part-DB1\src\Controller\PartController.php:186</note>
        <note priority="1">Part-DB1\src\Controller\PartController.php:186</note>
      </notes>
      <segment>
        <source>part.edited_flash.invalid</source>
        <target>Fehler beim Speichern: Überprüfen Sie ihre Eingaben!</target>
      </segment>
    </unit>
    <unit id="suYw2UL" name="part.deleted">
      <notes>
        <note category="file-source" priority="1">Part-DB1\src\Controller\PartController.php:216</note>
        <note priority="1">Part-DB1\src\Controller\PartController.php:219</note>
      </notes>
      <segment>
        <source>part.deleted</source>
        <target>Bauteil erfolgreich gelöscht.</target>
      </segment>
    </unit>
    <unit id="tG.Jfwp" name="part.created_flash">
      <notes>
        <note category="file-source" priority="1">Part-DB1\src\Controller\PartController.php:302</note>
        <note priority="1">Part-DB1\src\Controller\PartController.php:277</note>
        <note priority="1">Part-DB1\src\Controller\PartController.php:317</note>
        <note priority="1">src\Controller\PartController.php:113</note>
        <note priority="1">src\Controller\PartController.php:142</note>
      </notes>
      <segment>
        <source>part.created_flash</source>
        <target>Bauteile erfolgreich angelegt!</target>
      </segment>
    </unit>
    <unit id="LOw_XJ." name="part.created_flash.invalid">
      <notes>
        <note category="file-source" priority="1">Part-DB1\src\Controller\PartController.php:308</note>
        <note priority="1">Part-DB1\src\Controller\PartController.php:283</note>
      </notes>
      <segment>
        <source>part.created_flash.invalid</source>
        <target>Fehler beim Anlegen: Überprüfen Sie ihre Eingaben!</target>
      </segment>
    </unit>
    <unit id="6T8GmmR" name="scan.qr_not_found">
      <notes>
        <note category="file-source" priority="1">Part-DB1\src\Controller\ScanController.php:68</note>
        <note category="file-source" priority="1">Part-DB1\src\Controller\ScanController.php:90</note>
      </notes>
      <segment>
        <source>scan.qr_not_found</source>
        <target>Kein Element gefunden</target>
      </segment>
    </unit>
    <unit id="vXTqaTo" name="scan.format_unknown">
      <notes>
        <note category="file-source" priority="1">Part-DB1\src\Controller\ScanController.php:71</note>
      </notes>
      <segment>
        <source>scan.format_unknown</source>
        <target>Format unbekannt</target>
      </segment>
    </unit>
    <unit id="8CJPuTZ" name="scan.qr_success">
      <notes>
        <note category="file-source" priority="1">Part-DB1\src\Controller\ScanController.php:86</note>
      </notes>
      <segment>
        <source>scan.qr_success</source>
        <target>Element gefunden</target>
      </segment>
    </unit>
    <unit id="B1T9Kt6" name="pw_reset.user_or_email">
      <notes>
        <note category="file-source" priority="1">Part-DB1\src\Controller\SecurityController.php:114</note>
        <note priority="1">Part-DB1\src\Controller\SecurityController.php:109</note>
      </notes>
      <segment>
        <source>pw_reset.user_or_email</source>
        <target>Benutzername / Email</target>
      </segment>
    </unit>
    <unit id="C_43E5l" name="pw_reset.request.success">
      <notes>
        <note category="file-source" priority="1">Part-DB1\src\Controller\SecurityController.php:131</note>
        <note priority="1">Part-DB1\src\Controller\SecurityController.php:126</note>
      </notes>
      <segment>
        <source>pw_reset.request.success</source>
        <target>Passwort Anfrage erfolgreich! Überprüfen Sie Ihre Emails für weitere Informationen.</target>
      </segment>
    </unit>
    <unit id="Ytlen4L" name="pw_reset.username">
      <notes>
        <note category="file-source" priority="1">Part-DB1\src\Controller\SecurityController.php:162</note>
        <note priority="1">Part-DB1\src\Controller\SecurityController.php:160</note>
      </notes>
      <segment>
        <source>pw_reset.username</source>
        <target>Benutzername</target>
      </segment>
    </unit>
    <unit id="kCND5gR" name="pw_reset.token">
      <notes>
        <note category="file-source" priority="1">Part-DB1\src\Controller\SecurityController.php:165</note>
        <note priority="1">Part-DB1\src\Controller\SecurityController.php:163</note>
      </notes>
      <segment>
        <source>pw_reset.token</source>
        <target>Token</target>
      </segment>
    </unit>
    <unit id="Kz.sA0j" name="pw_reset.new_pw.error">
      <notes>
        <note category="file-source" priority="1">Part-DB1\src\Controller\SecurityController.php:194</note>
        <note priority="1">Part-DB1\src\Controller\SecurityController.php:192</note>
      </notes>
      <segment>
        <source>pw_reset.new_pw.error</source>
        <target>Benutzername oder Token ungültig! Überprüfen Sie ihre Eingaben.</target>
      </segment>
    </unit>
    <unit id="Uy8yPX1" name="pw_reset.new_pw.success">
      <notes>
        <note category="file-source" priority="1">Part-DB1\src\Controller\SecurityController.php:196</note>
        <note priority="1">Part-DB1\src\Controller\SecurityController.php:194</note>
      </notes>
      <segment>
        <source>pw_reset.new_pw.success</source>
        <target>Passwort wurde erfolgreich zurückgesetzt. Sie können sich nun mit dem neuen Passwort einloggen.</target>
      </segment>
    </unit>
    <unit id="L8g8bFy" name="user.edit.reset_success">
      <notes>
        <note category="file-source" priority="1">Part-DB1\src\Controller\UserController.php:107</note>
        <note priority="1">Part-DB1\src\Controller\UserController.php:99</note>
      </notes>
      <segment>
        <source>user.edit.reset_success</source>
        <target>Alle Zwei-Faktor-Authentisierungsmethoden wurden erfolgreich deaktiviert.</target>
      </segment>
    </unit>
    <unit id="_OcjXRe" name="tfa_backup.no_codes_enabled">
      <notes>
        <note category="file-source" priority="1">Part-DB1\src\Controller\UserSettingsController.php:101</note>
        <note priority="1">Part-DB1\src\Controller\UserSettingsController.php:92</note>
      </notes>
      <segment>
        <source>tfa_backup.no_codes_enabled</source>
        <target>Es sind keine Backupcodes aktiviert!</target>
      </segment>
    </unit>
    <unit id="9UBDL1p" name="tfa_u2f.u2f_delete.not_existing">
      <notes>
        <note category="file-source" priority="1">Part-DB1\src\Controller\UserSettingsController.php:138</note>
        <note priority="1">Part-DB1\src\Controller\UserSettingsController.php:132</note>
      </notes>
      <segment>
        <source>tfa_u2f.u2f_delete.not_existing</source>
        <target>Es existiert kein Sicherheitsschlüssel mit dieser ID!</target>
      </segment>
    </unit>
    <unit id="6waUw7j" name="tfa_u2f.u2f_delete.access_denied">
      <notes>
        <note category="file-source" priority="1">Part-DB1\src\Controller\UserSettingsController.php:145</note>
        <note priority="1">Part-DB1\src\Controller\UserSettingsController.php:139</note>
      </notes>
      <segment>
        <source>tfa_u2f.u2f_delete.access_denied</source>
        <target>Sie können nur ihre eigenen Sicherheitsschlüssel löschen!</target>
      </segment>
    </unit>
    <unit id="Kn9dPI5" name="tfa.u2f.u2f_delete.success">
      <notes>
        <note category="file-source" priority="1">Part-DB1\src\Controller\UserSettingsController.php:153</note>
        <note priority="1">Part-DB1\src\Controller\UserSettingsController.php:147</note>
      </notes>
      <segment>
        <source>tfa.u2f.u2f_delete.success</source>
        <target>Sicherheitsschlüssel erfolgreich entfernt.</target>
      </segment>
    </unit>
    <unit id="h.BcrtU" name="tfa_trustedDevice.invalidate.success">
      <notes>
        <note category="file-source" priority="1">Part-DB1\src\Controller\UserSettingsController.php:188</note>
        <note priority="1">Part-DB1\src\Controller\UserSettingsController.php:180</note>
      </notes>
      <segment>
        <source>tfa_trustedDevice.invalidate.success</source>
        <target>Vertrauenswürdige Geräte erfolgreich zurückgesetzt.</target>
      </segment>
    </unit>
    <unit id="PBKICdd" name="user.settings.saved_flash">
      <notes>
        <note category="file-source" priority="1">Part-DB1\src\Controller\UserSettingsController.php:235</note>
        <note priority="1">Part-DB1\src\Controller\UserSettingsController.php:226</note>
        <note priority="1">src\Controller\UserController.php:98</note>
      </notes>
      <segment>
        <source>user.settings.saved_flash</source>
        <target>Einstellungen gespeichert!</target>
      </segment>
    </unit>
    <unit id="mPAd5JY" name="user.settings.pw_changed_flash">
      <notes>
        <note category="file-source" priority="1">Part-DB1\src\Controller\UserSettingsController.php:297</note>
        <note priority="1">Part-DB1\src\Controller\UserSettingsController.php:288</note>
        <note priority="1">src\Controller\UserController.php:130</note>
      </notes>
      <segment>
        <source>user.settings.pw_changed_flash</source>
        <target>Passwort geändert!</target>
      </segment>
    </unit>
    <unit id="xy.2mkA" name="user.settings.2fa.google.activated">
      <notes>
        <note category="file-source" priority="1">Part-DB1\src\Controller\UserSettingsController.php:317</note>
        <note priority="1">Part-DB1\src\Controller\UserSettingsController.php:306</note>
      </notes>
      <segment>
        <source>user.settings.2fa.google.activated</source>
        <target>Authenticator App erfolgreich aktiviert.</target>
      </segment>
    </unit>
    <unit id="RXjFD7H" name="user.settings.2fa.google.disabled">
      <notes>
        <note category="file-source" priority="1">Part-DB1\src\Controller\UserSettingsController.php:328</note>
        <note priority="1">Part-DB1\src\Controller\UserSettingsController.php:315</note>
      </notes>
      <segment>
        <source>user.settings.2fa.google.disabled</source>
        <target>Authenticator App erfolgreich deaktiviert.</target>
      </segment>
    </unit>
    <unit id="4ZUxld3" name="user.settings.2fa.backup_codes.regenerated">
      <notes>
        <note category="file-source" priority="1">Part-DB1\src\Controller\UserSettingsController.php:346</note>
        <note priority="1">Part-DB1\src\Controller\UserSettingsController.php:332</note>
      </notes>
      <segment>
        <source>user.settings.2fa.backup_codes.regenerated</source>
        <target>Neue Backupcodes erfolgreich erzeugt.</target>
      </segment>
    </unit>
    <unit id="zC0oO.O" name="attachment.table.filename">
      <notes>
        <note category="file-source" priority="1">Part-DB1\src\DataTables\AttachmentDataTable.php:148</note>
        <note priority="1">Part-DB1\src\DataTables\AttachmentDataTable.php:148</note>
      </notes>
      <segment>
        <source>attachment.table.filename</source>
        <target>Dateiname</target>
      </segment>
    </unit>
    <unit id="dNey6.4" name="attachment.table.filesize">
      <notes>
        <note category="file-source" priority="1">Part-DB1\src\DataTables\AttachmentDataTable.php:153</note>
        <note priority="1">Part-DB1\src\DataTables\AttachmentDataTable.php:153</note>
      </notes>
      <segment>
        <source>attachment.table.filesize</source>
        <target>Dateigröße</target>
      </segment>
    </unit>
    <unit id="tb6kG2x" name="true">
      <notes>
        <note category="file-source" priority="1">Part-DB1\src\DataTables\AttachmentDataTable.php:183</note>
        <note category="file-source" priority="1">Part-DB1\src\DataTables\AttachmentDataTable.php:191</note>
        <note category="file-source" priority="1">Part-DB1\src\DataTables\AttachmentDataTable.php:200</note>
        <note category="file-source" priority="1">Part-DB1\src\DataTables\AttachmentDataTable.php:209</note>
        <note category="file-source" priority="1">Part-DB1\src\DataTables\PartsDataTable.php:245</note>
        <note category="file-source" priority="1">Part-DB1\src\DataTables\PartsDataTable.php:252</note>
        <note priority="1">Part-DB1\src\DataTables\AttachmentDataTable.php:183</note>
        <note priority="1">Part-DB1\src\DataTables\AttachmentDataTable.php:191</note>
        <note priority="1">Part-DB1\src\DataTables\AttachmentDataTable.php:200</note>
        <note priority="1">Part-DB1\src\DataTables\AttachmentDataTable.php:209</note>
        <note priority="1">Part-DB1\src\DataTables\PartsDataTable.php:193</note>
        <note priority="1">Part-DB1\src\DataTables\PartsDataTable.php:200</note>
      </notes>
      <segment>
        <source>true</source>
        <target>wahr</target>
      </segment>
    </unit>
    <unit id=".LzxZZC" name="false">
      <notes>
        <note category="file-source" priority="1">Part-DB1\src\DataTables\AttachmentDataTable.php:184</note>
        <note category="file-source" priority="1">Part-DB1\src\DataTables\AttachmentDataTable.php:192</note>
        <note category="file-source" priority="1">Part-DB1\src\DataTables\AttachmentDataTable.php:201</note>
        <note category="file-source" priority="1">Part-DB1\src\DataTables\AttachmentDataTable.php:210</note>
        <note category="file-source" priority="1">Part-DB1\src\DataTables\PartsDataTable.php:246</note>
        <note category="file-source" priority="1">Part-DB1\src\DataTables\PartsDataTable.php:253</note>
        <note category="file-source" priority="1">Part-DB1\src\Form\Type\SIUnitType.php:139</note>
        <note priority="1">Part-DB1\src\DataTables\AttachmentDataTable.php:184</note>
        <note priority="1">Part-DB1\src\DataTables\AttachmentDataTable.php:192</note>
        <note priority="1">Part-DB1\src\DataTables\AttachmentDataTable.php:201</note>
        <note priority="1">Part-DB1\src\DataTables\AttachmentDataTable.php:210</note>
        <note priority="1">Part-DB1\src\DataTables\PartsDataTable.php:194</note>
        <note priority="1">Part-DB1\src\DataTables\PartsDataTable.php:201</note>
        <note priority="1">Part-DB1\src\Form\Type\SIUnitType.php:139</note>
      </notes>
      <segment>
        <source>false</source>
        <target>falsch</target>
      </segment>
    </unit>
    <unit id="eTGx8tR" name="log.target_deleted">
      <notes>
        <note category="file-source" priority="1">Part-DB1\src\DataTables\Column\LogEntryTargetColumn.php:128</note>
        <note priority="1">Part-DB1\src\DataTables\Column\LogEntryTargetColumn.php:119</note>
      </notes>
      <segment>
        <source>log.target_deleted</source>
        <target>gelöscht</target>
      </segment>
    </unit>
    <unit id="mzQZ0My" name="log.undo.undelete">
      <notes>
        <note category="file-source" priority="1">Part-DB1\src\DataTables\Column\RevertLogColumn.php:57</note>
        <note priority="1">Part-DB1\src\DataTables\Column\RevertLogColumn.php:60</note>
        <note priority="1">new</note>
      </notes>
      <segment>
        <source>log.undo.undelete</source>
        <target>Bauteil wiederherstellen</target>
      </segment>
    </unit>
    <unit id="PI8faHR" name="log.undo.undo">
      <notes>
        <note category="file-source" priority="1">Part-DB1\src\DataTables\Column\RevertLogColumn.php:63</note>
        <note priority="1">Part-DB1\src\DataTables\Column\RevertLogColumn.php:66</note>
        <note priority="1">new</note>
      </notes>
      <segment>
        <source>log.undo.undo</source>
        <target>Änderung rückgängig machen</target>
      </segment>
    </unit>
    <unit id="Q6mbDaS" name="log.undo.revert">
      <notes>
        <note category="file-source" priority="1">Part-DB1\src\DataTables\Column\RevertLogColumn.php:83</note>
        <note priority="1">Part-DB1\src\DataTables\Column\RevertLogColumn.php:86</note>
        <note priority="1">new</note>
      </notes>
      <segment>
        <source>log.undo.revert</source>
        <target>Element auf Stand dieses Zeitpunktes zurücksetzen!</target>
      </segment>
    </unit>
    <unit id="6DOZlwQ" name="log.id">
      <notes>
        <note category="file-source" priority="1">Part-DB1\src\DataTables\LogDataTable.php:173</note>
        <note priority="1">Part-DB1\src\DataTables\LogDataTable.php:161</note>
      </notes>
      <segment>
        <source>log.id</source>
        <target>ID</target>
      </segment>
    </unit>
    <unit id="cMZOrO7" name="log.timestamp">
      <notes>
        <note category="file-source" priority="1">Part-DB1\src\DataTables\LogDataTable.php:178</note>
        <note priority="1">Part-DB1\src\DataTables\LogDataTable.php:166</note>
      </notes>
      <segment>
        <source>log.timestamp</source>
        <target>Zeitstempel</target>
      </segment>
    </unit>
    <unit id="Z0BzGVJ" name="log.type">
      <notes>
        <note category="file-source" priority="1">Part-DB1\src\DataTables\LogDataTable.php:183</note>
        <note priority="1">Part-DB1\src\DataTables\LogDataTable.php:171</note>
      </notes>
      <segment>
        <source>log.type</source>
        <target>Ereignis</target>
      </segment>
    </unit>
    <unit id="KNddOUS" name="log.level">
      <notes>
        <note category="file-source" priority="1">Part-DB1\src\DataTables\LogDataTable.php:191</note>
        <note priority="1">Part-DB1\src\DataTables\LogDataTable.php:179</note>
      </notes>
      <segment>
        <source>log.level</source>
        <target>Level</target>
      </segment>
    </unit>
    <unit id="3Tv5Xzj" name="log.user">
      <notes>
        <note category="file-source" priority="1">Part-DB1\src\DataTables\LogDataTable.php:200</note>
        <note priority="1">Part-DB1\src\DataTables\LogDataTable.php:188</note>
      </notes>
      <segment>
        <source>log.user</source>
        <target>Benutzer</target>
      </segment>
    </unit>
    <unit id="bgbGrN5" name="log.target_type">
      <notes>
        <note category="file-source" priority="1">Part-DB1\src\DataTables\LogDataTable.php:213</note>
        <note priority="1">Part-DB1\src\DataTables\LogDataTable.php:201</note>
      </notes>
      <segment>
        <source>log.target_type</source>
        <target>Zieltyp</target>
      </segment>
    </unit>
    <unit id=".IgL4C2" name="log.target">
      <notes>
        <note category="file-source" priority="1">Part-DB1\src\DataTables\LogDataTable.php:226</note>
        <note priority="1">Part-DB1\src\DataTables\LogDataTable.php:214</note>
      </notes>
      <segment>
        <source>log.target</source>
        <target>Ziel</target>
      </segment>
    </unit>
    <unit id="b4r5dEC" name="log.extra">
      <notes>
        <note category="file-source" priority="1">Part-DB1\src\DataTables\LogDataTable.php:231</note>
        <note priority="1">Part-DB1\src\DataTables\LogDataTable.php:218</note>
        <note priority="1">new</note>
      </notes>
      <segment>
        <source>log.extra</source>
        <target>Extra</target>
      </segment>
    </unit>
    <unit id="t2EE5cB" name="part.table.name">
      <notes>
        <note category="file-source" priority="1">Part-DB1\src\DataTables\PartsDataTable.php:168</note>
        <note priority="1">Part-DB1\src\DataTables\PartsDataTable.php:116</note>
      </notes>
      <segment>
        <source>part.table.name</source>
        <target>Name</target>
      </segment>
    </unit>
    <unit id="eshqdG." name="part.table.id">
      <notes>
        <note category="file-source" priority="1">Part-DB1\src\DataTables\PartsDataTable.php:178</note>
        <note priority="1">Part-DB1\src\DataTables\PartsDataTable.php:126</note>
      </notes>
      <segment>
        <source>part.table.id</source>
        <target>ID</target>
      </segment>
    </unit>
    <unit id="zKnTKYw" name="part.table.description">
      <notes>
        <note category="file-source" priority="1">Part-DB1\src\DataTables\PartsDataTable.php:182</note>
        <note priority="1">Part-DB1\src\DataTables\PartsDataTable.php:130</note>
      </notes>
      <segment>
        <source>part.table.description</source>
        <target>Beschreibung</target>
      </segment>
    </unit>
    <unit id="2eOA0az" name="part.table.category">
      <notes>
        <note category="file-source" priority="1">Part-DB1\src\DataTables\PartsDataTable.php:185</note>
        <note priority="1">Part-DB1\src\DataTables\PartsDataTable.php:133</note>
      </notes>
      <segment>
        <source>part.table.category</source>
        <target>Kategorie</target>
      </segment>
    </unit>
    <unit id="jCf96.O" name="part.table.footprint">
      <notes>
        <note category="file-source" priority="1">Part-DB1\src\DataTables\PartsDataTable.php:190</note>
        <note priority="1">Part-DB1\src\DataTables\PartsDataTable.php:138</note>
      </notes>
      <segment>
        <source>part.table.footprint</source>
        <target>Footprint</target>
      </segment>
    </unit>
    <unit id="b46OytM" name="part.table.manufacturer">
      <notes>
        <note category="file-source" priority="1">Part-DB1\src\DataTables\PartsDataTable.php:194</note>
        <note priority="1">Part-DB1\src\DataTables\PartsDataTable.php:142</note>
      </notes>
      <segment>
        <source>part.table.manufacturer</source>
        <target>Hersteller</target>
      </segment>
    </unit>
    <unit id="T0ifXD5" name="part.table.storeLocations">
      <notes>
        <note category="file-source" priority="1">Part-DB1\src\DataTables\PartsDataTable.php:197</note>
        <note priority="1">Part-DB1\src\DataTables\PartsDataTable.php:145</note>
      </notes>
      <segment>
        <source>part.table.storeLocations</source>
        <target>Lagerorte</target>
      </segment>
    </unit>
    <unit id="rD.1skI" name="part.table.amount">
      <notes>
        <note category="file-source" priority="1">Part-DB1\src\DataTables\PartsDataTable.php:216</note>
        <note priority="1">Part-DB1\src\DataTables\PartsDataTable.php:164</note>
      </notes>
      <segment>
        <source>part.table.amount</source>
        <target>Menge</target>
      </segment>
    </unit>
    <unit id="Mv9g23S" name="part.table.minamount">
      <notes>
        <note category="file-source" priority="1">Part-DB1\src\DataTables\PartsDataTable.php:224</note>
        <note priority="1">Part-DB1\src\DataTables\PartsDataTable.php:172</note>
      </notes>
      <segment>
        <source>part.table.minamount</source>
        <target>Min. Menge</target>
      </segment>
    </unit>
    <unit id="GjwSknL" name="part.table.partUnit">
      <notes>
        <note category="file-source" priority="1">Part-DB1\src\DataTables\PartsDataTable.php:232</note>
        <note priority="1">Part-DB1\src\DataTables\PartsDataTable.php:180</note>
      </notes>
      <segment>
        <source>part.table.partUnit</source>
        <target>Maßeinheit</target>
      </segment>
    </unit>
    <unit id="pw75u4x" name="part.table.addedDate">
      <notes>
        <note category="file-source" priority="1">Part-DB1\src\DataTables\PartsDataTable.php:236</note>
        <note priority="1">Part-DB1\src\DataTables\PartsDataTable.php:184</note>
      </notes>
      <segment>
        <source>part.table.addedDate</source>
        <target>Hinzugefügt</target>
      </segment>
    </unit>
    <unit id="eDb7mzC" name="part.table.lastModified">
      <notes>
        <note category="file-source" priority="1">Part-DB1\src\DataTables\PartsDataTable.php:240</note>
        <note priority="1">Part-DB1\src\DataTables\PartsDataTable.php:188</note>
      </notes>
      <segment>
        <source>part.table.lastModified</source>
        <target>Zuletzt bearbeitet</target>
      </segment>
    </unit>
    <unit id="DJ9YTs_" name="part.table.needsReview">
      <notes>
        <note category="file-source" priority="1">Part-DB1\src\DataTables\PartsDataTable.php:244</note>
        <note priority="1">Part-DB1\src\DataTables\PartsDataTable.php:192</note>
      </notes>
      <segment>
        <source>part.table.needsReview</source>
        <target>Review benötigt</target>
      </segment>
    </unit>
    <unit id="TSiqJH6" name="part.table.favorite">
      <notes>
        <note category="file-source" priority="1">Part-DB1\src\DataTables\PartsDataTable.php:251</note>
        <note priority="1">Part-DB1\src\DataTables\PartsDataTable.php:199</note>
      </notes>
      <segment>
        <source>part.table.favorite</source>
        <target>Favorit</target>
      </segment>
    </unit>
    <unit id="n0h1ozV" name="part.table.manufacturingStatus">
      <notes>
        <note category="file-source" priority="1">Part-DB1\src\DataTables\PartsDataTable.php:258</note>
        <note priority="1">Part-DB1\src\DataTables\PartsDataTable.php:206</note>
      </notes>
      <segment>
        <source>part.table.manufacturingStatus</source>
        <target>Status</target>
      </segment>
    </unit>
    <unit id="MBCdfAy" name="m_status.unknown">
      <notes>
        <note category="file-source" priority="1">Part-DB1\src\DataTables\PartsDataTable.php:260</note>
        <note category="file-source" priority="1">Part-DB1\src\DataTables\PartsDataTable.php:262</note>
        <note category="file-source" priority="1">Part-DB1\src\Form\Part\PartBaseType.php:90</note>
        <note priority="1">Part-DB1\src\DataTables\PartsDataTable.php:208</note>
        <note priority="1">Part-DB1\src\DataTables\PartsDataTable.php:210</note>
        <note priority="1">Part-DB1\src\Form\Part\PartBaseType.php:88</note>
      </notes>
      <segment>
        <source>m_status.unknown</source>
        <target>Unbekannt</target>
      </segment>
    </unit>
    <unit id="BEnlUff" name="m_status.announced">
      <notes>
        <note category="file-source" priority="1">Part-DB1\src\DataTables\PartsDataTable.php:263</note>
        <note category="file-source" priority="1">Part-DB1\src\Form\Part\PartBaseType.php:90</note>
        <note priority="1">Part-DB1\src\DataTables\PartsDataTable.php:211</note>
        <note priority="1">Part-DB1\src\Form\Part\PartBaseType.php:88</note>
      </notes>
      <segment>
        <source>m_status.announced</source>
        <target>Angekündigt</target>
      </segment>
    </unit>
    <unit id="TN5xR7J" name="m_status.active">
      <notes>
        <note category="file-source" priority="1">Part-DB1\src\DataTables\PartsDataTable.php:264</note>
        <note category="file-source" priority="1">Part-DB1\src\Form\Part\PartBaseType.php:90</note>
        <note priority="1">Part-DB1\src\DataTables\PartsDataTable.php:212</note>
        <note priority="1">Part-DB1\src\Form\Part\PartBaseType.php:88</note>
      </notes>
      <segment>
        <source>m_status.active</source>
        <target>Aktiv</target>
      </segment>
    </unit>
    <unit id="0McKh_8" name="m_status.nrfnd">
      <notes>
        <note category="file-source" priority="1">Part-DB1\src\DataTables\PartsDataTable.php:265</note>
        <note category="file-source" priority="1">Part-DB1\src\Form\Part\PartBaseType.php:90</note>
        <note priority="1">Part-DB1\src\DataTables\PartsDataTable.php:213</note>
        <note priority="1">Part-DB1\src\Form\Part\PartBaseType.php:88</note>
      </notes>
      <segment>
        <source>m_status.nrfnd</source>
        <target>Not recommended for new designs</target>
      </segment>
    </unit>
    <unit id="L7yLwn0" name="m_status.eol">
      <notes>
        <note category="file-source" priority="1">Part-DB1\src\DataTables\PartsDataTable.php:266</note>
        <note category="file-source" priority="1">Part-DB1\src\Form\Part\PartBaseType.php:90</note>
        <note priority="1">Part-DB1\src\DataTables\PartsDataTable.php:214</note>
        <note priority="1">Part-DB1\src\Form\Part\PartBaseType.php:88</note>
      </notes>
      <segment>
        <source>m_status.eol</source>
        <target>End of life</target>
      </segment>
    </unit>
    <unit id="5jxVP1H" name="m_status.discontinued">
      <notes>
        <note category="file-source" priority="1">Part-DB1\src\DataTables\PartsDataTable.php:267</note>
        <note category="file-source" priority="1">Part-DB1\src\Form\Part\PartBaseType.php:90</note>
        <note priority="1">Part-DB1\src\DataTables\PartsDataTable.php:215</note>
        <note priority="1">Part-DB1\src\Form\Part\PartBaseType.php:88</note>
      </notes>
      <segment>
        <source>m_status.discontinued</source>
        <target>Discontinued</target>
      </segment>
    </unit>
    <unit id="HTkvjkE" name="part.table.mpn">
      <notes>
        <note category="file-source" priority="1">Part-DB1\src\DataTables\PartsDataTable.php:271</note>
        <note priority="1">Part-DB1\src\DataTables\PartsDataTable.php:219</note>
      </notes>
      <segment>
        <source>part.table.mpn</source>
        <target>MPN</target>
      </segment>
    </unit>
    <unit id="q_AsQoZ" name="part.table.mass">
      <notes>
        <note category="file-source" priority="1">Part-DB1\src\DataTables\PartsDataTable.php:275</note>
        <note priority="1">Part-DB1\src\DataTables\PartsDataTable.php:223</note>
      </notes>
      <segment>
        <source>part.table.mass</source>
        <target>Gewicht</target>
      </segment>
    </unit>
    <unit id="Cwisdej" name="part.table.tags">
      <notes>
        <note category="file-source" priority="1">Part-DB1\src\DataTables\PartsDataTable.php:279</note>
        <note priority="1">Part-DB1\src\DataTables\PartsDataTable.php:227</note>
      </notes>
      <segment>
        <source>part.table.tags</source>
        <target>Tags</target>
      </segment>
    </unit>
    <unit id="gGfALE0" name="part.table.attachments">
      <notes>
        <note category="file-source" priority="1">Part-DB1\src\DataTables\PartsDataTable.php:283</note>
        <note priority="1">Part-DB1\src\DataTables\PartsDataTable.php:231</note>
      </notes>
      <segment>
        <source>part.table.attachments</source>
        <target>Dateianhänge</target>
      </segment>
    </unit>
    <unit id="HISU3ZB" name="flash.login_successful">
      <notes>
        <note category="file-source" priority="1">Part-DB1\src\EventSubscriber\UserSystem\LoginSuccessSubscriber.php:82</note>
        <note priority="1">Part-DB1\src\EventSubscriber\LoginSuccessListener.php:82</note>
      </notes>
      <segment>
        <source>flash.login_successful</source>
        <target>Login erfolgreich.</target>
      </segment>
    </unit>
    <unit id="2xohoLw" name="JSON">
      <notes>
        <note category="file-source" priority="1">Part-DB1\src\Form\AdminPages\ImportType.php:77</note>
        <note priority="1">Part-DB1\src\Form\AdminPages\ImportType.php:77</note>
        <note priority="1">src\Form\ImportType.php:68</note>
      </notes>
      <segment>
        <source>JSON</source>
        <target>JSON</target>
      </segment>
    </unit>
    <unit id="QGWOmvj" name="XML">
      <notes>
        <note category="file-source" priority="1">Part-DB1\src\Form\AdminPages\ImportType.php:77</note>
        <note priority="1">Part-DB1\src\Form\AdminPages\ImportType.php:77</note>
        <note priority="1">src\Form\ImportType.php:68</note>
      </notes>
      <segment>
        <source>XML</source>
        <target>XML</target>
      </segment>
    </unit>
    <unit id="62tC9Ux" name="CSV">
      <notes>
        <note category="file-source" priority="1">Part-DB1\src\Form\AdminPages\ImportType.php:77</note>
        <note priority="1">Part-DB1\src\Form\AdminPages\ImportType.php:77</note>
        <note priority="1">src\Form\ImportType.php:68</note>
      </notes>
      <segment>
        <source>CSV</source>
        <target>CSV</target>
      </segment>
    </unit>
    <unit id="m26KvkJ" name="YAML">
      <notes>
        <note category="file-source" priority="1">Part-DB1\src\Form\AdminPages\ImportType.php:77</note>
        <note priority="1">Part-DB1\src\Form\AdminPages\ImportType.php:77</note>
        <note priority="1">src\Form\ImportType.php:68</note>
      </notes>
      <segment>
        <source>YAML</source>
        <target>YAML</target>
      </segment>
    </unit>
    <unit id="_JM6Jxg" name="import.abort_on_validation.help">
      <notes>
        <note category="file-source" priority="1">Part-DB1\src\Form\AdminPages\ImportType.php:124</note>
        <note priority="1">Part-DB1\src\Form\AdminPages\ImportType.php:124</note>
      </notes>
      <segment>
        <source>import.abort_on_validation.help</source>
        <target>Wenn diese Option aktiviert ist, wird beim Erkennen ungültiger Daten der gesamte Vorgang abgebrochen. Ist diese Option nicht aktiv, werden ungültige Einträge ignoriert und versucht, die anderen Einträge zu importieren.</target>
      </segment>
    </unit>
    <unit id="Peaf8Qu" name="import.csv_separator">
      <notes>
        <note category="file-source" priority="1">Part-DB1\src\Form\AdminPages\ImportType.php:86</note>
        <note priority="1">Part-DB1\src\Form\AdminPages\ImportType.php:86</note>
        <note priority="1">src\Form\ImportType.php:70</note>
      </notes>
      <segment>
        <source>import.csv_separator</source>
        <target>CSV Trennzeichen</target>
      </segment>
    </unit>
    <unit id="dmNi.3b" name="parent.label">
      <notes>
        <note category="file-source" priority="1">Part-DB1\src\Form\AdminPages\ImportType.php:93</note>
        <note priority="1">Part-DB1\src\Form\AdminPages\ImportType.php:93</note>
        <note priority="1">src\Form\ImportType.php:72</note>
      </notes>
      <segment>
        <source>parent.label</source>
        <target>Übergeordnetes Element</target>
      </segment>
    </unit>
    <unit id="VteZCnR" name="import.file">
      <notes>
        <note category="file-source" priority="1">Part-DB1\src\Form\AdminPages\ImportType.php:101</note>
        <note priority="1">Part-DB1\src\Form\AdminPages\ImportType.php:101</note>
        <note priority="1">src\Form\ImportType.php:75</note>
      </notes>
      <segment>
        <source>import.file</source>
        <target>Datei</target>
      </segment>
    </unit>
    <unit id="0ybwwKw" name="import.preserve_children">
      <notes>
        <note category="file-source" priority="1">Part-DB1\src\Form\AdminPages\ImportType.php:111</note>
        <note priority="1">Part-DB1\src\Form\AdminPages\ImportType.php:111</note>
        <note priority="1">src\Form\ImportType.php:78</note>
      </notes>
      <segment>
        <source>import.preserve_children</source>
        <target>Importiere auch Unterelemente</target>
      </segment>
    </unit>
    <unit id="yyIAudL" name="import.abort_on_validation">
      <notes>
        <note category="file-source" priority="1">Part-DB1\src\Form\AdminPages\ImportType.php:120</note>
        <note priority="1">Part-DB1\src\Form\AdminPages\ImportType.php:120</note>
        <note priority="1">src\Form\ImportType.php:80</note>
      </notes>
      <segment>
        <source>import.abort_on_validation</source>
        <target>Breche bei Invaliden Daten ab</target>
      </segment>
    </unit>
    <unit id="d0GsgCW" name="import.btn">
      <notes>
        <note category="file-source" priority="1">Part-DB1\src\Form\AdminPages\ImportType.php:132</note>
        <note priority="1">Part-DB1\src\Form\AdminPages\ImportType.php:132</note>
        <note priority="1">src\Form\ImportType.php:85</note>
      </notes>
      <segment>
        <source>import.btn</source>
        <target>Importieren</target>
      </segment>
    </unit>
    <unit id="_z1YTpv" name="attachment.edit.secure_file.help">
      <notes>
        <note category="file-source" priority="1">Part-DB1\src\Form\AttachmentFormType.php:113</note>
        <note priority="1">Part-DB1\src\Form\AttachmentFormType.php:109</note>
      </notes>
      <segment>
        <source>attachment.edit.secure_file.help</source>
        <target>Auf ein Anhang der als privat gekennzeichnet ist, kann nur durch einen angemeldeten Benutzer zugegriffen werden, der die entsprechende Berechtigung besitzt. Wenn diese Option aktiv ist, werden keine Thumbnails erzeugt, und der Zugriff auf die Datei ist langsamer.</target>
      </segment>
    </unit>
    <unit id="pCsSiaz" name="attachment.edit.url.help">
      <notes>
        <note category="file-source" priority="1">Part-DB1\src\Form\AttachmentFormType.php:127</note>
        <note priority="1">Part-DB1\src\Form\AttachmentFormType.php:123</note>
      </notes>
      <segment>
        <source>attachment.edit.url.help</source>
        <target>Hier kann entweder eine URL zu einer externen Datei eingetragen werden, oder es wird durch Eingabe eines Stichwortes in den eingebauten Ressourcen gesucht (z.B. Footprints).</target>
      </segment>
    </unit>
    <unit id="3ZnUiT_" name="attachment.edit.name">
      <notes>
        <note category="file-source" priority="1">Part-DB1\src\Form\AttachmentFormType.php:82</note>
        <note priority="1">Part-DB1\src\Form\AttachmentFormType.php:79</note>
      </notes>
      <segment>
        <source>attachment.edit.name</source>
        <target>Name</target>
      </segment>
    </unit>
    <unit id="kAlm7LR" name="attachment.edit.attachment_type">
      <notes>
        <note category="file-source" priority="1">Part-DB1\src\Form\AttachmentFormType.php:85</note>
        <note priority="1">Part-DB1\src\Form\AttachmentFormType.php:82</note>
      </notes>
      <segment>
        <source>attachment.edit.attachment_type</source>
        <target>Anhangstyp</target>
      </segment>
    </unit>
    <unit id="xUV7Oz9" name="attachment.edit.show_in_table">
      <notes>
        <note category="file-source" priority="1">Part-DB1\src\Form\AttachmentFormType.php:94</note>
        <note priority="1">Part-DB1\src\Form\AttachmentFormType.php:91</note>
      </notes>
      <segment>
        <source>attachment.edit.show_in_table</source>
        <target>Zeige in Tabelle</target>
      </segment>
    </unit>
    <unit id="v6FVutS" name="attachment.edit.secure_file">
      <notes>
        <note category="file-source" priority="1">Part-DB1\src\Form\AttachmentFormType.php:105</note>
        <note priority="1">Part-DB1\src\Form\AttachmentFormType.php:102</note>
      </notes>
      <segment>
        <source>attachment.edit.secure_file</source>
        <target>Privater Anhang</target>
      </segment>
    </unit>
    <unit id="TRy0RSZ" name="attachment.edit.url">
      <notes>
        <note category="file-source" priority="1">Part-DB1\src\Form\AttachmentFormType.php:119</note>
        <note priority="1">Part-DB1\src\Form\AttachmentFormType.php:115</note>
      </notes>
      <segment>
        <source>attachment.edit.url</source>
        <target>URL</target>
      </segment>
    </unit>
    <unit id="ZZjrGgS" name="attachment.edit.download_url">
      <notes>
        <note category="file-source" priority="1">Part-DB1\src\Form\AttachmentFormType.php:133</note>
        <note priority="1">Part-DB1\src\Form\AttachmentFormType.php:129</note>
      </notes>
      <segment>
        <source>attachment.edit.download_url</source>
        <target>Downloade externe Datei</target>
      </segment>
    </unit>
    <unit id="Pew.kQr" name="attachment.edit.file">
      <notes>
        <note category="file-source" priority="1">Part-DB1\src\Form\AttachmentFormType.php:146</note>
        <note priority="1">Part-DB1\src\Form\AttachmentFormType.php:142</note>
      </notes>
      <segment>
        <source>attachment.edit.file</source>
        <target>Datei hochladen</target>
      </segment>
    </unit>
    <unit id="oZsKN5d" name="part.label">
      <notes>
        <note category="file-source" priority="1">Part-DB1\src\Form\LabelOptionsType.php:68</note>
        <note category="file-source" priority="1">Part-DB1\src\Services\ElementTypeNameGenerator.php:86</note>
      </notes>
      <segment>
        <source>part.label</source>
        <target>Bauteil</target>
      </segment>
    </unit>
    <unit id="ucI6a2E" name="part_lot.label">
      <notes>
        <note category="file-source" priority="1">Part-DB1\src\Form\LabelOptionsType.php:68</note>
        <note category="file-source" priority="1">Part-DB1\src\Services\ElementTypeNameGenerator.php:87</note>
      </notes>
      <segment>
        <source>part_lot.label</source>
        <target>Bauteilebestand</target>
      </segment>
    </unit>
    <unit id="FmESg.O" name="label_options.barcode_type.none">
      <notes>
        <note category="file-source" priority="1">Part-DB1\src\Form\LabelOptionsType.php:78</note>
      </notes>
      <segment>
        <source>label_options.barcode_type.none</source>
        <target>Keiner</target>
      </segment>
    </unit>
    <unit id="MxYhcsN" name="label_options.barcode_type.qr">
      <notes>
        <note category="file-source" priority="1">Part-DB1\src\Form\LabelOptionsType.php:78</note>
      </notes>
      <segment>
        <source>label_options.barcode_type.qr</source>
        <target>QR-Code (empfohlen)</target>
      </segment>
    </unit>
    <unit id="uIJQMqh" name="label_options.barcode_type.code128">
      <notes>
        <note category="file-source" priority="1">Part-DB1\src\Form\LabelOptionsType.php:78</note>
      </notes>
      <segment>
        <source>label_options.barcode_type.code128</source>
        <target>Code 128 (empfohlen)</target>
      </segment>
    </unit>
    <unit id="56JwbDf" name="label_options.barcode_type.code39">
      <notes>
        <note category="file-source" priority="1">Part-DB1\src\Form\LabelOptionsType.php:78</note>
      </notes>
      <segment>
        <source>label_options.barcode_type.code39</source>
        <target>Code 39 (empfohlen)</target>
      </segment>
    </unit>
    <unit id="lz068u3" name="label_options.barcode_type.code93">
      <notes>
        <note category="file-source" priority="1">Part-DB1\src\Form\LabelOptionsType.php:78</note>
      </notes>
      <segment>
        <source>label_options.barcode_type.code93</source>
        <target>Code 93</target>
      </segment>
    </unit>
    <unit id="kPFpWmf" name="label_options.barcode_type.datamatrix">
      <notes>
        <note category="file-source" priority="1">Part-DB1\src\Form\LabelOptionsType.php:78</note>
      </notes>
      <segment>
        <source>label_options.barcode_type.datamatrix</source>
        <target>Datamatrix</target>
      </segment>
    </unit>
    <unit id="7I9OV_t" name="label_options.lines_mode.html">
      <notes>
        <note category="file-source" priority="1">Part-DB1\src\Form\LabelOptionsType.php:122</note>
      </notes>
      <segment>
        <source>label_options.lines_mode.html</source>
        <target>HTML</target>
      </segment>
    </unit>
    <unit id="dFMpKDI" name="label.options.lines_mode.twig">
      <notes>
        <note category="file-source" priority="1">Part-DB1\src\Form\LabelOptionsType.php:122</note>
      </notes>
      <segment>
        <source>label.options.lines_mode.twig</source>
        <target>Twig</target>
      </segment>
    </unit>
    <unit id="BybM1v9" name="label_options.lines_mode.help">
      <notes>
        <note category="file-source" priority="1">Part-DB1\src\Form\LabelOptionsType.php:126</note>
      </notes>
      <segment>
        <source>label_options.lines_mode.help</source>
        <target><![CDATA[Wenn Sie hier Twig auswählen, wird das Contentfeld als Twig-Template interpretiert. Weitere Hilfe gibt es in der <a href="https://twig.symfony.com/doc/3.x/templates.html">Twig Dokumentation</a> und dem <a href="https://docs.part-db.de/usage/labels.html#twig-mode">Wiki</a>.]]></target>
      </segment>
    </unit>
    <unit id="2d9g1o5" name="label_options.page_size.label">
      <notes>
        <note category="file-source" priority="1">Part-DB1\src\Form\LabelOptionsType.php:47</note>
      </notes>
      <segment>
        <source>label_options.page_size.label</source>
        <target>Größe</target>
      </segment>
    </unit>
    <unit id="7ZEGFJ3" name="label_options.supported_elements.label">
      <notes>
        <note category="file-source" priority="1">Part-DB1\src\Form\LabelOptionsType.php:66</note>
      </notes>
      <segment>
        <source>label_options.supported_elements.label</source>
        <target>Elementtyp</target>
      </segment>
    </unit>
    <unit id="eSLhawk" name="label_options.barcode_type.label">
      <notes>
        <note category="file-source" priority="1">Part-DB1\src\Form\LabelOptionsType.php:75</note>
      </notes>
      <segment>
        <source>label_options.barcode_type.label</source>
        <target>Barcodetyp</target>
      </segment>
    </unit>
    <unit id="Z8_BSQ1" name="label_profile.lines.label">
      <notes>
        <note category="file-source" priority="1">Part-DB1\src\Form\LabelOptionsType.php:102</note>
      </notes>
      <segment>
        <source>label_profile.lines.label</source>
        <target>Inhalt</target>
      </segment>
    </unit>
    <unit id="LfMiT9B" name="label_options.additional_css.label">
      <notes>
        <note category="file-source" priority="1">Part-DB1\src\Form\LabelOptionsType.php:111</note>
      </notes>
      <segment>
        <source>label_options.additional_css.label</source>
        <target>Zusätzliches CSS</target>
      </segment>
    </unit>
    <unit id="0A6Twij" name="label_options.lines_mode.label">
      <notes>
        <note category="file-source" priority="1">Part-DB1\src\Form\LabelOptionsType.php:120</note>
      </notes>
      <segment>
        <source>label_options.lines_mode.label</source>
        <target>Parser Modus</target>
      </segment>
    </unit>
    <unit id="aPqzFJs" name="label_options.width.placeholder">
      <notes>
        <note category="file-source" priority="1">Part-DB1\src\Form\LabelOptionsType.php:51</note>
      </notes>
      <segment>
        <source>label_options.width.placeholder</source>
        <target>Breite</target>
      </segment>
    </unit>
    <unit id="t.j1KtN" name="label_options.height.placeholder">
      <notes>
        <note category="file-source" priority="1">Part-DB1\src\Form\LabelOptionsType.php:60</note>
      </notes>
      <segment>
        <source>label_options.height.placeholder</source>
        <target>Höhe</target>
      </segment>
    </unit>
    <unit id="nez5RLt" name="label_generator.target_id.range_hint">
      <notes>
        <note category="file-source" priority="1">Part-DB1\src\Form\LabelSystem\LabelDialogType.php:49</note>
      </notes>
      <segment>
        <source>label_generator.target_id.range_hint</source>
        <target>Sie können hier mehrere IDs (z.B. 1, 2, 3) und/oder einen Bereich angeben, um Barcodes für mehrere Elemente auf einmal zu erzeugen.</target>
      </segment>
    </unit>
    <unit id="GN.UJxb" name="label_generator.target_id.label">
      <notes>
        <note category="file-source" priority="1">Part-DB1\src\Form\LabelSystem\LabelDialogType.php:46</note>
      </notes>
      <segment>
        <source>label_generator.target_id.label</source>
        <target>Element IDs</target>
      </segment>
    </unit>
    <unit id="xSJAE3a" name="label_generator.update">
      <notes>
        <note category="file-source" priority="1">Part-DB1\src\Form\LabelSystem\LabelDialogType.php:59</note>
      </notes>
      <segment>
        <source>label_generator.update</source>
        <target>Update</target>
      </segment>
    </unit>
    <unit id="QQCsPWt" name="scan_dialog.input">
      <notes>
        <note category="file-source" priority="1">Part-DB1\src\Form\LabelSystem\ScanDialogType.php:36</note>
      </notes>
      <segment>
        <source>scan_dialog.input</source>
        <target>Input</target>
      </segment>
    </unit>
    <unit id="xENLE_d" name="scan_dialog.submit">
      <notes>
        <note category="file-source" priority="1">Part-DB1\src\Form\LabelSystem\ScanDialogType.php:44</note>
      </notes>
      <segment>
        <source>scan_dialog.submit</source>
        <target>Absenden</target>
      </segment>
    </unit>
    <unit id="o.P_V00" name="parameters.name.placeholder">
      <notes>
        <note category="file-source" priority="1">Part-DB1\src\Form\ParameterType.php:41</note>
      </notes>
      <segment>
        <source>parameters.name.placeholder</source>
        <target>z.B. DC Current Gain</target>
      </segment>
    </unit>
    <unit id="3LWIDYM" name="parameters.symbol.placeholder">
      <notes>
        <note category="file-source" priority="1">Part-DB1\src\Form\ParameterType.php:50</note>
      </notes>
      <segment>
        <source>parameters.symbol.placeholder</source>
        <target>z.B. h_{FE}</target>
      </segment>
    </unit>
    <unit id="w7bfLKj" name="parameters.text.placeholder">
      <notes>
        <note category="file-source" priority="1">Part-DB1\src\Form\ParameterType.php:60</note>
      </notes>
      <segment>
        <source>parameters.text.placeholder</source>
        <target>z.B. Test Specifications</target>
      </segment>
    </unit>
    <unit id="6utToZ6" name="parameters.max.placeholder">
      <notes>
        <note category="file-source" priority="1">Part-DB1\src\Form\ParameterType.php:71</note>
      </notes>
      <segment>
        <source>parameters.max.placeholder</source>
        <target>z.B. 350</target>
      </segment>
    </unit>
    <unit id="BypUOrf" name="parameters.min.placeholder">
      <notes>
        <note category="file-source" priority="1">Part-DB1\src\Form\ParameterType.php:82</note>
      </notes>
      <segment>
        <source>parameters.min.placeholder</source>
        <target>z.B. 100</target>
      </segment>
    </unit>
    <unit id="VmYIvYF" name="parameters.typical.placeholder">
      <notes>
        <note category="file-source" priority="1">Part-DB1\src\Form\ParameterType.php:93</note>
      </notes>
      <segment>
        <source>parameters.typical.placeholder</source>
        <target>z.B. 200</target>
      </segment>
    </unit>
    <unit id="kvhGoo0" name="parameters.unit.placeholder">
      <notes>
        <note category="file-source" priority="1">Part-DB1\src\Form\ParameterType.php:103</note>
      </notes>
      <segment>
        <source>parameters.unit.placeholder</source>
        <target>z.B. V</target>
      </segment>
    </unit>
    <unit id="kL5OSi8" name="parameter.group.placeholder">
      <notes>
        <note category="file-source" priority="1">Part-DB1\src\Form\ParameterType.php:114</note>
      </notes>
      <segment>
        <source>parameter.group.placeholder</source>
        <target>z.B. Technische Spezifikationen</target>
      </segment>
    </unit>
    <unit id="jv6wCpP" name="orderdetails.edit.supplierpartnr">
      <notes>
        <note category="file-source" priority="1">Part-DB1\src\Form\Part\OrderdetailType.php:72</note>
        <note priority="1">Part-DB1\src\Form\Part\OrderdetailType.php:75</note>
      </notes>
      <segment>
        <source>orderdetails.edit.supplierpartnr</source>
        <target>Bestellnummer</target>
      </segment>
    </unit>
    <unit id="CimWRtu" name="orderdetails.edit.supplier">
      <notes>
        <note category="file-source" priority="1">Part-DB1\src\Form\Part\OrderdetailType.php:81</note>
        <note priority="1">Part-DB1\src\Form\Part\OrderdetailType.php:84</note>
      </notes>
      <segment>
        <source>orderdetails.edit.supplier</source>
        <target>Lieferant</target>
      </segment>
    </unit>
    <unit id="qfScBBj" name="orderdetails.edit.url">
      <notes>
        <note category="file-source" priority="1">Part-DB1\src\Form\Part\OrderdetailType.php:87</note>
        <note priority="1">Part-DB1\src\Form\Part\OrderdetailType.php:90</note>
      </notes>
      <segment>
        <source>orderdetails.edit.url</source>
        <target>Link zum Angebot</target>
      </segment>
    </unit>
    <unit id="D_288lV" name="orderdetails.edit.obsolete">
      <notes>
        <note category="file-source" priority="1">Part-DB1\src\Form\Part\OrderdetailType.php:93</note>
        <note priority="1">Part-DB1\src\Form\Part\OrderdetailType.php:96</note>
      </notes>
      <segment>
        <source>orderdetails.edit.obsolete</source>
        <target>Nicht mehr lieferbar</target>
      </segment>
    </unit>
    <unit id="7r_nI9R" name="orderdetails.edit.supplierpartnr.placeholder">
      <notes>
        <note category="file-source" priority="1">Part-DB1\src\Form\Part\OrderdetailType.php:75</note>
        <note priority="1">Part-DB1\src\Form\Part\OrderdetailType.php:78</note>
      </notes>
      <segment>
        <source>orderdetails.edit.supplierpartnr.placeholder</source>
        <target>z.B. BC 547C</target>
      </segment>
    </unit>
    <unit id="HZwLFnu" name="part.edit.name">
      <notes>
        <note category="file-source" priority="1">Part-DB1\src\Form\Part\PartBaseType.php:101</note>
        <note priority="1">Part-DB1\src\Form\Part\PartBaseType.php:99</note>
      </notes>
      <segment>
        <source>part.edit.name</source>
        <target>Name</target>
      </segment>
    </unit>
    <unit id="9MhdLlK" name="part.edit.description">
      <notes>
        <note category="file-source" priority="1">Part-DB1\src\Form\Part\PartBaseType.php:109</note>
        <note priority="1">Part-DB1\src\Form\Part\PartBaseType.php:107</note>
      </notes>
      <segment>
        <source>part.edit.description</source>
        <target>Beschreibung</target>
      </segment>
    </unit>
    <unit id="Xzj9BP8" name="part.edit.mininstock">
      <notes>
        <note category="file-source" priority="1">Part-DB1\src\Form\Part\PartBaseType.php:120</note>
        <note priority="1">Part-DB1\src\Form\Part\PartBaseType.php:118</note>
      </notes>
      <segment>
        <source>part.edit.mininstock</source>
        <target>Mindestbestand</target>
      </segment>
    </unit>
    <unit id="1VN9ldj" name="part.edit.category">
      <notes>
        <note category="file-source" priority="1">Part-DB1\src\Form\Part\PartBaseType.php:129</note>
        <note priority="1">Part-DB1\src\Form\Part\PartBaseType.php:127</note>
      </notes>
      <segment>
        <source>part.edit.category</source>
        <target>Kategorie</target>
      </segment>
    </unit>
    <unit id="IROdosg" name="part.edit.footprint">
      <notes>
        <note category="file-source" priority="1">Part-DB1\src\Form\Part\PartBaseType.php:135</note>
        <note priority="1">Part-DB1\src\Form\Part\PartBaseType.php:133</note>
      </notes>
      <segment>
        <source>part.edit.footprint</source>
        <target>Footprint</target>
      </segment>
    </unit>
    <unit id="KHkWjTz" name="part.edit.tags">
      <notes>
        <note category="file-source" priority="1">Part-DB1\src\Form\Part\PartBaseType.php:142</note>
        <note priority="1">Part-DB1\src\Form\Part\PartBaseType.php:140</note>
      </notes>
      <segment>
        <source>part.edit.tags</source>
        <target>Tags</target>
      </segment>
    </unit>
    <unit id="4ok13kM" name="part.edit.manufacturer.label">
      <notes>
        <note category="file-source" priority="1">Part-DB1\src\Form\Part\PartBaseType.php:154</note>
        <note priority="1">Part-DB1\src\Form\Part\PartBaseType.php:152</note>
      </notes>
      <segment>
        <source>part.edit.manufacturer.label</source>
        <target>Hersteller</target>
      </segment>
    </unit>
    <unit id="0qS9528" name="part.edit.manufacturer_url.label">
      <notes>
        <note category="file-source" priority="1">Part-DB1\src\Form\Part\PartBaseType.php:161</note>
        <note priority="1">Part-DB1\src\Form\Part\PartBaseType.php:159</note>
      </notes>
      <segment>
        <source>part.edit.manufacturer_url.label</source>
        <target>Link zur Produktseite</target>
      </segment>
    </unit>
    <unit id="tuRAA_9" name="part.edit.mpn">
      <notes>
        <note category="file-source" priority="1">Part-DB1\src\Form\Part\PartBaseType.php:167</note>
        <note priority="1">Part-DB1\src\Form\Part\PartBaseType.php:165</note>
      </notes>
      <segment>
        <source>part.edit.mpn</source>
        <target>Bauteilenummer des Herstellers</target>
      </segment>
    </unit>
    <unit id="rcE_03k" name="part.edit.manufacturing_status">
      <notes>
        <note category="file-source" priority="1">Part-DB1\src\Form\Part\PartBaseType.php:173</note>
        <note priority="1">Part-DB1\src\Form\Part\PartBaseType.php:171</note>
      </notes>
      <segment>
        <source>part.edit.manufacturing_status</source>
        <target>Herstellungsstatus</target>
      </segment>
    </unit>
    <unit id="tdUi2VV" name="part.edit.needs_review">
      <notes>
        <note category="file-source" priority="1">Part-DB1\src\Form\Part\PartBaseType.php:181</note>
        <note priority="1">Part-DB1\src\Form\Part\PartBaseType.php:179</note>
      </notes>
      <segment>
        <source>part.edit.needs_review</source>
        <target>Review benötigt</target>
      </segment>
    </unit>
    <unit id="thxZ5LH" name="part.edit.is_favorite">
      <notes>
        <note category="file-source" priority="1">Part-DB1\src\Form\Part\PartBaseType.php:189</note>
        <note priority="1">Part-DB1\src\Form\Part\PartBaseType.php:187</note>
      </notes>
      <segment>
        <source>part.edit.is_favorite</source>
        <target>Favorit</target>
      </segment>
    </unit>
    <unit id="epWuzE5" name="part.edit.mass">
      <notes>
        <note category="file-source" priority="1">Part-DB1\src\Form\Part\PartBaseType.php:197</note>
        <note priority="1">Part-DB1\src\Form\Part\PartBaseType.php:195</note>
      </notes>
      <segment>
        <source>part.edit.mass</source>
        <target>Gewicht</target>
      </segment>
    </unit>
    <unit id="kpiGJo0" name="part.edit.partUnit">
      <notes>
        <note category="file-source" priority="1">Part-DB1\src\Form\Part\PartBaseType.php:203</note>
        <note priority="1">Part-DB1\src\Form\Part\PartBaseType.php:201</note>
      </notes>
      <segment>
        <source>part.edit.partUnit</source>
        <target>Maßeinheit</target>
      </segment>
    </unit>
    <unit id="LTZRVlq" name="part.edit.comment">
      <notes>
        <note category="file-source" priority="1">Part-DB1\src\Form\Part\PartBaseType.php:212</note>
        <note priority="1">Part-DB1\src\Form\Part\PartBaseType.php:210</note>
      </notes>
      <segment>
        <source>part.edit.comment</source>
        <target>Notizen</target>
      </segment>
    </unit>
    <unit id="cIVLqUs" name="part.edit.master_attachment">
      <notes>
        <note category="file-source" priority="1">Part-DB1\src\Form\Part\PartBaseType.php:250</note>
        <note priority="1">Part-DB1\src\Form\Part\PartBaseType.php:246</note>
      </notes>
      <segment>
        <source>part.edit.master_attachment</source>
        <target>Vorschaubild</target>
      </segment>
    </unit>
    <unit id="vZwa6za" name="part.edit.save">
      <notes>
        <note category="file-source" priority="1">Part-DB1\src\Form\Part\PartBaseType.php:295</note>
        <note priority="1">Part-DB1\src\Form\Part\PartBaseType.php:276</note>
        <note priority="1">src\Form\PartType.php:91</note>
      </notes>
      <segment>
        <source>part.edit.save</source>
        <target>Änderungen übernehmen</target>
      </segment>
    </unit>
    <unit id="_GqPyC3" name="part.edit.reset">
      <notes>
        <note category="file-source" priority="1">Part-DB1\src\Form\Part\PartBaseType.php:296</note>
        <note priority="1">Part-DB1\src\Form\Part\PartBaseType.php:277</note>
        <note priority="1">src\Form\PartType.php:92</note>
      </notes>
      <segment>
        <source>part.edit.reset</source>
        <target>Änderungen verwerfen</target>
      </segment>
    </unit>
    <unit id="wN.sxj3" name="part.edit.name.placeholder">
      <notes>
        <note category="file-source" priority="1">Part-DB1\src\Form\Part\PartBaseType.php:105</note>
        <note priority="1">Part-DB1\src\Form\Part\PartBaseType.php:103</note>
      </notes>
      <segment>
        <source>part.edit.name.placeholder</source>
        <target>z.B. BC547</target>
      </segment>
    </unit>
    <unit id="rMHwTBI" name="part.edit.description.placeholder">
      <notes>
        <note category="file-source" priority="1">Part-DB1\src\Form\Part\PartBaseType.php:115</note>
        <note priority="1">Part-DB1\src\Form\Part\PartBaseType.php:113</note>
      </notes>
      <segment>
        <source>part.edit.description.placeholder</source>
        <target>z.B. NPN 45V 0,1A 0,5W</target>
      </segment>
    </unit>
    <unit id=".V3Lfkf" name="part.editmininstock.placeholder">
      <notes>
        <note category="file-source" priority="1">Part-DB1\src\Form\Part\PartBaseType.php:123</note>
        <note priority="1">Part-DB1\src\Form\Part\PartBaseType.php:121</note>
      </notes>
      <segment>
        <source>part.editmininstock.placeholder</source>
        <target>z.B. 1</target>
      </segment>
    </unit>
    <unit id="6QS4K7r" name="part_lot.edit.description">
      <notes>
        <note category="file-source" priority="1">Part-DB1\src\Form\Part\PartLotType.php:69</note>
        <note priority="1">Part-DB1\src\Form\Part\PartLotType.php:69</note>
      </notes>
      <segment>
        <source>part_lot.edit.description</source>
        <target>Beschreibung</target>
      </segment>
    </unit>
    <unit id="IwPHYB0" name="part_lot.edit.location">
      <notes>
        <note category="file-source" priority="1">Part-DB1\src\Form\Part\PartLotType.php:78</note>
        <note priority="1">Part-DB1\src\Form\Part\PartLotType.php:78</note>
      </notes>
      <segment>
        <source>part_lot.edit.location</source>
        <target>Lagerort</target>
      </segment>
    </unit>
    <unit id="VEybZz7" name="part_lot.edit.amount">
      <notes>
        <note category="file-source" priority="1">Part-DB1\src\Form\Part\PartLotType.php:89</note>
        <note priority="1">Part-DB1\src\Form\Part\PartLotType.php:89</note>
      </notes>
      <segment>
        <source>part_lot.edit.amount</source>
        <target>Menge</target>
      </segment>
    </unit>
    <unit id="OPwK3Lq" name="part_lot.edit.instock_unknown">
      <notes>
        <note category="file-source" priority="1">Part-DB1\src\Form\Part\PartLotType.php:98</note>
        <note priority="1">Part-DB1\src\Form\Part\PartLotType.php:97</note>
      </notes>
      <segment>
        <source>part_lot.edit.instock_unknown</source>
        <target>Menge unbekannt</target>
      </segment>
    </unit>
    <unit id="uHBgsns" name="part_lot.edit.needs_refill">
      <notes>
        <note category="file-source" priority="1">Part-DB1\src\Form\Part\PartLotType.php:109</note>
        <note priority="1">Part-DB1\src\Form\Part\PartLotType.php:108</note>
      </notes>
      <segment>
        <source>part_lot.edit.needs_refill</source>
        <target>Muss aufgefüllt werden</target>
      </segment>
    </unit>
    <unit id="xorQnlc" name="part_lot.edit.expiration_date">
      <notes>
        <note category="file-source" priority="1">Part-DB1\src\Form\Part\PartLotType.php:120</note>
        <note priority="1">Part-DB1\src\Form\Part\PartLotType.php:119</note>
      </notes>
      <segment>
        <source>part_lot.edit.expiration_date</source>
        <target>Ablaufdatum</target>
      </segment>
    </unit>
    <unit id="OjwY78X" name="part_lot.edit.comment">
      <notes>
        <note category="file-source" priority="1">Part-DB1\src\Form\Part\PartLotType.php:128</note>
        <note priority="1">Part-DB1\src\Form\Part\PartLotType.php:125</note>
      </notes>
      <segment>
        <source>part_lot.edit.comment</source>
        <target>Notiz</target>
      </segment>
    </unit>
    <unit id=".8YTKod" name="perm.group.other">
      <notes>
        <note category="file-source" priority="1">Part-DB1\src\Form\Permissions\PermissionsType.php:99</note>
        <note priority="1">Part-DB1\src\Form\Permissions\PermissionsType.php:99</note>
      </notes>
      <segment>
        <source>perm.group.other</source>
        <target>Verschiedene</target>
      </segment>
    </unit>
    <unit id="wPnvtWt" name="tfa_google.enable">
      <notes>
        <note category="file-source" priority="1">Part-DB1\src\Form\TFAGoogleSettingsType.php:97</note>
        <note priority="1">Part-DB1\src\Form\TFAGoogleSettingsType.php:97</note>
      </notes>
      <segment>
        <source>tfa_google.enable</source>
        <target>Authenticator App aktivieren</target>
      </segment>
    </unit>
    <unit id="g7Bwb96" name="tfa_google.disable">
      <notes>
        <note category="file-source" priority="1">Part-DB1\src\Form\TFAGoogleSettingsType.php:101</note>
        <note priority="1">Part-DB1\src\Form\TFAGoogleSettingsType.php:101</note>
      </notes>
      <segment>
        <source>tfa_google.disable</source>
        <target>Authenticator App deaktivieren</target>
      </segment>
    </unit>
    <unit id="j7YxSXm" name="google_confirmation">
      <notes>
        <note category="file-source" priority="1">Part-DB1\src\Form\TFAGoogleSettingsType.php:74</note>
        <note priority="1">Part-DB1\src\Form\TFAGoogleSettingsType.php:74</note>
      </notes>
      <segment>
        <source>google_confirmation</source>
        <target>Bestätigungscode</target>
      </segment>
    </unit>
    <unit id="Lq0fGXJ" name="user.timezone.label">
      <notes>
        <note category="file-source" priority="1">Part-DB1\src\Form\UserSettingsType.php:108</note>
        <note priority="1">Part-DB1\src\Form\UserSettingsType.php:108</note>
        <note priority="1">src\Form\UserSettingsType.php:46</note>
      </notes>
      <segment>
        <source>user.timezone.label</source>
        <target>Zeitzone</target>
      </segment>
    </unit>
    <unit id="uGQ16Yq" name="user.currency.label">
      <notes>
        <note category="file-source" priority="1">Part-DB1\src\Form\UserSettingsType.php:133</note>
        <note priority="1">Part-DB1\src\Form\UserSettingsType.php:132</note>
      </notes>
      <segment>
        <source>user.currency.label</source>
        <target>Bevorzugte Währung</target>
      </segment>
    </unit>
    <unit id="FX3KkuQ" name="save">
      <notes>
        <note category="file-source" priority="1">Part-DB1\src\Form\UserSettingsType.php:140</note>
        <note priority="1">Part-DB1\src\Form\UserSettingsType.php:139</note>
        <note priority="1">src\Form\UserSettingsType.php:53</note>
      </notes>
      <segment>
        <source>save</source>
        <target>Änderungen übernehmen</target>
      </segment>
    </unit>
    <unit id="Ab4wu0o" name="reset">
      <notes>
        <note category="file-source" priority="1">Part-DB1\src\Form\UserSettingsType.php:141</note>
        <note priority="1">Part-DB1\src\Form\UserSettingsType.php:140</note>
        <note priority="1">src\Form\UserSettingsType.php:54</note>
      </notes>
      <segment>
        <source>reset</source>
        <target>Änderungen verwerfen</target>
      </segment>
    </unit>
    <unit id="lx12TjD" name="user_settings.language.placeholder">
      <notes>
        <note category="file-source" priority="1">Part-DB1\src\Form\UserSettingsType.php:104</note>
        <note priority="1">Part-DB1\src\Form\UserSettingsType.php:104</note>
        <note priority="1">src\Form\UserSettingsType.php:45</note>
      </notes>
      <segment>
        <source>user_settings.language.placeholder</source>
        <target>Serverweite Sprache</target>
      </segment>
    </unit>
    <unit id="JROUC8Y" name="user_settings.timezone.placeholder">
      <notes>
        <note category="file-source" priority="1">Part-DB1\src\Form\UserSettingsType.php:115</note>
        <note priority="1">Part-DB1\src\Form\UserSettingsType.php:115</note>
        <note priority="1">src\Form\UserSettingsType.php:48</note>
      </notes>
      <segment>
        <source>user_settings.timezone.placeholder</source>
        <target>Serverweite Zeitzone</target>
      </segment>
    </unit>
    <unit id="ExjMUEE" name="attachment.label">
      <notes>
        <note category="file-source" priority="1">Part-DB1\src\Services\ElementTypeNameGenerator.php:79</note>
        <note priority="1">Part-DB1\src\Services\ElementTypeNameGenerator.php:79</note>
      </notes>
      <segment>
        <source>attachment.label</source>
        <target>Dateianhang</target>
      </segment>
    </unit>
    <unit id="ASJkLeb" name="attachment_type.label">
      <notes>
        <note category="file-source" priority="1">Part-DB1\src\Services\ElementTypeNameGenerator.php:81</note>
        <note priority="1">Part-DB1\src\Services\ElementTypeNameGenerator.php:81</note>
      </notes>
      <segment>
        <source>attachment_type.label</source>
        <target>Anhangstyp</target>
      </segment>
    </unit>
    <unit id="w.zcG5D" name="project.label">
      <notes>
        <note category="file-source" priority="1">Part-DB1\src\Services\ElementTypeNameGenerator.php:82</note>
        <note priority="1">Part-DB1\src\Services\ElementTypeNameGenerator.php:82</note>
      </notes>
      <segment>
        <source>project.label</source>
        <target>Projekt</target>
      </segment>
    </unit>
    <unit id="QPnDbnv" name="measurement_unit.label">
      <notes>
        <note category="file-source" priority="1">Part-DB1\src\Services\ElementTypeNameGenerator.php:85</note>
        <note priority="1">Part-DB1\src\Services\ElementTypeNameGenerator.php:85</note>
      </notes>
      <segment>
        <source>measurement_unit.label</source>
        <target>Maßeinheit</target>
      </segment>
    </unit>
    <unit id="5lJftbn" name="currency.label">
      <notes>
        <note category="file-source" priority="1">Part-DB1\src\Services\ElementTypeNameGenerator.php:90</note>
        <note priority="1">Part-DB1\src\Services\ElementTypeNameGenerator.php:90</note>
      </notes>
      <segment>
        <source>currency.label</source>
        <target>Währung</target>
      </segment>
    </unit>
    <unit id="zD9yfVF" name="orderdetail.label">
      <notes>
        <note category="file-source" priority="1">Part-DB1\src\Services\ElementTypeNameGenerator.php:91</note>
        <note priority="1">Part-DB1\src\Services\ElementTypeNameGenerator.php:91</note>
      </notes>
      <segment>
        <source>orderdetail.label</source>
        <target>Bestellinformation</target>
      </segment>
    </unit>
    <unit id="7_5mSa9" name="pricedetail.label">
      <notes>
        <note category="file-source" priority="1">Part-DB1\src\Services\ElementTypeNameGenerator.php:92</note>
        <note priority="1">Part-DB1\src\Services\ElementTypeNameGenerator.php:92</note>
      </notes>
      <segment>
        <source>pricedetail.label</source>
        <target>Preisinformation</target>
      </segment>
    </unit>
    <unit id="S4Z.EZY" name="user.label">
      <notes>
        <note category="file-source" priority="1">Part-DB1\src\Services\ElementTypeNameGenerator.php:94</note>
        <note priority="1">Part-DB1\src\Services\ElementTypeNameGenerator.php:94</note>
      </notes>
      <segment>
        <source>user.label</source>
        <target>Benutzer</target>
      </segment>
    </unit>
    <unit id="CxpVbHB" name="parameter.label">
      <notes>
        <note category="file-source" priority="1">Part-DB1\src\Services\ElementTypeNameGenerator.php:95</note>
      </notes>
      <segment>
        <source>parameter.label</source>
        <target>Parameter</target>
      </segment>
    </unit>
    <unit id="0koS1dD" name="label_profile.label">
      <notes>
        <note category="file-source" priority="1">Part-DB1\src\Services\ElementTypeNameGenerator.php:96</note>
      </notes>
      <segment>
        <source>label_profile.label</source>
        <target>Labelprofil</target>
      </segment>
    </unit>
    <unit id=".nBJJBz" name="log.element_deleted.old_name.unknown">
      <notes>
        <note category="file-source" priority="1">Part-DB1\src\Services\LogSystem\LogEntryExtraFormatter.php:176</note>
        <note priority="1">Part-DB1\src\Services\LogSystem\LogEntryExtraFormatter.php:161</note>
        <note priority="1">new</note>
      </notes>
      <segment>
        <source>log.element_deleted.old_name.unknown</source>
        <target>Unbekannt</target>
      </segment>
    </unit>
    <unit id="jYAc6_i" name="markdown.loading">
      <notes>
        <note category="file-source" priority="1">Part-DB1\src\Services\MarkdownParser.php:73</note>
        <note priority="1">Part-DB1\src\Services\MarkdownParser.php:73</note>
      </notes>
      <segment>
        <source>markdown.loading</source>
        <target>Lade Markdown. Wenn diese längere Zeit bestehen bleibt, versuchen sie die Website erneut zu laden!</target>
      </segment>
    </unit>
    <unit id="JVlktlG" name="pw_reset.email.subject">
      <notes>
        <note category="file-source" priority="1">Part-DB1\src\Services\PasswordResetManager.php:98</note>
        <note priority="1">Part-DB1\src\Services\PasswordResetManager.php:98</note>
      </notes>
      <segment>
        <source>pw_reset.email.subject</source>
        <target>Passwort Reset für Ihren Part-DB Account</target>
      </segment>
    </unit>
    <unit id="_D86R1w" name="tree.tools.tools">
      <notes>
        <note category="file-source" priority="1">Part-DB1\src\Services\Trees\ToolsTreeBuilder.php:108</note>
      </notes>
      <segment>
        <source>tree.tools.tools</source>
        <target>Tools</target>
      </segment>
    </unit>
    <unit id="sgHHET2" name="tree.tools.edit">
      <notes>
        <note category="file-source" priority="1">Part-DB1\src\Services\Trees\ToolsTreeBuilder.php:109</note>
        <note priority="1">Part-DB1\src\Services\Trees\ToolsTreeBuilder.php:107</note>
        <note priority="1">src\Services\ToolsTreeBuilder.php:74</note>
      </notes>
      <segment>
        <source>tree.tools.edit</source>
        <target>Bearbeiten</target>
      </segment>
    </unit>
    <unit id="RRgi9vd" name="tree.tools.show">
      <notes>
        <note category="file-source" priority="1">Part-DB1\src\Services\Trees\ToolsTreeBuilder.php:110</note>
        <note priority="1">Part-DB1\src\Services\Trees\ToolsTreeBuilder.php:108</note>
        <note priority="1">src\Services\ToolsTreeBuilder.php:81</note>
      </notes>
      <segment>
        <source>tree.tools.show</source>
        <target>Zeige</target>
      </segment>
    </unit>
    <unit id="nQkvo2A" name="tree.tools.system">
      <notes>
        <note category="file-source" priority="1">Part-DB1\src\Services\Trees\ToolsTreeBuilder.php:111</note>
        <note priority="1">Part-DB1\src\Services\Trees\ToolsTreeBuilder.php:109</note>
      </notes>
      <segment>
        <source>tree.tools.system</source>
        <target>System</target>
      </segment>
    </unit>
    <unit id="Cd_wFWS" name="tree.tools.tools.label_dialog">
      <notes>
        <note category="file-source" priority="1">Part-DB1\src\Services\Trees\ToolsTreeBuilder.php:123</note>
      </notes>
      <segment>
        <source>tree.tools.tools.label_dialog</source>
        <target>Labeldialog</target>
      </segment>
    </unit>
    <unit id="fVHzYVj" name="tree.tools.tools.label_scanner">
      <notes>
        <note category="file-source" priority="1">Part-DB1\src\Services\Trees\ToolsTreeBuilder.php:130</note>
      </notes>
      <segment>
        <source>tree.tools.tools.label_scanner</source>
        <target>Labelscanner</target>
      </segment>
    </unit>
    <unit id="Umzi6EP" name="tree.tools.edit.attachment_types">
      <notes>
        <note category="file-source" priority="1">Part-DB1\src\Services\Trees\ToolsTreeBuilder.php:149</note>
        <note priority="1">Part-DB1\src\Services\Trees\ToolsTreeBuilder.php:126</note>
        <note priority="1">src\Services\ToolsTreeBuilder.php:62</note>
      </notes>
      <segment>
        <source>tree.tools.edit.attachment_types</source>
        <target>Dateitypen</target>
      </segment>
    </unit>
    <unit id="IWpzGV5" name="tree.tools.edit.categories">
      <notes>
        <note category="file-source" priority="1">Part-DB1\src\Services\Trees\ToolsTreeBuilder.php:155</note>
        <note priority="1">Part-DB1\src\Services\Trees\ToolsTreeBuilder.php:132</note>
        <note priority="1">src\Services\ToolsTreeBuilder.php:64</note>
      </notes>
      <segment>
        <source>tree.tools.edit.categories</source>
        <target>Kategorien</target>
      </segment>
    </unit>
    <unit id="0I8lDuo" name="tree.tools.edit.projects">
      <notes>
        <note category="file-source" priority="1">Part-DB1\src\Services\Trees\ToolsTreeBuilder.php:161</note>
        <note priority="1">Part-DB1\src\Services\Trees\ToolsTreeBuilder.php:138</note>
        <note priority="1">src\Services\ToolsTreeBuilder.php:66</note>
      </notes>
      <segment>
        <source>tree.tools.edit.projects</source>
        <target>Projekte</target>
      </segment>
    </unit>
    <unit id="BFfweU_" name="tree.tools.edit.suppliers">
      <notes>
        <note category="file-source" priority="1">Part-DB1\src\Services\Trees\ToolsTreeBuilder.php:167</note>
        <note priority="1">Part-DB1\src\Services\Trees\ToolsTreeBuilder.php:144</note>
        <note priority="1">src\Services\ToolsTreeBuilder.php:68</note>
      </notes>
      <segment>
        <source>tree.tools.edit.suppliers</source>
        <target>Lieferanten</target>
      </segment>
    </unit>
    <unit id="bkM5GtE" name="tree.tools.edit.manufacturer">
      <notes>
        <note category="file-source" priority="1">Part-DB1\src\Services\Trees\ToolsTreeBuilder.php:173</note>
        <note priority="1">Part-DB1\src\Services\Trees\ToolsTreeBuilder.php:150</note>
        <note priority="1">src\Services\ToolsTreeBuilder.php:70</note>
      </notes>
      <segment>
        <source>tree.tools.edit.manufacturer</source>
        <target>Hersteller</target>
      </segment>
    </unit>
    <unit id="0uWeEo4" name="tree.tools.edit.storelocation">
      <notes>
        <note category="file-source" priority="1">Part-DB1\src\Services\Trees\ToolsTreeBuilder.php:179</note>
        <note priority="1">Part-DB1\src\Services\Trees\ToolsTreeBuilder.php:156</note>
      </notes>
      <segment>
        <source>tree.tools.edit.storelocation</source>
        <target>Lagerorte</target>
      </segment>
    </unit>
    <unit id="AQHSEDZ" name="tree.tools.edit.footprint">
      <notes>
        <note category="file-source" priority="1">Part-DB1\src\Services\Trees\ToolsTreeBuilder.php:185</note>
        <note priority="1">Part-DB1\src\Services\Trees\ToolsTreeBuilder.php:162</note>
      </notes>
      <segment>
        <source>tree.tools.edit.footprint</source>
        <target>Footprints</target>
      </segment>
    </unit>
    <unit id="RBBr5gI" name="tree.tools.edit.currency">
      <notes>
        <note category="file-source" priority="1">Part-DB1\src\Services\Trees\ToolsTreeBuilder.php:191</note>
        <note priority="1">Part-DB1\src\Services\Trees\ToolsTreeBuilder.php:168</note>
      </notes>
      <segment>
        <source>tree.tools.edit.currency</source>
        <target>Währungen</target>
      </segment>
    </unit>
    <unit id="624h27t" name="tree.tools.edit.measurement_unit">
      <notes>
        <note category="file-source" priority="1">Part-DB1\src\Services\Trees\ToolsTreeBuilder.php:197</note>
        <note priority="1">Part-DB1\src\Services\Trees\ToolsTreeBuilder.php:174</note>
      </notes>
      <segment>
        <source>tree.tools.edit.measurement_unit</source>
        <target>Maßeinheiten</target>
      </segment>
    </unit>
    <unit id="YAalchf" name="tree.tools.edit.label_profile">
      <notes>
        <note category="file-source" priority="1">Part-DB1\src\Services\Trees\ToolsTreeBuilder.php:203</note>
      </notes>
      <segment>
        <source>tree.tools.edit.label_profile</source>
        <target>Labelprofil</target>
      </segment>
    </unit>
    <unit id="CBX7i_1" name="tree.tools.edit.part">
      <notes>
        <note category="file-source" priority="1">Part-DB1\src\Services\Trees\ToolsTreeBuilder.php:209</note>
        <note priority="1">Part-DB1\src\Services\Trees\ToolsTreeBuilder.php:180</note>
      </notes>
      <segment>
        <source>tree.tools.edit.part</source>
        <target>Neues Bauteil</target>
      </segment>
    </unit>
    <unit id="cMe4sAM" name="tree.tools.show.all_parts">
      <notes>
        <note category="file-source" priority="1">Part-DB1\src\Services\Trees\ToolsTreeBuilder.php:226</note>
        <note priority="1">Part-DB1\src\Services\Trees\ToolsTreeBuilder.php:197</note>
        <note priority="1">src\Services\ToolsTreeBuilder.php:77</note>
      </notes>
      <segment>
        <source>tree.tools.show.all_parts</source>
        <target>Alle Teile</target>
      </segment>
    </unit>
    <unit id="aGy9QbC" name="tree.tools.show.all_attachments">
      <notes>
        <note category="file-source" priority="1">Part-DB1\src\Services\Trees\ToolsTreeBuilder.php:232</note>
        <note priority="1">Part-DB1\src\Services\Trees\ToolsTreeBuilder.php:203</note>
      </notes>
      <segment>
        <source>tree.tools.show.all_attachments</source>
        <target>Dateianhänge</target>
      </segment>
    </unit>
    <unit id="4_7bZqX" name="tree.tools.show.statistics">
      <notes>
        <note category="file-source" priority="1">Part-DB1\src\Services\Trees\ToolsTreeBuilder.php:239</note>
        <note priority="1">Part-DB1\src\Services\Trees\ToolsTreeBuilder.php:210</note>
        <note priority="1">new</note>
      </notes>
      <segment>
        <source>tree.tools.show.statistics</source>
        <target>Statistik</target>
      </segment>
    </unit>
    <unit id="D1it4FK" name="tree.tools.system.users">
      <notes>
        <note category="file-source" priority="1">Part-DB1\src\Services\Trees\ToolsTreeBuilder.php:258</note>
        <note priority="1">Part-DB1\src\Services\Trees\ToolsTreeBuilder.php:229</note>
      </notes>
      <segment>
        <source>tree.tools.system.users</source>
        <target>Benutzer</target>
      </segment>
    </unit>
    <unit id="7rI.aP2" name="tree.tools.system.groups">
      <notes>
        <note category="file-source" priority="1">Part-DB1\src\Services\Trees\ToolsTreeBuilder.php:264</note>
        <note priority="1">Part-DB1\src\Services\Trees\ToolsTreeBuilder.php:235</note>
      </notes>
      <segment>
        <source>tree.tools.system.groups</source>
        <target>Gruppen</target>
      </segment>
    </unit>
    <unit id="uwNvMFE" name="tree.tools.system.event_log">
      <notes>
        <note category="file-source" priority="1">Part-DB1\src\Services\Trees\ToolsTreeBuilder.php:271</note>
        <note priority="1">Part-DB1\src\Services\Trees\ToolsTreeBuilder.php:242</note>
        <note priority="1">new</note>
      </notes>
      <segment>
        <source>tree.tools.system.event_log</source>
        <target>Event log</target>
      </segment>
    </unit>
    <unit id="Y7FfSJt" name="entity.tree.new">
      <notes>
        <note category="file-source" priority="1">Part-DB1\src\Services\Trees\TreeViewGenerator.php:95</note>
        <note priority="1">Part-DB1\src\Services\Trees\TreeViewGenerator.php:95</note>
        <note priority="1">src\Services\TreeBuilder.php:124</note>
      </notes>
      <segment>
        <source>entity.tree.new</source>
        <target>Neues Element</target>
      </segment>
    </unit>
    <unit id="3Vc5_D2" name="attachment.external_file">
      <notes>
        <note priority="1">Part-DB1\templates\Parts\info\_attachments_info.html.twig:34</note>
        <note category="state" priority="1">obsolete</note>
      </notes>
      <segment>
        <source>attachment.external_file</source>
        <target>Externe Datei</target>
      </segment>
    </unit>
    <unit id="gexfRxf" name="attachment.edit">
      <notes>
        <note priority="1">Part-DB1\templates\Parts\info\_attachments_info.html.twig:62</note>
        <note category="state" priority="1">obsolete</note>
      </notes>
      <segment>
        <source>attachment.edit</source>
        <target>Bearbeiten</target>
      </segment>
    </unit>
    <unit id="iqU5ScK" name="barcode.scan">
      <notes>
        <note priority="1">Part-DB1\templates\_navbar.html.twig:27</note>
        <note priority="1">templates\base.html.twig:88</note>
        <note category="state" priority="1">obsolete</note>
      </notes>
      <segment>
        <source>barcode.scan</source>
        <target>Scanne Barcode</target>
      </segment>
    </unit>
    <unit id="HhQjrkN" name="user.theme.label">
      <notes>
        <note priority="1">Part-DB1\src\Form\UserSettingsType.php:119</note>
        <note priority="1">src\Form\UserSettingsType.php:49</note>
        <note category="state" priority="1">obsolete</note>
      </notes>
      <segment>
        <source>user.theme.label</source>
        <target>Theme</target>
      </segment>
    </unit>
    <unit id="Dpfk52." name="user_settings.theme.placeholder">
      <notes>
        <note priority="1">Part-DB1\src\Form\UserSettingsType.php:129</note>
        <note priority="1">src\Form\UserSettingsType.php:50</note>
        <note category="state" priority="1">obsolete</note>
      </notes>
      <segment>
        <source>user_settings.theme.placeholder</source>
        <target>Serverweites Theme</target>
      </segment>
    </unit>
    <unit id="CPJxiHz" name="M">
      <notes>
        <note priority="1">Part-DB1\src\Form\Type\SIUnitType.php:141</note>
        <note category="state" priority="1">obsolete</note>
      </notes>
      <segment>
        <source>M</source>
        <target>M</target>
      </segment>
    </unit>
    <unit id="glTDKak" name="k">
      <notes>
        <note priority="1">Part-DB1\src\Form\Type\SIUnitType.php:141</note>
        <note category="state" priority="1">obsolete</note>
      </notes>
      <segment>
        <source>k</source>
        <target>k</target>
      </segment>
    </unit>
    <unit id="47DEQpj" name="">
      <segment>
        <source></source>
        <target> </target>
      </segment>
    </unit>
    <unit id="YsZqel3" name="m">
      <notes>
        <note priority="1">Part-DB1\src\Form\Type\SIUnitType.php:141</note>
        <note category="state" priority="1">obsolete</note>
      </notes>
      <segment>
        <source>m</source>
        <target>m</target>
      </segment>
    </unit>
    <unit id="WgcvG_T" name="µ">
      <notes>
        <note priority="1">Part-DB1\src\Form\Type\SIUnitType.php:141</note>
        <note category="state" priority="1">obsolete</note>
      </notes>
      <segment>
        <source>µ</source>
        <target>µ</target>
      </segment>
    </unit>
    <unit id="oHq_Mt5" name="log.user_login.ip">
      <notes>
        <note priority="1">Part-DB1\src\Services\LogSystem\LogEntryExtraFormatter.php:100</note>
        <note priority="1">new</note>
        <note category="state" priority="1">obsolete</note>
      </notes>
      <segment>
        <source>log.user_login.ip</source>
        <target>IP:</target>
      </segment>
    </unit>
    <unit id="JEAFg3_" name="log.undo_mode.undo">
      <notes>
        <note priority="1">Part-DB1\src\Services\LogSystem\LogEntryExtraFormatter.php:128</note>
        <note priority="1">Part-DB1\src\Services\LogSystem\LogEntryExtraFormatter.php:150</note>
        <note priority="1">Part-DB1\src\Services\LogSystem\LogEntryExtraFormatter.php:169</note>
        <note priority="1">Part-DB1\src\Services\LogSystem\LogEntryExtraFormatter.php:207</note>
        <note priority="1">new</note>
        <note category="state" priority="1">obsolete</note>
      </notes>
      <segment>
        <source>log.undo_mode.undo</source>
        <target>Änderung rückgängig gemacht</target>
      </segment>
    </unit>
    <unit id="w9Ow4hB" name="log.undo_mode.revert">
      <notes>
        <note priority="1">Part-DB1\src\Services\LogSystem\LogEntryExtraFormatter.php:130</note>
        <note priority="1">Part-DB1\src\Services\LogSystem\LogEntryExtraFormatter.php:152</note>
        <note priority="1">Part-DB1\src\Services\LogSystem\LogEntryExtraFormatter.php:171</note>
        <note priority="1">Part-DB1\src\Services\LogSystem\LogEntryExtraFormatter.php:209</note>
        <note priority="1">new</note>
        <note category="state" priority="1">obsolete</note>
      </notes>
      <segment>
        <source>log.undo_mode.revert</source>
        <target>Element zurückgesetzt</target>
      </segment>
    </unit>
    <unit id="q6AoFKP" name="log.element_created.original_instock">
      <notes>
        <note priority="1">Part-DB1\src\Services\LogSystem\LogEntryExtraFormatter.php:139</note>
        <note priority="1">new</note>
        <note category="state" priority="1">obsolete</note>
      </notes>
      <segment>
        <source>log.element_created.original_instock</source>
        <target>Alter Bestand</target>
      </segment>
    </unit>
    <unit id="TutJY7L" name="log.element_deleted.old_name">
      <notes>
        <note priority="1">Part-DB1\src\Services\LogSystem\LogEntryExtraFormatter.php:160</note>
        <note priority="1">new</note>
        <note category="state" priority="1">obsolete</note>
      </notes>
      <segment>
        <source>log.element_deleted.old_name</source>
        <target>Alter Name</target>
      </segment>
    </unit>
    <unit id="NyTftx6" name="log.element_edited.changed_fields">
      <notes>
        <note priority="1">Part-DB1\src\Services\LogSystem\LogEntryExtraFormatter.php:184</note>
        <note priority="1">new</note>
        <note category="state" priority="1">obsolete</note>
      </notes>
      <segment>
        <source>log.element_edited.changed_fields</source>
        <target>Geänderte Eigenschaften</target>
      </segment>
    </unit>
    <unit id="8YQSzN5" name="log.instock_changed.comment">
      <notes>
        <note priority="1">Part-DB1\src\Services\LogSystem\LogEntryExtraFormatter.php:198</note>
        <note priority="1">new</note>
        <note category="state" priority="1">obsolete</note>
      </notes>
      <segment>
        <source>log.instock_changed.comment</source>
        <target>Kommentar</target>
      </segment>
    </unit>
    <unit id="ar.0VTi" name="log.collection_deleted.deleted">
      <notes>
        <note priority="1">Part-DB1\src\Services\LogSystem\LogEntryExtraFormatter.php:214</note>
        <note priority="1">new</note>
        <note category="state" priority="1">obsolete</note>
      </notes>
      <segment>
        <source>log.collection_deleted.deleted</source>
        <target>gelöschtes Element</target>
      </segment>
    </unit>
    <unit id="rOLpDSq" name="go.exclamation">
      <notes>
        <note priority="1">templates\base.html.twig:81</note>
        <note priority="1">obsolete</note>
        <note category="state" priority="1">obsolete</note>
      </notes>
      <segment>
        <source>go.exclamation</source>
        <target>Los!</target>
      </segment>
    </unit>
    <unit id="rMCnZt." name="language.english">
      <notes>
        <note priority="1">templates\base.html.twig:109</note>
        <note priority="1">obsolete</note>
        <note category="state" priority="1">obsolete</note>
      </notes>
      <segment>
        <source>language.english</source>
        <target>Englisch</target>
      </segment>
    </unit>
    <unit id="OmHgIys" name="language.german">
      <notes>
        <note priority="1">templates\base.html.twig:112</note>
        <note priority="1">obsolete</note>
        <note category="state" priority="1">obsolete</note>
      </notes>
      <segment>
        <source>language.german</source>
        <target>Deutsch</target>
      </segment>
    </unit>
    <unit id="EQgFD4g" name="flash.password_change_needed">
      <notes>
        <note priority="1">obsolete</note>
        <note category="state" priority="1">obsolete</note>
      </notes>
      <segment>
        <source>flash.password_change_needed</source>
        <target>Ihr Password muss geändert werden!</target>
      </segment>
    </unit>
    <unit id="ya0_S7f" name="attachment.table.type">
      <notes>
        <note priority="1">obsolete</note>
        <note category="state" priority="1">obsolete</note>
      </notes>
      <segment>
        <source>attachment.table.type</source>
        <target>Anhangstyp</target>
      </segment>
    </unit>
    <unit id="b_m6Jth" name="attachment.table.element">
      <notes>
        <note priority="1">obsolete</note>
        <note category="state" priority="1">obsolete</note>
      </notes>
      <segment>
        <source>attachment.table.element</source>
        <target>verknüpftes Element</target>
      </segment>
    </unit>
    <unit id="QRmJnyi" name="attachment.edit.isPicture">
      <notes>
        <note priority="1">obsolete</note>
        <note category="state" priority="1">obsolete</note>
      </notes>
      <segment>
        <source>attachment.edit.isPicture</source>
        <target>Bild?</target>
      </segment>
    </unit>
    <unit id="3lJuQED" name="attachment.edit.is3DModel">
      <notes>
        <note priority="1">obsolete</note>
        <note category="state" priority="1">obsolete</note>
      </notes>
      <segment>
        <source>attachment.edit.is3DModel</source>
        <target>3D Modell?</target>
      </segment>
    </unit>
    <unit id="ogh2av7" name="attachment.edit.isBuiltin">
      <notes>
        <note priority="1">obsolete</note>
        <note category="state" priority="1">obsolete</note>
      </notes>
      <segment>
        <source>attachment.edit.isBuiltin</source>
        <target>Eingebaute Ressource?</target>
      </segment>
    </unit>
    <unit id="ths2hVl" name="category.edit.default_comment.placeholder">
      <notes>
        <note priority="1">obsolete</note>
        <note category="state" priority="1">obsolete</note>
      </notes>
      <segment>
        <source>category.edit.default_comment.placeholder</source>
        <target>z.B. Nützlich für Schaltnetzteile</target>
      </segment>
    </unit>
    <unit id="n13qerD" name="tfa_backup.regenerate_codes">
      <notes>
        <note priority="1">obsolete</note>
        <note category="state" priority="1">obsolete</note>
      </notes>
      <segment>
        <source>tfa_backup.regenerate_codes</source>
        <target>Neue Backupcodes erzeugen</target>
      </segment>
    </unit>
    <unit id="lZvhKYu" name="validator.noneofitschild.self">
      <notes>
        <note priority="1">obsolete</note>
        <note category="state" priority="1">obsolete</note>
      </notes>
      <segment>
        <source>validator.noneofitschild.self</source>
        <target>Ein Element kann nicht sich selbst als übergeordnet sein!</target>
      </segment>
    </unit>
    <unit id="pr07aV4" name="validator.noneofitschild.children">
      <notes>
        <note priority="1">obsolete</note>
        <note category="state" priority="1">obsolete</note>
      </notes>
      <segment>
        <source>validator.noneofitschild.children</source>
        <target>Ein Kindelement kann nicht das übergeordnete Element sein!</target>
      </segment>
    </unit>
    <unit id="0IF0VIF" name="validator.isSelectable">
      <notes>
        <note priority="1">obsolete</note>
        <note category="state" priority="1">obsolete</note>
      </notes>
      <segment>
        <source>validator.isSelectable</source>
        <target>Das Element muss auswählbar sein!</target>
      </segment>
    </unit>
    <unit id="nd207H6" name="validator.part_lot.location_full.no_increasment">
      <notes>
        <note priority="1">obsolete</note>
        <note category="state" priority="1">obsolete</note>
      </notes>
      <segment>
        <source>validator.part_lot.location_full.no_increasment</source>
        <target>Der verwendete Lagerort wurde als voll markiert, daher kann der Bestand nicht erhöht werden. (Neuer Bestand maximal {{ old_amount }})</target>
      </segment>
    </unit>
    <unit id="R6Ov4Yt" name="validator.part_lot.location_full">
      <notes>
        <note priority="1">obsolete</note>
        <note category="state" priority="1">obsolete</note>
      </notes>
      <segment>
        <source>validator.part_lot.location_full</source>
        <target>Der Lagerort ist voll, daher können keine neue Teile hinzugefügt werden.</target>
      </segment>
    </unit>
    <unit id="6vIlN5q" name="validator.part_lot.only_existing">
      <notes>
        <note priority="1">obsolete</note>
        <note category="state" priority="1">obsolete</note>
      </notes>
      <segment>
        <source>validator.part_lot.only_existing</source>
        <target>Der Lagerort wurde als "nur bestehende Teile" markiert, daher können keine neuen Teile hinzugefügt werden.</target>
      </segment>
    </unit>
    <unit id="BNQk2e7" name="validator.part_lot.single_part">
      <notes>
        <note priority="1">obsolete</note>
        <note category="state" priority="1">obsolete</note>
      </notes>
      <segment>
        <source>validator.part_lot.single_part</source>
        <target>Der Lagerort wurde als "Nur ein Bauteil" markiert, daher kann kein neues Bauteil hinzugefügt werden.</target>
      </segment>
    </unit>
    <unit id="7yhBzTg" name="m_status.active.help">
      <notes>
        <note priority="1">obsolete</note>
        <note category="state" priority="1">obsolete</note>
      </notes>
      <segment>
        <source>m_status.active.help</source>
        <target>Das Bauteil wird momentan und in absehbarer Zukunft produziert.</target>
      </segment>
    </unit>
    <unit id="UsEaNqy" name="m_status.announced.help">
      <notes>
        <note priority="1">obsolete</note>
        <note category="state" priority="1">obsolete</note>
      </notes>
      <segment>
        <source>m_status.announced.help</source>
        <target>Das Bauteil wurde angekündigt, ist aber noch nicht erhältlich.</target>
      </segment>
    </unit>
    <unit id="huj6JXj" name="m_status.discontinued.help">
      <notes>
        <note priority="1">obsolete</note>
        <note category="state" priority="1">obsolete</note>
      </notes>
      <segment>
        <source>m_status.discontinued.help</source>
        <target>Das Bauteil wird nicht mehr hergestellt.</target>
      </segment>
    </unit>
    <unit id="xytsZcE" name="m_status.eol.help">
      <notes>
        <note priority="1">obsolete</note>
        <note category="state" priority="1">obsolete</note>
      </notes>
      <segment>
        <source>m_status.eol.help</source>
        <target>Die Produktion des Bauteils wird bald eingestellt.</target>
      </segment>
    </unit>
    <unit id="t8VuM2P" name="m_status.nrfnd.help">
      <notes>
        <note priority="1">obsolete</note>
        <note category="state" priority="1">obsolete</note>
      </notes>
      <segment>
        <source>m_status.nrfnd.help</source>
        <target>Im Moment wird das Bauteil noch hergestellt, die Verwendung für neue Designs ist nicht mehr empfohlen.</target>
      </segment>
    </unit>
    <unit id="8x._AWi" name="m_status.unknown.help">
      <notes>
        <note priority="1">obsolete</note>
        <note category="state" priority="1">obsolete</note>
      </notes>
      <segment>
        <source>m_status.unknown.help</source>
        <target>Der Produktionsstatus ist nicht bekannt.</target>
      </segment>
    </unit>
    <unit id="g4ahva6" name="flash.success">
      <notes>
        <note priority="1">obsolete</note>
        <note category="state" priority="1">obsolete</note>
      </notes>
      <segment>
        <source>flash.success</source>
        <target>Erfolg</target>
      </segment>
    </unit>
    <unit id="NehzWgk" name="flash.error">
      <notes>
        <note priority="1">obsolete</note>
        <note category="state" priority="1">obsolete</note>
      </notes>
      <segment>
        <source>flash.error</source>
        <target>Fehler</target>
      </segment>
    </unit>
    <unit id="h8vhq_r" name="flash.warning">
      <notes>
        <note priority="1">obsolete</note>
        <note category="state" priority="1">obsolete</note>
      </notes>
      <segment>
        <source>flash.warning</source>
        <target>Warnung</target>
      </segment>
    </unit>
    <unit id="m5p2YEz" name="flash.notice">
      <notes>
        <note priority="1">obsolete</note>
        <note category="state" priority="1">obsolete</note>
      </notes>
      <segment>
        <source>flash.notice</source>
        <target>Hinweis</target>
      </segment>
    </unit>
    <unit id="YA5xZMy" name="flash.info">
      <notes>
        <note priority="1">obsolete</note>
        <note category="state" priority="1">obsolete</note>
      </notes>
      <segment>
        <source>flash.info</source>
        <target>Info</target>
      </segment>
    </unit>
    <unit id="hYFfpL7" name="validator.noLockout">
      <notes>
        <note priority="1">obsolete</note>
        <note category="state" priority="1">obsolete</note>
      </notes>
      <segment>
        <source>validator.noLockout</source>
        <target>Sie können sich nicht selbst die Berechtigung Berechtigungen zu bearbeiten entziehen, um sich nicht versehentlich auszusperren!</target>
      </segment>
    </unit>
    <unit id="dxkuAbb" name="attachment_type.edit.filetype_filter">
      <notes>
        <note priority="1">obsolete</note>
        <note category="state" priority="1">obsolete</note>
      </notes>
      <segment>
        <source>attachment_type.edit.filetype_filter</source>
        <target>Erlaubte Dateitypen</target>
      </segment>
    </unit>
    <unit id="1KMaa2P" name="attachment_type.edit.filetype_filter.help">
      <notes>
        <note priority="1">obsolete</note>
        <note category="state" priority="1">obsolete</note>
      </notes>
      <segment>
        <source>attachment_type.edit.filetype_filter.help</source>
        <target>Sie können hier eine kommaseparierte Liste von Dateiendungen oder Mimetypen angeben, die eine hochgeladene Datei mit diesem Anhangstyp haben muss. Um alle unterstützten Bilddateien zu erlauben, kann image/* benutzt werden.</target>
      </segment>
    </unit>
    <unit id="wkNc9Pm" name="attachment_type.edit.filetype_filter.placeholder">
      <notes>
        <note priority="1">obsolete</note>
        <note category="state" priority="1">obsolete</note>
      </notes>
      <segment>
        <source>attachment_type.edit.filetype_filter.placeholder</source>
        <target>z.B. .txt, application/pdf, image/*</target>
      </segment>
    </unit>
    <unit id="nEC2Xzw" name="part.name.placeholder">
      <notes>
        <note priority="1">src\Form\PartType.php:63</note>
        <note priority="1">obsolete</note>
        <note category="state" priority="1">obsolete</note>
      </notes>
      <segment>
        <source>part.name.placeholder</source>
        <target>z.B. BC547</target>
      </segment>
    </unit>
    <unit id="SDbrzIT" name="entity.edit.not_selectable">
      <notes>
        <note priority="1">obsolete</note>
        <note category="state" priority="1">obsolete</note>
      </notes>
      <segment>
        <source>entity.edit.not_selectable</source>
        <target>Nicht auswählbar</target>
      </segment>
    </unit>
    <unit id="5aUSkZz" name="entity.edit.not_selectable.help">
      <notes>
        <note priority="1">obsolete</note>
        <note category="state" priority="1">obsolete</note>
      </notes>
      <segment>
        <source>entity.edit.not_selectable.help</source>
        <target>Wenn diese Option aktiviert ist, dann kann dieses Element keinem Bauteil als Eigenschaft zugewiesen werden. Hilfreich z.B. wenn dieses Element nur der reinen Sortierung dienen soll.</target>
      </segment>
    </unit>
    <unit id="en0DwC3" name="bbcode.hint">
      <notes>
        <note priority="1">obsolete</note>
        <note category="state" priority="1">obsolete</note>
      </notes>
      <segment>
        <source>bbcode.hint</source>
        <target>Hier kann BBCode verwendet werden (z.B. [b]Fett[/b])</target>
      </segment>
    </unit>
    <unit id="Q5hCjzL" name="entity.create">
      <notes>
        <note priority="1">obsolete</note>
        <note category="state" priority="1">obsolete</note>
      </notes>
      <segment>
        <source>entity.create</source>
        <target>Element anlegen</target>
      </segment>
    </unit>
    <unit id="bBoYWyf" name="entity.edit.save">
      <notes>
        <note priority="1">obsolete</note>
        <note category="state" priority="1">obsolete</note>
      </notes>
      <segment>
        <source>entity.edit.save</source>
        <target>Speichern</target>
      </segment>
    </unit>
    <unit id="HeL2lAW" name="category.edit.disable_footprints">
      <notes>
        <note priority="1">obsolete</note>
        <note category="state" priority="1">obsolete</note>
      </notes>
      <segment>
        <source>category.edit.disable_footprints</source>
        <target>Deaktiviere Footprints</target>
      </segment>
    </unit>
    <unit id="lpS1zKs" name="category.edit.disable_footprints.help">
      <notes>
        <note priority="1">obsolete</note>
        <note category="state" priority="1">obsolete</note>
      </notes>
      <segment>
        <source>category.edit.disable_footprints.help</source>
        <target>Wenn diese Option aktiviert ist, ist die Footprint Eigenschaft für alle Bauteile in dieser Kategorie, deaktiviert.</target>
      </segment>
    </unit>
    <unit id="1w_nFL7" name="category.edit.disable_manufacturers">
      <notes>
        <note priority="1">obsolete</note>
        <note category="state" priority="1">obsolete</note>
      </notes>
      <segment>
        <source>category.edit.disable_manufacturers</source>
        <target>Deaktiviere Hersteller</target>
      </segment>
    </unit>
    <unit id="tNK6Sfl" name="category.edit.disable_manufacturers.help">
      <notes>
        <note priority="1">obsolete</note>
        <note category="state" priority="1">obsolete</note>
      </notes>
      <segment>
        <source>category.edit.disable_manufacturers.help</source>
        <target>Wenn diese Option aktiviert ist, ist die Hersteller Eigenschaft für alle Bauteile in dieser Kategorie, deaktiviert.</target>
      </segment>
    </unit>
    <unit id="HOZICfA" name="category.edit.disable_autodatasheets">
      <notes>
        <note priority="1">obsolete</note>
        <note category="state" priority="1">obsolete</note>
      </notes>
      <segment>
        <source>category.edit.disable_autodatasheets</source>
        <target>Deaktiviere Automatische Datenblatt links</target>
      </segment>
    </unit>
    <unit id="5HWLQAL" name="category.edit.disable_autodatasheets.help">
      <notes>
        <note priority="1">obsolete</note>
        <note category="state" priority="1">obsolete</note>
      </notes>
      <segment>
        <source>category.edit.disable_autodatasheets.help</source>
        <target>Wenn diese Option aktiviert ist, werden für Bauteile mit dieser Kategorie keine automatischen Datenblattlinks erzeugt.</target>
      </segment>
    </unit>
    <unit id="lfFBz4D" name="category.edit.disable_properties">
      <notes>
        <note priority="1">obsolete</note>
        <note category="state" priority="1">obsolete</note>
      </notes>
      <segment>
        <source>category.edit.disable_properties</source>
        <target>Deaktiviere Eigenschaften</target>
      </segment>
    </unit>
    <unit id="gu7SqNR" name="category.edit.disable_properties.help">
      <notes>
        <note priority="1">obsolete</note>
        <note category="state" priority="1">obsolete</note>
      </notes>
      <segment>
        <source>category.edit.disable_properties.help</source>
        <target>Wenn diese Option aktiviert ist, sind die Bauteileeigenschaften für alle Bauteile in dieser Kategorie, deaktiviert.</target>
      </segment>
    </unit>
    <unit id="0FP6XeT" name="category.edit.partname_hint">
      <notes>
        <note priority="1">obsolete</note>
        <note category="state" priority="1">obsolete</note>
      </notes>
      <segment>
        <source>category.edit.partname_hint</source>
        <target>Namenshinweis</target>
      </segment>
    </unit>
    <unit id="BG4G_f9" name="category.edit.partname_hint.placeholder">
      <notes>
        <note priority="1">obsolete</note>
        <note category="state" priority="1">obsolete</note>
      </notes>
      <segment>
        <source>category.edit.partname_hint.placeholder</source>
        <target>z.B. 100nF</target>
      </segment>
    </unit>
    <unit id="LbTbeDm" name="category.edit.partname_regex">
      <notes>
        <note priority="1">obsolete</note>
        <note category="state" priority="1">obsolete</note>
      </notes>
      <segment>
        <source>category.edit.partname_regex</source>
        <target>Namensfilter</target>
      </segment>
    </unit>
    <unit id="UH78POJ" name="category.edit.default_description">
      <notes>
        <note priority="1">obsolete</note>
        <note category="state" priority="1">obsolete</note>
      </notes>
      <segment>
        <source>category.edit.default_description</source>
        <target>Standard Beschreibung</target>
      </segment>
    </unit>
    <unit id="8hlqVRs" name="category.edit.default_description.placeholder">
      <notes>
        <note priority="1">obsolete</note>
        <note category="state" priority="1">obsolete</note>
      </notes>
      <segment>
        <source>category.edit.default_description.placeholder</source>
        <target>z.B. Kondensator, 10mmx10mm, SMD</target>
      </segment>
    </unit>
    <unit id="QMPrbSY" name="category.edit.default_comment">
      <notes>
        <note priority="1">obsolete</note>
        <note category="state" priority="1">obsolete</note>
      </notes>
      <segment>
        <source>category.edit.default_comment</source>
        <target>Standard Kommentar</target>
      </segment>
    </unit>
    <unit id="KN33Vgx" name="company.edit.address">
      <notes>
        <note priority="1">obsolete</note>
        <note category="state" priority="1">obsolete</note>
      </notes>
      <segment>
        <source>company.edit.address</source>
        <target>Anschrift</target>
      </segment>
    </unit>
    <unit id="AMjZLA3" name="company.edit.address.placeholder">
      <notes>
        <note priority="1">obsolete</note>
        <note category="state" priority="1">obsolete</note>
      </notes>
      <segment>
        <source>company.edit.address.placeholder</source>
        <target>Musterstraße 314
31415 Beispielhausen</target>
      </segment>
    </unit>
    <unit id="WoyE_3B" name="company.edit.phone_number">
      <notes>
        <note priority="1">obsolete</note>
        <note category="state" priority="1">obsolete</note>
      </notes>
      <segment>
        <source>company.edit.phone_number</source>
        <target>Telefonnummer</target>
      </segment>
    </unit>
    <unit id="VSMS9Jw" name="company.edit.phone_number.placeholder">
      <notes>
        <note priority="1">obsolete</note>
        <note category="state" priority="1">obsolete</note>
      </notes>
      <segment>
        <source>company.edit.phone_number.placeholder</source>
        <target>+49 12345 6789</target>
      </segment>
    </unit>
    <unit id="khUB2so" name="company.edit.fax_number">
      <notes>
        <note priority="1">obsolete</note>
        <note category="state" priority="1">obsolete</note>
      </notes>
      <segment>
        <source>company.edit.fax_number</source>
        <target>Faxnummer</target>
      </segment>
    </unit>
    <unit id="63TXMfg" name="company.edit.email">
      <notes>
        <note priority="1">obsolete</note>
        <note category="state" priority="1">obsolete</note>
      </notes>
      <segment>
        <source>company.edit.email</source>
        <target>E-Mail</target>
      </segment>
    </unit>
    <unit id="vTq5HxO" name="company.edit.email.placeholder">
      <notes>
        <note priority="1">obsolete</note>
        <note category="state" priority="1">obsolete</note>
      </notes>
      <segment>
        <source>company.edit.email.placeholder</source>
        <target>contact@foo.bar</target>
      </segment>
    </unit>
    <unit id="jv3fl1U" name="company.edit.website">
      <notes>
        <note priority="1">obsolete</note>
        <note category="state" priority="1">obsolete</note>
      </notes>
      <segment>
        <source>company.edit.website</source>
        <target>Website</target>
      </segment>
    </unit>
    <unit id="fCwuIQc" name="company.edit.website.placeholder">
      <notes>
        <note priority="1">obsolete</note>
        <note category="state" priority="1">obsolete</note>
      </notes>
      <segment>
        <source>company.edit.website.placeholder</source>
        <target>https://www.foo.bar</target>
      </segment>
    </unit>
    <unit id="l4BUu.S" name="company.edit.auto_product_url">
      <notes>
        <note priority="1">obsolete</note>
        <note category="state" priority="1">obsolete</note>
      </notes>
      <segment>
        <source>company.edit.auto_product_url</source>
        <target>Produkt URL</target>
      </segment>
    </unit>
    <unit id="UaJhZGe" name="company.edit.auto_product_url.help">
      <notes>
        <note priority="1">obsolete</note>
        <note category="state" priority="1">obsolete</note>
      </notes>
      <segment>
        <source>company.edit.auto_product_url.help</source>
        <target>Wenn diese URL gesetzt ist, wird sie benutzt, um die URL eines Bauteils auf der Website des Herstellers zu erzeugen. Dabei wird %PARTNUMBER% mit der Bestellnummer ersetzt.</target>
      </segment>
    </unit>
    <unit id="22S3ulf" name="company.edit.auto_product_url.placeholder">
      <notes>
        <note priority="1">obsolete</note>
        <note category="state" priority="1">obsolete</note>
      </notes>
      <segment>
        <source>company.edit.auto_product_url.placeholder</source>
        <target>https://foo.bar/product/%PARTNUMBER%</target>
      </segment>
    </unit>
    <unit id="NZUfSAR" name="currency.edit.iso_code">
      <notes>
        <note priority="1">obsolete</note>
        <note category="state" priority="1">obsolete</note>
      </notes>
      <segment>
        <source>currency.edit.iso_code</source>
        <target>ISO Code</target>
      </segment>
    </unit>
    <unit id="9YIkqmF" name="currency.edit.exchange_rate">
      <notes>
        <note priority="1">obsolete</note>
        <note category="state" priority="1">obsolete</note>
      </notes>
      <segment>
        <source>currency.edit.exchange_rate</source>
        <target>Wechselkurs</target>
      </segment>
    </unit>
    <unit id="n496LjY" name="footprint.edit.3d_model">
      <notes>
        <note priority="1">obsolete</note>
        <note category="state" priority="1">obsolete</note>
      </notes>
      <segment>
        <source>footprint.edit.3d_model</source>
        <target>3D Modell</target>
      </segment>
    </unit>
    <unit id="bxMaU3Y" name="mass_creation.lines">
      <notes>
        <note priority="1">obsolete</note>
        <note category="state" priority="1">obsolete</note>
      </notes>
      <segment>
        <source>mass_creation.lines</source>
        <target>Eingabe</target>
      </segment>
    </unit>
    <unit id="nIwyuSG" name="mass_creation.lines.placeholder">
      <notes>
        <note priority="1">obsolete</note>
        <note category="state" priority="1">obsolete</note>
      </notes>
      <segment>
        <source>mass_creation.lines.placeholder</source>
        <target>Element 1
Element 2
Element 3</target>
      </segment>
    </unit>
    <unit id="yOi8.bI" name="entity.mass_creation.btn">
      <notes>
        <note priority="1">obsolete</note>
        <note category="state" priority="1">obsolete</note>
      </notes>
      <segment>
        <source>entity.mass_creation.btn</source>
        <target>Anlegen</target>
      </segment>
    </unit>
    <unit id="oqwo_n5" name="measurement_unit.edit.is_integer">
      <notes>
        <note priority="1">obsolete</note>
        <note category="state" priority="1">obsolete</note>
      </notes>
      <segment>
        <source>measurement_unit.edit.is_integer</source>
        <target>Ganzzahlig</target>
      </segment>
    </unit>
    <unit id="ks8LoMb" name="measurement_unit.edit.is_integer.help">
      <notes>
        <note priority="1">obsolete</note>
        <note category="state" priority="1">obsolete</note>
      </notes>
      <segment>
        <source>measurement_unit.edit.is_integer.help</source>
        <target>Wenn diese Option aktiviert ist, werden alle Mengen in dieser Einheit auf ganze Zahlen gerundet.</target>
      </segment>
    </unit>
    <unit id=".TAAW6t" name="measurement_unit.edit.use_si_prefix">
      <notes>
        <note priority="1">obsolete</note>
        <note category="state" priority="1">obsolete</note>
      </notes>
      <segment>
        <source>measurement_unit.edit.use_si_prefix</source>
        <target>Benutze SI Prefixe</target>
      </segment>
    </unit>
    <unit id="EZh.nn7" name="measurement_unit.edit.use_si_prefix.help">
      <notes>
        <note priority="1">obsolete</note>
        <note category="state" priority="1">obsolete</note>
      </notes>
      <segment>
        <source>measurement_unit.edit.use_si_prefix.help</source>
        <target>Wenn diese Option aktiviert ist, werden bei Ausgabe der Zahlen SI Prefixe benutzt (z.B. 1,2kg anstatt 1200g)</target>
      </segment>
    </unit>
    <unit id="zha3lRe" name="measurement_unit.edit.unit_symbol">
      <notes>
        <note priority="1">obsolete</note>
        <note category="state" priority="1">obsolete</note>
      </notes>
      <segment>
        <source>measurement_unit.edit.unit_symbol</source>
        <target>Einheitensymbol</target>
      </segment>
    </unit>
    <unit id="AxSvu9V" name="measurement_unit.edit.unit_symbol.placeholder">
      <notes>
        <note priority="1">obsolete</note>
        <note category="state" priority="1">obsolete</note>
      </notes>
      <segment>
        <source>measurement_unit.edit.unit_symbol.placeholder</source>
        <target>z.B. m</target>
      </segment>
    </unit>
    <unit id="L68lNgx" name="storelocation.edit.is_full.label">
      <notes>
        <note priority="1">obsolete</note>
        <note category="state" priority="1">obsolete</note>
      </notes>
      <segment>
        <source>storelocation.edit.is_full.label</source>
        <target>Lagerort voll</target>
      </segment>
    </unit>
    <unit id="dsw_ivP" name="storelocation.edit.is_full.help">
      <notes>
        <note priority="1">obsolete</note>
        <note category="state" priority="1">obsolete</note>
      </notes>
      <segment>
        <source>storelocation.edit.is_full.help</source>
        <target>Wenn diese Option aktiviert ist, ist es weder möglich neue Bauteile zu diesem Lagerort hinzuzufügen, noch die Anzahl bereits vorhandener Bauteile zu erhöhen.</target>
      </segment>
    </unit>
    <unit id="jenFqgq" name="storelocation.limit_to_existing.label">
      <notes>
        <note priority="1">obsolete</note>
        <note category="state" priority="1">obsolete</note>
      </notes>
      <segment>
        <source>storelocation.limit_to_existing.label</source>
        <target>Nur bestehende Bauteile</target>
      </segment>
    </unit>
    <unit id="ftawtbm" name="storelocation.limit_to_existing.help">
      <notes>
        <note priority="1">obsolete</note>
        <note category="state" priority="1">obsolete</note>
      </notes>
      <segment>
        <source>storelocation.limit_to_existing.help</source>
        <target>Wenn diese Option aktiv ist, ist es nicht möglich neue Bauteile zu diesem Lagerort hinzuzufügen, es ist aber möglich die Anzahl bereits vorhandener Bauteile zu erhöhen.</target>
      </segment>
    </unit>
    <unit id="1DWk7ny" name="storelocation.only_single_part.label">
      <notes>
        <note priority="1">obsolete</note>
        <note category="state" priority="1">obsolete</note>
      </notes>
      <segment>
        <source>storelocation.only_single_part.label</source>
        <target>Nur ein Bauteil</target>
      </segment>
    </unit>
    <unit id="np0unjZ" name="storelocation.only_single_part.help">
      <notes>
        <note priority="1">obsolete</note>
        <note category="state" priority="1">obsolete</note>
      </notes>
      <segment>
        <source>storelocation.only_single_part.help</source>
        <target>Wenn diese Option aktiviert ist, kann dieser Lagerort nur ein einzelnes Bauteil aber in beliebiger Menge fassen. Hilfreich für kleine SMD Fächer oder Feeder.</target>
      </segment>
    </unit>
    <unit id="AE1UiRe" name="storelocation.storage_type.label">
      <notes>
        <note priority="1">obsolete</note>
        <note category="state" priority="1">obsolete</note>
      </notes>
      <segment>
        <source>storelocation.storage_type.label</source>
        <target>Lagertyp</target>
      </segment>
    </unit>
    <unit id="3UBRYaM" name="storelocation.storage_type.help">
      <notes>
        <note priority="1">obsolete</note>
        <note category="state" priority="1">obsolete</note>
      </notes>
      <segment>
        <source>storelocation.storage_type.help</source>
        <target>Hier kann eine Maßeinheit gewählt werden, die ein Bauteil haben muss, damit es in diesem Lagerort gelagert werden kann.</target>
      </segment>
    </unit>
    <unit id="xBJM0.O" name="supplier.edit.default_currency">
      <notes>
        <note priority="1">obsolete</note>
        <note category="state" priority="1">obsolete</note>
      </notes>
      <segment>
        <source>supplier.edit.default_currency</source>
        <target>Standardwährung</target>
      </segment>
    </unit>
    <unit id="9o2s0eF" name="supplier.shipping_costs.label">
      <notes>
        <note priority="1">obsolete</note>
        <note category="state" priority="1">obsolete</note>
      </notes>
      <segment>
        <source>supplier.shipping_costs.label</source>
        <target>Versandkosten</target>
      </segment>
    </unit>
    <unit id="sG3lwwH" name="user.username.placeholder">
      <notes>
        <note priority="1">obsolete</note>
        <note category="state" priority="1">obsolete</note>
      </notes>
      <segment>
        <source>user.username.placeholder</source>
        <target>z.B. m.muster</target>
      </segment>
    </unit>
    <unit id="birjZUl" name="user.firstName.placeholder">
      <notes>
        <note priority="1">obsolete</note>
        <note category="state" priority="1">obsolete</note>
      </notes>
      <segment>
        <source>user.firstName.placeholder</source>
        <target>z.B. Max</target>
      </segment>
    </unit>
    <unit id="Z9pc7NJ" name="user.lastName.placeholder">
      <notes>
        <note priority="1">obsolete</note>
        <note category="state" priority="1">obsolete</note>
      </notes>
      <segment>
        <source>user.lastName.placeholder</source>
        <target>z.B. Muster</target>
      </segment>
    </unit>
    <unit id="VLB.yla" name="user.email.placeholder">
      <notes>
        <note priority="1">obsolete</note>
        <note category="state" priority="1">obsolete</note>
      </notes>
      <segment>
        <source>user.email.placeholder</source>
        <target>z.B. m.muster@ecorp.com</target>
      </segment>
    </unit>
    <unit id="UjUjKNF" name="user.department.placeholder">
      <notes>
        <note priority="1">obsolete</note>
        <note category="state" priority="1">obsolete</note>
      </notes>
      <segment>
        <source>user.department.placeholder</source>
        <target>z.B. Entwicklung</target>
      </segment>
    </unit>
    <unit id="C65DPNY" name="user.settings.pw_new.label">
      <notes>
        <note priority="1">obsolete</note>
        <note category="state" priority="1">obsolete</note>
      </notes>
      <segment>
        <source>user.settings.pw_new.label</source>
        <target>Neues Passwort</target>
      </segment>
    </unit>
    <unit id="isiBSF3" name="user.settings.pw_confirm.label">
      <notes>
        <note priority="1">obsolete</note>
        <note category="state" priority="1">obsolete</note>
      </notes>
      <segment>
        <source>user.settings.pw_confirm.label</source>
        <target>Neues Passwort bestätigen</target>
      </segment>
    </unit>
    <unit id="coDk7Mi" name="user.edit.needs_pw_change">
      <notes>
        <note priority="1">obsolete</note>
        <note category="state" priority="1">obsolete</note>
      </notes>
      <segment>
        <source>user.edit.needs_pw_change</source>
        <target>Nutzer muss Passwort ändern</target>
      </segment>
    </unit>
    <unit id="aU6FQLf" name="user.edit.user_disabled">
      <notes>
        <note priority="1">obsolete</note>
        <note category="state" priority="1">obsolete</note>
      </notes>
      <segment>
        <source>user.edit.user_disabled</source>
        <target>Benutzer deaktiviert (kein Login möglich)</target>
      </segment>
    </unit>
    <unit id="zPJhxi6" name="user.create">
      <notes>
        <note priority="1">obsolete</note>
        <note category="state" priority="1">obsolete</note>
      </notes>
      <segment>
        <source>user.create</source>
        <target>Benutzer anlegen</target>
      </segment>
    </unit>
    <unit id="SxI0Jji" name="user.edit.save">
      <notes>
        <note priority="1">obsolete</note>
        <note category="state" priority="1">obsolete</note>
      </notes>
      <segment>
        <source>user.edit.save</source>
        <target>Speichern</target>
      </segment>
    </unit>
    <unit id="oGnU8Jt" name="entity.edit.reset">
      <notes>
        <note priority="1">obsolete</note>
        <note category="state" priority="1">obsolete</note>
      </notes>
      <segment>
        <source>entity.edit.reset</source>
        <target>Änderungen verwerfen</target>
      </segment>
    </unit>
    <unit id="eG9UnaY" name="part.withdraw.caption:">
      <notes>
        <note priority="1">templates\Parts\show_part_info.html.twig:161</note>
        <note priority="1">obsolete</note>
        <note category="state" priority="1">obsolete</note>
      </notes>
      <segment>
        <source>part.withdraw.caption:</source>
        <target>Bauteile entnehmen:</target>
      </segment>
    </unit>
    <unit id="7TiUzGF" name="part.withdraw.btn">
      <notes>
        <note priority="1">templates\Parts\show_part_info.html.twig:166</note>
        <note priority="1">obsolete</note>
        <note category="state" priority="1">obsolete</note>
      </notes>
      <segment>
        <source>part.withdraw.btn</source>
        <target>Entnehmen</target>
      </segment>
    </unit>
    <unit id="RVKdVNt" name="part.withdraw.comment:">
      <notes>
        <note priority="1">templates\Parts\show_part_info.html.twig:171</note>
        <note priority="1">obsolete</note>
        <note category="state" priority="1">obsolete</note>
      </notes>
      <segment>
        <source>part.withdraw.comment:</source>
        <target>Kommentar/Zweck</target>
      </segment>
    </unit>
    <unit id="kXcojTi" name="part.add.caption">
      <notes>
        <note priority="1">templates\Parts\show_part_info.html.twig:189</note>
        <note priority="1">obsolete</note>
        <note category="state" priority="1">obsolete</note>
      </notes>
      <segment>
        <source>part.add.caption</source>
        <target>Bauteil hinzufügen</target>
      </segment>
    </unit>
    <unit id="rYoCVp9" name="part.add.btn">
      <notes>
        <note priority="1">templates\Parts\show_part_info.html.twig:194</note>
        <note priority="1">obsolete</note>
        <note category="state" priority="1">obsolete</note>
      </notes>
      <segment>
        <source>part.add.btn</source>
        <target>Hinzufügen</target>
      </segment>
    </unit>
    <unit id="4CUEJg5" name="part.add.comment">
      <notes>
        <note priority="1">templates\Parts\show_part_info.html.twig:199</note>
        <note priority="1">obsolete</note>
        <note category="state" priority="1">obsolete</note>
      </notes>
      <segment>
        <source>part.add.comment</source>
        <target>Kommentar/Zweck</target>
      </segment>
    </unit>
    <unit id="zIFsIyd" name="admin.comment">
      <notes>
        <note priority="1">templates\AdminPages\CompanyAdminBase.html.twig:15</note>
        <note priority="1">obsolete</note>
        <note category="state" priority="1">obsolete</note>
      </notes>
      <segment>
        <source>admin.comment</source>
        <target>Notizen</target>
      </segment>
    </unit>
    <unit id="74zmrRr" name="manufacturer_url.label">
      <notes>
        <note priority="1">src\Form\PartType.php:83</note>
        <note priority="1">obsolete</note>
        <note category="state" priority="1">obsolete</note>
      </notes>
      <segment>
        <source>manufacturer_url.label</source>
        <target>Herstellerlink</target>
      </segment>
    </unit>
    <unit id="8QVpbd0" name="part.description.placeholder">
      <notes>
        <note priority="1">src\Form\PartType.php:66</note>
        <note priority="1">obsolete</note>
        <note category="state" priority="1">obsolete</note>
      </notes>
      <segment>
        <source>part.description.placeholder</source>
        <target>z.B. NPN 45V 0,1A 0,5W</target>
      </segment>
    </unit>
    <unit id="w_lfSsB" name="part.instock.placeholder">
      <notes>
        <note priority="1">src\Form\PartType.php:69</note>
        <note priority="1">obsolete</note>
        <note category="state" priority="1">obsolete</note>
      </notes>
      <segment>
        <source>part.instock.placeholder</source>
        <target>z.B. 12</target>
      </segment>
    </unit>
    <unit id="58zdDWF" name="part.mininstock.placeholder">
      <notes>
        <note priority="1">src\Form\PartType.php:72</note>
        <note priority="1">obsolete</note>
        <note category="state" priority="1">obsolete</note>
      </notes>
      <segment>
        <source>part.mininstock.placeholder</source>
        <target>z.B. 10</target>
      </segment>
    </unit>
    <unit id="gAFUu2a" name="homepage.basedOn">
      <notes>
        <note priority="1">obsolete</note>
        <note category="state" priority="1">obsolete</note>
      </notes>
      <segment>
        <source>homepage.basedOn</source>
        <target>basierend auf Arbeit von</target>
      </segment>
    </unit>
    <unit id="PlY3xmo" name="homepage.others">
      <notes>
        <note priority="1">obsolete</note>
        <note category="state" priority="1">obsolete</note>
      </notes>
      <segment>
        <source>homepage.others</source>
        <target>und anderen</target>
      </segment>
    </unit>
    <unit id="cpRdMwo" name="part.order.price_per">
      <notes>
        <note priority="1">obsolete</note>
        <note category="state" priority="1">obsolete</note>
      </notes>
      <segment>
        <source>part.order.price_per</source>
        <target>pro</target>
      </segment>
    </unit>
    <unit id="1n22zD9" name="part.withdraw.caption">
      <notes>
        <note priority="1">obsolete</note>
        <note category="state" priority="1">obsolete</note>
      </notes>
      <segment>
        <source>part.withdraw.caption</source>
        <target>Bauteile entnehmen</target>
      </segment>
    </unit>
    <unit id="pVVBLyB" name="datatable.datatable.lengthMenu">
      <notes>
        <note priority="1">obsolete</note>
        <note category="state" priority="1">obsolete</note>
      </notes>
      <segment>
        <source>datatable.datatable.lengthMenu</source>
        <target>_MENU_</target>
      </segment>
    </unit>
    <unit id="P.GFwjI" name="perm.group.parts">
      <notes>
        <note priority="1">obsolete</note>
        <note category="state" priority="1">obsolete</note>
      </notes>
      <segment>
        <source>perm.group.parts</source>
        <target>Bauteile</target>
      </segment>
    </unit>
    <unit id="WLb5wES" name="perm.group.structures">
      <notes>
        <note priority="1">obsolete</note>
        <note category="state" priority="1">obsolete</note>
      </notes>
      <segment>
        <source>perm.group.structures</source>
        <target>Datenstrukturen</target>
      </segment>
    </unit>
    <unit id="ziA7M4Z" name="perm.group.system">
      <notes>
        <note priority="1">obsolete</note>
        <note category="state" priority="1">obsolete</note>
      </notes>
      <segment>
        <source>perm.group.system</source>
        <target>System</target>
      </segment>
    </unit>
    <unit id="qPM1wy5" name="perm.parts">
      <notes>
        <note priority="1">obsolete</note>
        <note category="state" priority="1">obsolete</note>
      </notes>
      <segment>
        <source>perm.parts</source>
        <target>Allgemein</target>
      </segment>
    </unit>
    <unit id="eeUmOBN" name="perm.read">
      <notes>
        <note priority="1">obsolete</note>
        <note category="state" priority="1">obsolete</note>
      </notes>
      <segment>
        <source>perm.read</source>
        <target>Anzeigen</target>
      </segment>
    </unit>
    <unit id="lMypPBw" name="perm.edit">
      <notes>
        <note priority="1">obsolete</note>
        <note category="state" priority="1">obsolete</note>
      </notes>
      <segment>
        <source>perm.edit</source>
        <target>Bearbeiten</target>
      </segment>
    </unit>
    <unit id="d8mILUm" name="perm.create">
      <notes>
        <note priority="1">obsolete</note>
        <note category="state" priority="1">obsolete</note>
      </notes>
      <segment>
        <source>perm.create</source>
        <target>Anlegen</target>
      </segment>
    </unit>
    <unit id="cPI6oKn" name="perm.part.move">
      <notes>
        <note priority="1">obsolete</note>
        <note category="state" priority="1">obsolete</note>
      </notes>
      <segment>
        <source>perm.part.move</source>
        <target>Kategorie verändern</target>
      </segment>
    </unit>
    <unit id="oCKKcDZ" name="perm.delete">
      <notes>
        <note priority="1">obsolete</note>
        <note category="state" priority="1">obsolete</note>
      </notes>
      <segment>
        <source>perm.delete</source>
        <target>Löschen</target>
      </segment>
    </unit>
    <unit id="blHcQm6" name="perm.part.search">
      <notes>
        <note priority="1">obsolete</note>
        <note category="state" priority="1">obsolete</note>
      </notes>
      <segment>
        <source>perm.part.search</source>
        <target>Suchen</target>
      </segment>
    </unit>
    <unit id="YaLEthp" name="perm.part.all_parts">
      <notes>
        <note priority="1">obsolete</note>
        <note category="state" priority="1">obsolete</note>
      </notes>
      <segment>
        <source>perm.part.all_parts</source>
        <target>Alle Bauteile auflisten</target>
      </segment>
    </unit>
    <unit id="QTbFLlT" name="perm.part.no_price_parts">
      <notes>
        <note priority="1">obsolete</note>
        <note category="state" priority="1">obsolete</note>
      </notes>
      <segment>
        <source>perm.part.no_price_parts</source>
        <target>Teile ohne Preis auflisten</target>
      </segment>
    </unit>
    <unit id="ym76SPS" name="perm.part.obsolete_parts">
      <notes>
        <note priority="1">obsolete</note>
        <note category="state" priority="1">obsolete</note>
      </notes>
      <segment>
        <source>perm.part.obsolete_parts</source>
        <target>Obsolete Teile auflisten</target>
      </segment>
    </unit>
    <unit id="juT_zEM" name="perm.part.unknown_instock_parts">
      <notes>
        <note priority="1">obsolete</note>
        <note category="state" priority="1">obsolete</note>
      </notes>
      <segment>
        <source>perm.part.unknown_instock_parts</source>
        <target>Bauteile mit unbekanntem Bestand auflisten</target>
      </segment>
    </unit>
    <unit id="NiOXKwC" name="perm.part.change_favorite">
      <notes>
        <note priority="1">obsolete</note>
        <note category="state" priority="1">obsolete</note>
      </notes>
      <segment>
        <source>perm.part.change_favorite</source>
        <target>Favoritenstatus ändern</target>
      </segment>
    </unit>
    <unit id="TXG_vef" name="perm.part.show_favorite">
      <notes>
        <note priority="1">obsolete</note>
        <note category="state" priority="1">obsolete</note>
      </notes>
      <segment>
        <source>perm.part.show_favorite</source>
        <target>Favoriten anzeigen</target>
      </segment>
    </unit>
    <unit id="GMNxlDb" name="perm.part.show_last_edit_parts">
      <notes>
        <note priority="1">obsolete</note>
        <note category="state" priority="1">obsolete</note>
      </notes>
      <segment>
        <source>perm.part.show_last_edit_parts</source>
        <target>Zeige zuletzt bearbeitete/hinzugefügte Bauteile</target>
      </segment>
    </unit>
    <unit id="7C4wYps" name="perm.part.show_users">
      <notes>
        <note priority="1">obsolete</note>
        <note category="state" priority="1">obsolete</note>
      </notes>
      <segment>
        <source>perm.part.show_users</source>
        <target>Letzten bearbeitenden Nutzer anzeigen</target>
      </segment>
    </unit>
    <unit id="IOXC4wr" name="perm.part.show_history">
      <notes>
        <note priority="1">obsolete</note>
        <note category="state" priority="1">obsolete</note>
      </notes>
      <segment>
        <source>perm.part.show_history</source>
        <target>Historie anzeigen</target>
      </segment>
    </unit>
    <unit id="JnfedoQ" name="perm.part.name">
      <notes>
        <note priority="1">obsolete</note>
        <note category="state" priority="1">obsolete</note>
      </notes>
      <segment>
        <source>perm.part.name</source>
        <target>Name</target>
      </segment>
    </unit>
    <unit id="5a.KkeU" name="perm.part.description">
      <notes>
        <note priority="1">obsolete</note>
        <note category="state" priority="1">obsolete</note>
      </notes>
      <segment>
        <source>perm.part.description</source>
        <target>Beschreibung</target>
      </segment>
    </unit>
    <unit id="zLUHVDn" name="perm.part.instock">
      <notes>
        <note priority="1">obsolete</note>
        <note category="state" priority="1">obsolete</note>
      </notes>
      <segment>
        <source>perm.part.instock</source>
        <target>Vorhanden</target>
      </segment>
    </unit>
    <unit id="0woqdF9" name="perm.part.mininstock">
      <notes>
        <note priority="1">obsolete</note>
        <note category="state" priority="1">obsolete</note>
      </notes>
      <segment>
        <source>perm.part.mininstock</source>
        <target>Min. Bestand</target>
      </segment>
    </unit>
    <unit id="IXHxTEP" name="perm.part.comment">
      <notes>
        <note priority="1">obsolete</note>
        <note category="state" priority="1">obsolete</note>
      </notes>
      <segment>
        <source>perm.part.comment</source>
        <target>Notizen</target>
      </segment>
    </unit>
    <unit id="B_OF7Kn" name="perm.part.storelocation">
      <notes>
        <note priority="1">obsolete</note>
        <note category="state" priority="1">obsolete</note>
      </notes>
      <segment>
        <source>perm.part.storelocation</source>
        <target>Lagerort</target>
      </segment>
    </unit>
    <unit id="yPQiYsi" name="perm.part.manufacturer">
      <notes>
        <note priority="1">obsolete</note>
        <note category="state" priority="1">obsolete</note>
      </notes>
      <segment>
        <source>perm.part.manufacturer</source>
        <target>Hersteller</target>
      </segment>
    </unit>
    <unit id="L2pl0H1" name="perm.part.orderdetails">
      <notes>
        <note priority="1">obsolete</note>
        <note category="state" priority="1">obsolete</note>
      </notes>
      <segment>
        <source>perm.part.orderdetails</source>
        <target>Bestellinformationen</target>
      </segment>
    </unit>
    <unit id="4CedmDv" name="perm.part.prices">
      <notes>
        <note priority="1">obsolete</note>
        <note category="state" priority="1">obsolete</note>
      </notes>
      <segment>
        <source>perm.part.prices</source>
        <target>Preise</target>
      </segment>
    </unit>
    <unit id="3.LGmWy" name="perm.part.attachments">
      <notes>
        <note priority="1">obsolete</note>
        <note category="state" priority="1">obsolete</note>
      </notes>
      <segment>
        <source>perm.part.attachments</source>
        <target>Dateianhänge</target>
      </segment>
    </unit>
    <unit id="VkclZwf" name="perm.part.order">
      <notes>
        <note priority="1">obsolete</note>
        <note category="state" priority="1">obsolete</note>
      </notes>
      <segment>
        <source>perm.part.order</source>
        <target>Bestellungen</target>
      </segment>
    </unit>
    <unit id="XPba.S5" name="perm.storelocations">
      <notes>
        <note priority="1">obsolete</note>
        <note category="state" priority="1">obsolete</note>
      </notes>
      <segment>
        <source>perm.storelocations</source>
        <target>Lagerorte</target>
      </segment>
    </unit>
    <unit id="1MkJQeq" name="perm.move">
      <notes>
        <note priority="1">obsolete</note>
        <note category="state" priority="1">obsolete</note>
      </notes>
      <segment>
        <source>perm.move</source>
        <target>Verschieben</target>
      </segment>
    </unit>
    <unit id="IRFIEMr" name="perm.list_parts">
      <notes>
        <note priority="1">obsolete</note>
        <note category="state" priority="1">obsolete</note>
      </notes>
      <segment>
        <source>perm.list_parts</source>
        <target>Teile auflisten</target>
      </segment>
    </unit>
    <unit id="h6Bzdt0" name="perm.part.footprints">
      <notes>
        <note priority="1">obsolete</note>
        <note category="state" priority="1">obsolete</note>
      </notes>
      <segment>
        <source>perm.part.footprints</source>
        <target>Footprints</target>
      </segment>
    </unit>
    <unit id="f6E.ER4" name="perm.part.categories">
      <notes>
        <note priority="1">obsolete</note>
        <note category="state" priority="1">obsolete</note>
      </notes>
      <segment>
        <source>perm.part.categories</source>
        <target>Kategorien</target>
      </segment>
    </unit>
    <unit id="yYWackl" name="perm.part.supplier">
      <notes>
        <note priority="1">obsolete</note>
        <note category="state" priority="1">obsolete</note>
      </notes>
      <segment>
        <source>perm.part.supplier</source>
        <target>Lieferanten</target>
      </segment>
    </unit>
    <unit id="_dwi_1Y" name="perm.part.manufacturers">
      <notes>
        <note priority="1">obsolete</note>
        <note category="state" priority="1">obsolete</note>
      </notes>
      <segment>
        <source>perm.part.manufacturers</source>
        <target>Hersteller</target>
      </segment>
    </unit>
    <unit id="1AtDlX." name="perm.projects">
      <notes>
        <note priority="1">obsolete</note>
        <note category="state" priority="1">obsolete</note>
      </notes>
      <segment>
        <source>perm.projects</source>
        <target>Projekte</target>
      </segment>
    </unit>
    <unit id="hgZrqP_" name="perm.part.attachment_types">
      <notes>
        <note priority="1">obsolete</note>
        <note category="state" priority="1">obsolete</note>
      </notes>
      <segment>
        <source>perm.part.attachment_types</source>
        <target>Dateitypen</target>
      </segment>
    </unit>
    <unit id="BEdSmOu" name="perm.tools.import">
      <notes>
        <note priority="1">obsolete</note>
        <note category="state" priority="1">obsolete</note>
      </notes>
      <segment>
        <source>perm.tools.import</source>
        <target>Import</target>
      </segment>
    </unit>
    <unit id="PEyfknN" name="perm.tools.labels">
      <notes>
        <note priority="1">obsolete</note>
        <note category="state" priority="1">obsolete</note>
      </notes>
      <segment>
        <source>perm.tools.labels</source>
        <target>Labels</target>
      </segment>
    </unit>
    <unit id="fWusD07" name="perm.tools.calculator">
      <notes>
        <note priority="1">obsolete</note>
        <note category="state" priority="1">obsolete</note>
      </notes>
      <segment>
        <source>perm.tools.calculator</source>
        <target>Widerstandsrechner</target>
      </segment>
    </unit>
    <unit id="ripLPj1" name="perm.tools.footprints">
      <notes>
        <note priority="1">obsolete</note>
        <note category="state" priority="1">obsolete</note>
      </notes>
      <segment>
        <source>perm.tools.footprints</source>
        <target>Footprints</target>
      </segment>
    </unit>
    <unit id="1bNm4cw" name="perm.tools.ic_logos">
      <notes>
        <note priority="1">obsolete</note>
        <note category="state" priority="1">obsolete</note>
      </notes>
      <segment>
        <source>perm.tools.ic_logos</source>
        <target>IC-Logos</target>
      </segment>
    </unit>
    <unit id="soh_cnt" name="perm.tools.statistics">
      <notes>
        <note priority="1">obsolete</note>
        <note category="state" priority="1">obsolete</note>
      </notes>
      <segment>
        <source>perm.tools.statistics</source>
        <target>Statistik</target>
      </segment>
    </unit>
    <unit id="2r3a5MK" name="perm.edit_permissions">
      <notes>
        <note priority="1">obsolete</note>
        <note category="state" priority="1">obsolete</note>
      </notes>
      <segment>
        <source>perm.edit_permissions</source>
        <target>Berechtigungen ändern</target>
      </segment>
    </unit>
    <unit id="dURrIXD" name="perm.users.edit_user_name">
      <notes>
        <note priority="1">obsolete</note>
        <note category="state" priority="1">obsolete</note>
      </notes>
      <segment>
        <source>perm.users.edit_user_name</source>
        <target>Nutzernamen ändern</target>
      </segment>
    </unit>
    <unit id="w4ujxml" name="perm.users.edit_change_group">
      <notes>
        <note priority="1">obsolete</note>
        <note category="state" priority="1">obsolete</note>
      </notes>
      <segment>
        <source>perm.users.edit_change_group</source>
        <target>Gruppe ändern</target>
      </segment>
    </unit>
    <unit id="BBOEDsQ" name="perm.users.edit_infos">
      <notes>
        <note priority="1">obsolete</note>
        <note category="state" priority="1">obsolete</note>
      </notes>
      <segment>
        <source>perm.users.edit_infos</source>
        <target>Informationen ändern</target>
      </segment>
    </unit>
    <unit id="Q1NDQfs" name="perm.users.edit_permissions">
      <notes>
        <note priority="1">obsolete</note>
        <note category="state" priority="1">obsolete</note>
      </notes>
      <segment>
        <source>perm.users.edit_permissions</source>
        <target>Berechtigungen ändern</target>
      </segment>
    </unit>
    <unit id="d6eo3tF" name="perm.users.set_password">
      <notes>
        <note priority="1">obsolete</note>
        <note category="state" priority="1">obsolete</note>
      </notes>
      <segment>
        <source>perm.users.set_password</source>
        <target>Passwort ändern</target>
      </segment>
    </unit>
    <unit id="tJ6RatH" name="perm.users.change_user_settings">
      <notes>
        <note priority="1">obsolete</note>
        <note category="state" priority="1">obsolete</note>
      </notes>
      <segment>
        <source>perm.users.change_user_settings</source>
        <target>Benutzereinstellungen ändern</target>
      </segment>
    </unit>
    <unit id="X58DtVF" name="perm.database.see_status">
      <notes>
        <note priority="1">obsolete</note>
        <note category="state" priority="1">obsolete</note>
      </notes>
      <segment>
        <source>perm.database.see_status</source>
        <target>Status anzeigen</target>
      </segment>
    </unit>
    <unit id="1KSFyeg" name="perm.database.update_db">
      <notes>
        <note priority="1">obsolete</note>
        <note category="state" priority="1">obsolete</note>
      </notes>
      <segment>
        <source>perm.database.update_db</source>
        <target>Datenbank updaten</target>
      </segment>
    </unit>
    <unit id="7FNNcYZ" name="perm.database.read_db_settings">
      <notes>
        <note priority="1">obsolete</note>
        <note category="state" priority="1">obsolete</note>
      </notes>
      <segment>
        <source>perm.database.read_db_settings</source>
        <target>Einstellungen anzeigen</target>
      </segment>
    </unit>
    <unit id="ppPTck0" name="perm.database.write_db_settings">
      <notes>
        <note priority="1">obsolete</note>
        <note category="state" priority="1">obsolete</note>
      </notes>
      <segment>
        <source>perm.database.write_db_settings</source>
        <target>Einstellungen ändern</target>
      </segment>
    </unit>
    <unit id="h1iQLeD" name="perm.config.read_config">
      <notes>
        <note priority="1">obsolete</note>
        <note category="state" priority="1">obsolete</note>
      </notes>
      <segment>
        <source>perm.config.read_config</source>
        <target>Konfiguration anzeigen</target>
      </segment>
    </unit>
    <unit id="xnOnBUH" name="perm.config.edit_config">
      <notes>
        <note priority="1">obsolete</note>
        <note category="state" priority="1">obsolete</note>
      </notes>
      <segment>
        <source>perm.config.edit_config</source>
        <target>Konfiguration ändern</target>
      </segment>
    </unit>
    <unit id="soLL1gr" name="perm.config.server_info">
      <notes>
        <note priority="1">obsolete</note>
        <note category="state" priority="1">obsolete</note>
      </notes>
      <segment>
        <source>perm.config.server_info</source>
        <target>Server info</target>
      </segment>
    </unit>
    <unit id="P5OVHh2" name="perm.config.use_debug">
      <notes>
        <note priority="1">obsolete</note>
        <note category="state" priority="1">obsolete</note>
      </notes>
      <segment>
        <source>perm.config.use_debug</source>
        <target>Debugtools benutzen</target>
      </segment>
    </unit>
    <unit id="WsTnNCU" name="perm.show_logs">
      <notes>
        <note priority="1">obsolete</note>
        <note category="state" priority="1">obsolete</note>
      </notes>
      <segment>
        <source>perm.show_logs</source>
        <target>Logs anzeigen</target>
      </segment>
    </unit>
    <unit id="zvV9XS2" name="perm.delete_logs">
      <notes>
        <note priority="1">obsolete</note>
        <note category="state" priority="1">obsolete</note>
      </notes>
      <segment>
        <source>perm.delete_logs</source>
        <target>Logeinträge löschen</target>
      </segment>
    </unit>
    <unit id="aU9OJs5" name="perm.self.edit_infos">
      <notes>
        <note priority="1">obsolete</note>
        <note category="state" priority="1">obsolete</note>
      </notes>
      <segment>
        <source>perm.self.edit_infos</source>
        <target>Informationen ändern</target>
      </segment>
    </unit>
    <unit id="tn675bY" name="perm.self.edit_username">
      <notes>
        <note priority="1">obsolete</note>
        <note category="state" priority="1">obsolete</note>
      </notes>
      <segment>
        <source>perm.self.edit_username</source>
        <target>Benutzernamen ändern</target>
      </segment>
    </unit>
    <unit id="ON0SOmi" name="perm.self.show_permissions">
      <notes>
        <note priority="1">obsolete</note>
        <note category="state" priority="1">obsolete</note>
      </notes>
      <segment>
        <source>perm.self.show_permissions</source>
        <target>Berechtigungen anzeigen</target>
      </segment>
    </unit>
    <unit id="7pWmKCP" name="perm.self.show_logs">
      <notes>
        <note priority="1">obsolete</note>
        <note category="state" priority="1">obsolete</note>
      </notes>
      <segment>
        <source>perm.self.show_logs</source>
        <target>Logs anzeigen</target>
      </segment>
    </unit>
    <unit id="zgTB8dK" name="perm.self.create_labels">
      <notes>
        <note priority="1">obsolete</note>
        <note category="state" priority="1">obsolete</note>
      </notes>
      <segment>
        <source>perm.self.create_labels</source>
        <target>Labels erstellen</target>
      </segment>
    </unit>
    <unit id="grMFlqb" name="perm.self.edit_options">
      <notes>
        <note priority="1">obsolete</note>
        <note category="state" priority="1">obsolete</note>
      </notes>
      <segment>
        <source>perm.self.edit_options</source>
        <target>Einstellungen ändern</target>
      </segment>
    </unit>
    <unit id="aWY5kzX" name="perm.self.delete_profiles">
      <notes>
        <note priority="1">obsolete</note>
        <note category="state" priority="1">obsolete</note>
      </notes>
      <segment>
        <source>perm.self.delete_profiles</source>
        <target>Profile löschen</target>
      </segment>
    </unit>
    <unit id="Qh9_teh" name="perm.self.edit_profiles">
      <notes>
        <note priority="1">obsolete</note>
        <note category="state" priority="1">obsolete</note>
      </notes>
      <segment>
        <source>perm.self.edit_profiles</source>
        <target>Profile bearbeiten</target>
      </segment>
    </unit>
    <unit id="riADuzS" name="perm.part.tools">
      <notes>
        <note priority="1">obsolete</note>
        <note category="state" priority="1">obsolete</note>
      </notes>
      <segment>
        <source>perm.part.tools</source>
        <target>Tools</target>
      </segment>
    </unit>
    <unit id="1TJffiQ" name="perm.groups">
      <notes>
        <note priority="1">obsolete</note>
        <note category="state" priority="1">obsolete</note>
      </notes>
      <segment>
        <source>perm.groups</source>
        <target>Gruppen</target>
      </segment>
    </unit>
    <unit id="Ot4Pe7g" name="perm.users">
      <notes>
        <note priority="1">obsolete</note>
        <note category="state" priority="1">obsolete</note>
      </notes>
      <segment>
        <source>perm.users</source>
        <target>Benutzer</target>
      </segment>
    </unit>
    <unit id="hcV.ILa" name="perm.database">
      <notes>
        <note priority="1">obsolete</note>
        <note category="state" priority="1">obsolete</note>
      </notes>
      <segment>
        <source>perm.database</source>
        <target>Datenbank</target>
      </segment>
    </unit>
    <unit id="9XMk.TY" name="perm.config">
      <notes>
        <note priority="1">obsolete</note>
        <note category="state" priority="1">obsolete</note>
      </notes>
      <segment>
        <source>perm.config</source>
        <target>Einstellungen</target>
      </segment>
    </unit>
    <unit id="YLLSA2T" name="perm.system">
      <notes>
        <note priority="1">obsolete</note>
        <note category="state" priority="1">obsolete</note>
      </notes>
      <segment>
        <source>perm.system</source>
        <target>System</target>
      </segment>
    </unit>
    <unit id="LG3jpJo" name="perm.self">
      <notes>
        <note priority="1">obsolete</note>
        <note category="state" priority="1">obsolete</note>
      </notes>
      <segment>
        <source>perm.self</source>
        <target>Eigenen Benutzer bearbeiten</target>
      </segment>
    </unit>
    <unit id="VoHEScr" name="perm.labels">
      <notes>
        <note priority="1">obsolete</note>
        <note category="state" priority="1">obsolete</note>
      </notes>
      <segment>
        <source>perm.labels</source>
        <target>Labels</target>
      </segment>
    </unit>
    <unit id="zf2PGmg" name="perm.part.category">
      <notes>
        <note priority="1">obsolete</note>
        <note category="state" priority="1">obsolete</note>
      </notes>
      <segment>
        <source>perm.part.category</source>
        <target>Kategorie</target>
      </segment>
    </unit>
    <unit id="Ngq0_8b" name="perm.part.minamount">
      <notes>
        <note priority="1">obsolete</note>
        <note category="state" priority="1">obsolete</note>
      </notes>
      <segment>
        <source>perm.part.minamount</source>
        <target>Mindestbestand</target>
      </segment>
    </unit>
    <unit id="vZwyFdD" name="perm.part.footprint">
      <notes>
        <note priority="1">obsolete</note>
        <note category="state" priority="1">obsolete</note>
      </notes>
      <segment>
        <source>perm.part.footprint</source>
        <target>Footprint</target>
      </segment>
    </unit>
    <unit id="cdrtuto" name="perm.part.mpn">
      <notes>
        <note priority="1">obsolete</note>
        <note category="state" priority="1">obsolete</note>
      </notes>
      <segment>
        <source>perm.part.mpn</source>
        <target>MPN</target>
      </segment>
    </unit>
    <unit id="CjAJxQj" name="perm.part.status">
      <notes>
        <note priority="1">obsolete</note>
        <note category="state" priority="1">obsolete</note>
      </notes>
      <segment>
        <source>perm.part.status</source>
        <target>Herstellungsstatus</target>
      </segment>
    </unit>
    <unit id="8vcZLOf" name="perm.part.tags">
      <notes>
        <note priority="1">obsolete</note>
        <note category="state" priority="1">obsolete</note>
      </notes>
      <segment>
        <source>perm.part.tags</source>
        <target>Tags</target>
      </segment>
    </unit>
    <unit id="5PcGRLN" name="perm.part.unit">
      <notes>
        <note priority="1">obsolete</note>
        <note category="state" priority="1">obsolete</note>
      </notes>
      <segment>
        <source>perm.part.unit</source>
        <target>Maßeinheit</target>
      </segment>
    </unit>
    <unit id="64iRHQF" name="perm.part.mass">
      <notes>
        <note priority="1">obsolete</note>
        <note category="state" priority="1">obsolete</note>
      </notes>
      <segment>
        <source>perm.part.mass</source>
        <target>Gewicht</target>
      </segment>
    </unit>
    <unit id="IWWN6u0" name="perm.part.lots">
      <notes>
        <note priority="1">obsolete</note>
        <note category="state" priority="1">obsolete</note>
      </notes>
      <segment>
        <source>perm.part.lots</source>
        <target>Lagerorte</target>
      </segment>
    </unit>
    <unit id="cnJtmGW" name="perm.show_users">
      <notes>
        <note priority="1">obsolete</note>
        <note category="state" priority="1">obsolete</note>
      </notes>
      <segment>
        <source>perm.show_users</source>
        <target>Letzten bearbeitenden Nutzer anzeigen</target>
      </segment>
    </unit>
    <unit id="nThiSBd" name="perm.currencies">
      <notes>
        <note priority="1">obsolete</note>
        <note category="state" priority="1">obsolete</note>
      </notes>
      <segment>
        <source>perm.currencies</source>
        <target>Währungen</target>
      </segment>
    </unit>
    <unit id="Pa4k4ZQ" name="perm.measurement_units">
      <notes>
        <note priority="1">obsolete</note>
        <note category="state" priority="1">obsolete</note>
      </notes>
      <segment>
        <source>perm.measurement_units</source>
        <target>Maßeinheiten</target>
      </segment>
    </unit>
    <unit id="ZrVNh2o" name="user.settings.pw_old.label">
      <notes>
        <note priority="1">obsolete</note>
        <note category="state" priority="1">obsolete</note>
      </notes>
      <segment>
        <source>user.settings.pw_old.label</source>
        <target>Altes Passwort</target>
      </segment>
    </unit>
    <unit id="Ed3ydow" name="pw_reset.submit">
      <notes>
        <note priority="1">obsolete</note>
        <note category="state" priority="1">obsolete</note>
      </notes>
      <segment>
        <source>pw_reset.submit</source>
        <target>Passwort zurücksetzen</target>
      </segment>
    </unit>
    <unit id="E8uyrqE" name="u2f_two_factor">
      <notes>
        <note priority="1">obsolete</note>
        <note category="state" priority="1">obsolete</note>
      </notes>
      <segment>
        <source>u2f_two_factor</source>
        <target>Sicherheitsschlüssel (U2F)</target>
      </segment>
    </unit>
    <unit id="u976KVD" name="google">
      <notes>
        <note priority="1">obsolete</note>
        <note category="state" priority="1">obsolete</note>
      </notes>
      <segment>
        <source>google</source>
        <target>Google</target>
      </segment>
    </unit>
    <unit id="RAX6xpX" name="tfa.provider.webauthn_two_factor_provider">
      <segment>
        <source>tfa.provider.webauthn_two_factor_provider</source>
        <target>Sicherheitsschlüssel</target>
      </segment>
    </unit>
    <unit id="XTe6pUU" name="tfa.provider.google">
      <notes>
        <note priority="1">obsolete</note>
        <note category="state" priority="1">obsolete</note>
      </notes>
      <segment>
        <source>tfa.provider.google</source>
        <target>Authenticator App</target>
      </segment>
    </unit>
    <unit id="iGSYnmL" name="Login successful">
      <notes>
        <note priority="1">obsolete</note>
        <note category="state" priority="1">obsolete</note>
      </notes>
      <segment>
        <source>Login successful</source>
        <target>Erfolgreich eingeloggt!</target>
      </segment>
    </unit>
    <unit id="r7Q.Vrm" name="log.type.exception">
      <notes>
        <note priority="1">obsolete</note>
        <note category="state" priority="1">obsolete</note>
      </notes>
      <segment>
        <source>log.type.exception</source>
        <target>Unbehandelte Exception (veraltet)</target>
      </segment>
    </unit>
    <unit id="l5qNskF" name="log.type.user_login">
      <notes>
        <note priority="1">obsolete</note>
        <note category="state" priority="1">obsolete</note>
      </notes>
      <segment>
        <source>log.type.user_login</source>
        <target>Nutzer eingeloggt</target>
      </segment>
    </unit>
    <unit id="6suiYvP" name="log.type.user_logout">
      <notes>
        <note priority="1">obsolete</note>
        <note category="state" priority="1">obsolete</note>
      </notes>
      <segment>
        <source>log.type.user_logout</source>
        <target>Nutzer ausgeloggt</target>
      </segment>
    </unit>
    <unit id="Jjl8edA" name="log.type.unknown">
      <notes>
        <note priority="1">obsolete</note>
        <note category="state" priority="1">obsolete</note>
      </notes>
      <segment>
        <source>log.type.unknown</source>
        <target>Unbekannt</target>
      </segment>
    </unit>
    <unit id="n8VtTfW" name="log.type.element_created">
      <notes>
        <note priority="1">obsolete</note>
        <note category="state" priority="1">obsolete</note>
      </notes>
      <segment>
        <source>log.type.element_created</source>
        <target>Element angelegt</target>
      </segment>
    </unit>
    <unit id="O9Iw2cd" name="log.type.element_edited">
      <notes>
        <note priority="1">obsolete</note>
        <note category="state" priority="1">obsolete</note>
      </notes>
      <segment>
        <source>log.type.element_edited</source>
        <target>Element bearbeitet</target>
      </segment>
    </unit>
    <unit id="WQkp3yE" name="log.type.element_deleted">
      <notes>
        <note priority="1">obsolete</note>
        <note category="state" priority="1">obsolete</note>
      </notes>
      <segment>
        <source>log.type.element_deleted</source>
        <target>Element gelöscht</target>
      </segment>
    </unit>
    <unit id="pjRvOZm" name="log.type.database_updated">
      <notes>
        <note priority="1">obsolete</note>
        <note category="state" priority="1">obsolete</note>
      </notes>
      <segment>
        <source>log.type.database_updated</source>
        <target>Datenbank aktualisiert</target>
      </segment>
    </unit>
    <unit id="j0QJLb_" name="perm.revert_elements">
      <notes>
        <note category="state" priority="1">obsolete</note>
      </notes>
      <segment>
        <source>perm.revert_elements</source>
        <target>Element zurücksetzen</target>
      </segment>
    </unit>
    <unit id="xernTe5" name="perm.show_history">
      <notes>
        <note category="state" priority="1">obsolete</note>
      </notes>
      <segment>
        <source>perm.show_history</source>
        <target>Historie anzeigen</target>
      </segment>
    </unit>
    <unit id="Ay52w3." name="perm.tools.lastActivity">
      <notes>
        <note category="state" priority="1">obsolete</note>
      </notes>
      <segment>
        <source>perm.tools.lastActivity</source>
        <target>Letzte Aktivität anzeigen</target>
      </segment>
    </unit>
    <unit id="m3PTL2e" name="perm.tools.timeTravel">
      <notes>
        <note category="state" priority="1">obsolete</note>
      </notes>
      <segment>
        <source>perm.tools.timeTravel</source>
        <target>Alte Versionsstände anzeigen (Zeitreisen)</target>
      </segment>
    </unit>
    <unit id="AiBoPxF" name="log.type.">
      <notes>
        <note category="state" priority="1">obsolete</note>
      </notes>
      <segment>
        <source>log.type.</source>
        <target>__log.type.</target>
      </segment>
    </unit>
    <unit id="WjnV7iC" name="tfa_u2f.key_added_successful">
      <notes>
        <note category="state" priority="1">obsolete</note>
      </notes>
      <segment>
        <source>tfa_u2f.key_added_successful</source>
        <target>Sicherheitsschlüssel erfolgreich hinzugefügt.</target>
      </segment>
    </unit>
    <unit id="47ienTP" name="Username">
      <notes>
        <note category="state" priority="1">obsolete</note>
      </notes>
      <segment>
        <source>Username</source>
        <target>Benutzername</target>
      </segment>
    </unit>
    <unit id="dVu9PKe" name="log.type.security.google_disabled">
      <notes>
        <note category="state" priority="1">obsolete</note>
      </notes>
      <segment>
        <source>log.type.security.google_disabled</source>
        <target>Authenticator App deaktiviert</target>
      </segment>
    </unit>
    <unit id="HfccXTr" name="log.type.security.u2f_removed">
      <notes>
        <note category="state" priority="1">obsolete</note>
      </notes>
      <segment>
        <source>log.type.security.u2f_removed</source>
        <target>Sicherheitsschlüssel gelöscht</target>
      </segment>
    </unit>
    <unit id="zl1WXuM" name="log.type.security.u2f_added">
      <notes>
        <note category="state" priority="1">obsolete</note>
      </notes>
      <segment>
        <source>log.type.security.u2f_added</source>
        <target>Sicherheitsschlüssel hinzugefügt</target>
      </segment>
    </unit>
    <unit id="9_jzHX6" name="log.type.security.backup_keys_reset">
      <notes>
        <note category="state" priority="1">obsolete</note>
      </notes>
      <segment>
        <source>log.type.security.backup_keys_reset</source>
        <target>Neue Backupkeys erzeugt</target>
      </segment>
    </unit>
    <unit id="h6zwXNp" name="log.type.security.google_enabled">
      <notes>
        <note category="state" priority="1">obsolete</note>
      </notes>
      <segment>
        <source>log.type.security.google_enabled</source>
        <target>Authenticator App aktiviert</target>
      </segment>
    </unit>
    <unit id="XbsoHIr" name="log.type.security.password_changed">
      <notes>
        <note category="state" priority="1">obsolete</note>
      </notes>
      <segment>
        <source>log.type.security.password_changed</source>
        <target>Passwort geändert</target>
      </segment>
    </unit>
    <unit id="2q0_b3P" name="log.type.security.trusted_device_reset">
      <notes>
        <note category="state" priority="1">obsolete</note>
      </notes>
      <segment>
        <source>log.type.security.trusted_device_reset</source>
        <target>Vertrauenswürdige Geräte zurückgesetzt</target>
      </segment>
    </unit>
    <unit id="n8flY2e" name="log.type.collection_element_deleted">
      <notes>
        <note category="state" priority="1">obsolete</note>
      </notes>
      <segment>
        <source>log.type.collection_element_deleted</source>
        <target>Kollektionselement gelöscht</target>
      </segment>
    </unit>
    <unit id="yNm8PCN" name="log.type.security.password_reset">
      <notes>
        <note category="state" priority="1">obsolete</note>
      </notes>
      <segment>
        <source>log.type.security.password_reset</source>
        <target>Passwort zurückgesetzt</target>
      </segment>
    </unit>
    <unit id="CsjgnTI" name="log.type.security.2fa_admin_reset">
      <notes>
        <note category="state" priority="1">obsolete</note>
      </notes>
      <segment>
        <source>log.type.security.2fa_admin_reset</source>
        <target>Zwei-Faktor-Authentifizierung durch Administrator zurückgesetzt</target>
      </segment>
    </unit>
    <unit id="bJ.EAvM" name="log.type.user_not_allowed">
      <notes>
        <note category="state" priority="1">obsolete</note>
      </notes>
      <segment>
        <source>log.type.user_not_allowed</source>
        <target>Unerlaubter Zugriffsversuch</target>
      </segment>
    </unit>
    <unit id="Z28oTau" name="log.database_updated.success">
      <notes>
        <note category="state" priority="1">obsolete</note>
      </notes>
      <segment>
        <source>log.database_updated.success</source>
        <target>Erfolgreich</target>
      </segment>
    </unit>
    <unit id="8jpgdV8" name="label_options.barcode_type.2D">
      <notes>
        <note category="state" priority="1">obsolete</note>
      </notes>
      <segment>
        <source>label_options.barcode_type.2D</source>
        <target>2D</target>
      </segment>
    </unit>
    <unit id="O7.UnHb" name="label_options.barcode_type.1D">
      <notes>
        <note category="state" priority="1">obsolete</note>
      </notes>
      <segment>
        <source>label_options.barcode_type.1D</source>
        <target>1D</target>
      </segment>
    </unit>
    <unit id="QMdRP48" name="perm.part.parameters">
      <notes>
        <note category="state" priority="1">obsolete</note>
      </notes>
      <segment>
        <source>perm.part.parameters</source>
        <target>Parameter</target>
      </segment>
    </unit>
    <unit id="_a9gfQw" name="perm.attachment_show_private">
      <notes>
        <note category="state" priority="1">obsolete</note>
      </notes>
      <segment>
        <source>perm.attachment_show_private</source>
        <target>Private Anhänge zeigen</target>
      </segment>
    </unit>
    <unit id="fcUq9AR" name="perm.tools.label_scanner">
      <notes>
        <note category="state" priority="1">obsolete</note>
      </notes>
      <segment>
        <source>perm.tools.label_scanner</source>
        <target>Labelscanner</target>
      </segment>
    </unit>
    <unit id="QSODEfC" name="perm.self.read_profiles">
      <notes>
        <note category="state" priority="1">obsolete</note>
      </notes>
      <segment>
        <source>perm.self.read_profiles</source>
        <target>Profile anzeigen</target>
      </segment>
    </unit>
    <unit id="9ItKgrD" name="perm.self.create_profiles">
      <notes>
        <note category="state" priority="1">obsolete</note>
      </notes>
      <segment>
        <source>perm.self.create_profiles</source>
        <target>Profil anlegen</target>
      </segment>
    </unit>
    <unit id="j6yqWSf" name="perm.labels.use_twig">
      <notes>
        <note category="state" priority="1">obsolete</note>
      </notes>
      <segment>
        <source>perm.labels.use_twig</source>
        <target>Twig Modus benutzen</target>
      </segment>
    </unit>
    <unit id="f_MQ1uL" name="label_profile.showInDropdown">
      <segment>
        <source>label_profile.showInDropdown</source>
        <target>In Barcode Schnellauswahl anzeigen</target>
      </segment>
    </unit>
    <unit id="qrHwUh3" name="group.edit.enforce_2fa">
      <segment>
        <source>group.edit.enforce_2fa</source>
        <target>Erzwinge Zwei-Faktor-Authentifizierung (2FA)</target>
      </segment>
    </unit>
    <unit id="btZApXD" name="group.edit.enforce_2fa.help">
      <segment>
        <source>group.edit.enforce_2fa.help</source>
        <target>Wenn diese Option aktiv ist, muss jedes direkte Mitglied dieser Gruppe, mindestens einen zweiten Faktor zur Authentifizierung einrichten. Empfohlen z.B. für administrative Gruppen mit weitreichenden Berechtigungen.</target>
      </segment>
    </unit>
    <unit id="i7QKlzx" name="selectpicker.empty">
      <segment>
        <source>selectpicker.empty</source>
        <target>Nichts ausgewählt</target>
      </segment>
    </unit>
    <unit id="TPI_1p0" name="selectpicker.nothing_selected">
      <segment>
        <source>selectpicker.nothing_selected</source>
        <target>Nichts ausgewählt</target>
      </segment>
    </unit>
    <unit id="D6I2Q6C" name="entity.delete.must_not_contain_parts">
      <segment>
        <source>entity.delete.must_not_contain_parts</source>
        <target>Element "%PATH%" enthält noch Bauteile. Bearbeite die Bauteile, um dieses Element löschen zu können.</target>
      </segment>
    </unit>
    <unit id="hu8Y98Q" name="entity.delete.must_not_contain_attachments">
      <segment>
        <source>entity.delete.must_not_contain_attachments</source>
        <target>Dateityp enthält noch Bauteile. Ändere deren Dateityp, um diesen Dateityp löschen zu können.</target>
      </segment>
    </unit>
    <unit id="OewVQB8" name="entity.delete.must_not_contain_prices">
      <segment>
        <source>entity.delete.must_not_contain_prices</source>
        <target>Währung enthält noch Bauteile. Ändere deren Währung, um diese Währung löschen zu können.</target>
      </segment>
    </unit>
    <unit id="L93n2S_" name="entity.delete.must_not_contain_users">
      <segment>
        <source>entity.delete.must_not_contain_users</source>
        <target>Benutzer sind noch Teil dieser Gruppe. Ändere deren Gruppe, um diese Gruppe löschen zu können.</target>
      </segment>
    </unit>
    <unit id="72lMzIQ" name="part.table.edit">
      <segment>
        <source>part.table.edit</source>
        <target>Ändern</target>
      </segment>
    </unit>
    <unit id="AGwzXa0" name="part.table.edit.title">
      <segment>
        <source>part.table.edit.title</source>
        <target>Bauteil ändern</target>
      </segment>
    </unit>
    <unit id="uAVyHXQ" name="part_list.action.action.title">
      <segment>
        <source>part_list.action.action.title</source>
        <target>Aktion auswählen</target>
      </segment>
    </unit>
    <unit id="bAPfHqL" name="part_list.action.action.group.favorite">
      <segment>
        <source>part_list.action.action.group.favorite</source>
        <target>Favorit</target>
      </segment>
    </unit>
    <unit id="P5wWUv3" name="part_list.action.action.favorite">
      <segment>
        <source>part_list.action.action.favorite</source>
        <target>Bauteile favorisieren</target>
      </segment>
    </unit>
    <unit id="sfOQX5T" name="part_list.action.action.unfavorite">
      <segment>
        <source>part_list.action.action.unfavorite</source>
        <target>Favorisierung aufheben</target>
      </segment>
    </unit>
    <unit id="xJa8HMi" name="part_list.action.action.group.change_field">
      <segment>
        <source>part_list.action.action.group.change_field</source>
        <target>Change field</target>
      </segment>
    </unit>
    <unit id="vzWZTcS" name="part_list.action.action.change_category">
      <segment>
        <source>part_list.action.action.change_category</source>
        <target>Kategorie ändern</target>
      </segment>
    </unit>
    <unit id="o0usAp." name="part_list.action.action.change_footprint">
      <segment>
        <source>part_list.action.action.change_footprint</source>
        <target>Footprint ändern</target>
      </segment>
    </unit>
    <unit id="5KmoqAw" name="part_list.action.action.change_manufacturer">
      <segment>
        <source>part_list.action.action.change_manufacturer</source>
        <target>Hersteller ändern</target>
      </segment>
    </unit>
    <unit id="3i7xim8" name="part_list.action.action.change_unit">
      <segment>
        <source>part_list.action.action.change_unit</source>
        <target>Maßeinheit ändern</target>
      </segment>
    </unit>
    <unit id="CjaC2GZ" name="part_list.action.action.delete">
      <segment>
        <source>part_list.action.action.delete</source>
        <target>Löschen</target>
      </segment>
    </unit>
    <unit id="TdvpOc5" name="part_list.action.submit">
      <segment>
        <source>part_list.action.submit</source>
        <target>Ok</target>
      </segment>
    </unit>
    <unit id="qKDo_nI" name="part_list.action.part_count">
      <segment>
        <source>part_list.action.part_count</source>
        <target>%count% Bauteile ausgewählt!</target>
      </segment>
    </unit>
    <unit id="ssOogP5" name="company.edit.quick.website">
      <segment>
        <source>company.edit.quick.website</source>
        <target>Website öffnen</target>
      </segment>
    </unit>
    <unit id="5hU5mZK" name="company.edit.quick.email">
      <segment>
        <source>company.edit.quick.email</source>
        <target>E-Mail senden</target>
      </segment>
    </unit>
    <unit id="cVAsYfX" name="company.edit.quick.phone">
      <segment>
        <source>company.edit.quick.phone</source>
        <target>Call phone</target>
      </segment>
    </unit>
    <unit id="6YTFx7Y" name="company.edit.quick.fax">
      <segment>
        <source>company.edit.quick.fax</source>
        <target>Fax senden</target>
      </segment>
    </unit>
    <unit id="PKJDzwq" name="company.fax_number.placeholder">
      <segment>
        <source>company.fax_number.placeholder</source>
        <target>z.B. +49 1234 567890</target>
      </segment>
    </unit>
    <unit id="tB_XJLr" name="part.edit.save_and_clone">
      <segment>
        <source>part.edit.save_and_clone</source>
        <target>Speichern und duplizieren</target>
      </segment>
    </unit>
    <unit id="zpqGCO8" name="validator.file_ext_not_allowed">
      <segment>
        <source>validator.file_ext_not_allowed</source>
        <target>Dateierweiterung nicht erlaubt für diesen Anhangstyp.</target>
      </segment>
    </unit>
    <unit id="Wqa3lsL" name="tools.reel_calc.title">
      <segment>
        <source>tools.reel_calc.title</source>
        <target>SMD Reel Rechner</target>
      </segment>
    </unit>
    <unit id="mdO7lU4" name="tools.reel_calc.inner_dia">
      <segment>
        <source>tools.reel_calc.inner_dia</source>
        <target>Innerer Durchmesser</target>
      </segment>
    </unit>
    <unit id="y9vRCcc" name="tools.reel_calc.outer_dia">
      <segment>
        <source>tools.reel_calc.outer_dia</source>
        <target>Äußerer Durchmesser</target>
      </segment>
    </unit>
    <unit id="BjeRVFq" name="tools.reel_calc.tape_thick">
      <segment>
        <source>tools.reel_calc.tape_thick</source>
        <target>Tape Dicke</target>
      </segment>
    </unit>
    <unit id="ip4Wa3T" name="tools.reel_calc.part_distance">
      <segment>
        <source>tools.reel_calc.part_distance</source>
        <target>Bauteile Abstand</target>
      </segment>
    </unit>
    <unit id="Ysn3sXm" name="tools.reel_calc.update">
      <segment>
        <source>tools.reel_calc.update</source>
        <target>Update</target>
      </segment>
    </unit>
    <unit id="epp3lk7" name="tools.reel_calc.parts_per_meter">
      <segment>
        <source>tools.reel_calc.parts_per_meter</source>
        <target>Bauteile pro Meter</target>
      </segment>
    </unit>
    <unit id="3R0ANJW" name="tools.reel_calc.result_length">
      <segment>
        <source>tools.reel_calc.result_length</source>
        <target>Tape Länge</target>
      </segment>
    </unit>
    <unit id="SvtCM.I" name="tools.reel_calc.result_amount">
      <segment>
        <source>tools.reel_calc.result_amount</source>
        <target>Ungefähre Anzahl Bauteile</target>
      </segment>
    </unit>
    <unit id="wwAQjbO" name="tools.reel_calc.outer_greater_inner_error">
      <segment>
        <source>tools.reel_calc.outer_greater_inner_error</source>
        <target>Fehler: Äußerer Durchmesser muss großer sein als der innere Durchmesser!</target>
      </segment>
    </unit>
    <unit id="t3mMhMS" name="tools.reel_calc.missing_values.error">
      <segment>
        <source>tools.reel_calc.missing_values.error</source>
        <target>Bitte alle Werte angeben!</target>
      </segment>
    </unit>
    <unit id="k.OEkUU" name="tools.reel_calc.load_preset">
      <segment>
        <source>tools.reel_calc.load_preset</source>
        <target>Preset laden</target>
      </segment>
    </unit>
    <unit id="xIL4yg1" name="tools.reel_calc.explanation">
      <segment>
        <source>tools.reel_calc.explanation</source>
        <target>Dieser Rechner erlaubt es Abzuschätzen wie viele Bauteile noch auf einer SMD Rolle (Reel) vorhanden sind. Messen Sie die angegeben Dimensionen auf der Rolle nach (oder nutzen Sie die Vorgaben) und drücken Sie "Update".</target>
      </segment>
    </unit>
    <unit id="E1xAigo" name="perm.tools.reel_calculator">
      <segment>
        <source>perm.tools.reel_calculator</source>
        <target>SMD Reel Rechner</target>
      </segment>
    </unit>
    <unit id="Q_6JPEr" name="tree.tools.tools.reel_calculator">
      <segment>
        <source>tree.tools.tools.reel_calculator</source>
        <target>SMD Reel Rechner</target>
      </segment>
    </unit>
    <unit id="7FpEp24" name="user.pw_change_needed.flash">
      <segment>
        <source>user.pw_change_needed.flash</source>
        <target>Passwortänderung benötigt! Bitte setze ein neues Passwort.</target>
      </segment>
    </unit>
    <unit id="uEMvuw8" name="tree.root_node.text">
      <segment>
        <source>tree.root_node.text</source>
        <target>Wurzel</target>
      </segment>
    </unit>
    <unit id="EieqscF" name="part_list.action.select_null">
      <segment>
        <source>part_list.action.select_null</source>
        <target>Keine Elemente vorhanden!</target>
      </segment>
    </unit>
    <unit id="4IH1qgL" name="part_list.action.delete-title">
      <segment>
        <source>part_list.action.delete-title</source>
        <target>Möchten Sie diese Bauteile wirklich löschen?</target>
      </segment>
    </unit>
    <unit id="te3YmqA" name="part_list.action.delete-message">
      <segment>
        <source>part_list.action.delete-message</source>
        <target>Diese Bauteile und alle verknüpften Informationen (Anhänge, Preisinformationen, etc.) werden gelöscht. Dies kann nicht rückgängig gemacht werden!</target>
      </segment>
    </unit>
    <unit id="xd6OiPE" name="part.table.actions.success">
      <segment>
        <source>part.table.actions.success</source>
        <target>Aktionen erfolgreich.</target>
      </segment>
    </unit>
    <unit id="_3l6FO_" name="attachment.edit.delete.confirm">
      <segment>
        <source>attachment.edit.delete.confirm</source>
        <target>Möchten Sie diesen Anhang wirklich löschen?</target>
      </segment>
    </unit>
    <unit id="JtGEdQP" name="filter.text_constraint.value.operator.EQ">
      <segment>
        <source>filter.text_constraint.value.operator.EQ</source>
        <target>Gleich</target>
      </segment>
    </unit>
    <unit id="9RAGNGw" name="filter.text_constraint.value.operator.NEQ">
      <segment>
        <source>filter.text_constraint.value.operator.NEQ</source>
        <target>Ungleich</target>
      </segment>
    </unit>
    <unit id="N1AQsNF" name="filter.text_constraint.value.operator.STARTS">
      <segment>
        <source>filter.text_constraint.value.operator.STARTS</source>
        <target>Beginnt mit</target>
      </segment>
    </unit>
    <unit id="3Rr21xj" name="filter.text_constraint.value.operator.CONTAINS">
      <segment>
        <source>filter.text_constraint.value.operator.CONTAINS</source>
        <target>Enthält</target>
      </segment>
    </unit>
    <unit id="S_U21kw" name="filter.text_constraint.value.operator.ENDS">
      <segment>
        <source>filter.text_constraint.value.operator.ENDS</source>
        <target>Endet mit</target>
      </segment>
    </unit>
    <unit id="l2ojG4Z" name="filter.text_constraint.value.operator.LIKE">
      <segment>
        <source>filter.text_constraint.value.operator.LIKE</source>
        <target>LIKE Ausdruck</target>
      </segment>
    </unit>
    <unit id="hAcin33" name="filter.text_constraint.value.operator.REGEX">
      <segment>
        <source>filter.text_constraint.value.operator.REGEX</source>
        <target>Regulärer Ausdruck</target>
      </segment>
    </unit>
    <unit id="hWtqvI3" name="filter.number_constraint.value.operator.BETWEEN">
      <segment>
        <source>filter.number_constraint.value.operator.BETWEEN</source>
        <target>Zwischen</target>
      </segment>
    </unit>
    <unit id="Pho_nY5" name="filter.number_constraint.AND">
      <segment>
        <source>filter.number_constraint.AND</source>
        <target>und</target>
      </segment>
    </unit>
    <unit id="NOmRxFG" name="filter.entity_constraint.operator.EQ">
      <segment>
        <source>filter.entity_constraint.operator.EQ</source>
        <target>Gleich (ohne Kindelemente)</target>
      </segment>
    </unit>
    <unit id="7zxBnzb" name="filter.entity_constraint.operator.NEQ">
      <segment>
        <source>filter.entity_constraint.operator.NEQ</source>
        <target>Ungleich (ohne Kindelemente)</target>
      </segment>
    </unit>
    <unit id="oX1nk5D" name="filter.entity_constraint.operator.INCLUDING_CHILDREN">
      <segment>
        <source>filter.entity_constraint.operator.INCLUDING_CHILDREN</source>
        <target>Gleich (inklusive Kindelementen)</target>
      </segment>
    </unit>
    <unit id="AS9s6LU" name="filter.entity_constraint.operator.EXCLUDING_CHILDREN">
      <segment>
        <source>filter.entity_constraint.operator.EXCLUDING_CHILDREN</source>
        <target>Nicht gleich (inklusive Kindelemente)</target>
      </segment>
    </unit>
    <unit id="7.bq.cZ" name="part.filter.dbId">
      <segment>
        <source>part.filter.dbId</source>
        <target>Datenbank ID</target>
      </segment>
    </unit>
    <unit id="RphtSCZ" name="filter.tags_constraint.operator.ANY">
      <segment>
        <source>filter.tags_constraint.operator.ANY</source>
        <target>Irgendeiner der Tags</target>
      </segment>
    </unit>
    <unit id="So3q9VW" name="filter.tags_constraint.operator.ALL">
      <segment>
        <source>filter.tags_constraint.operator.ALL</source>
        <target>Alle der Tags</target>
      </segment>
    </unit>
    <unit id="mqkIc_4" name="filter.tags_constraint.operator.NONE">
      <segment>
        <source>filter.tags_constraint.operator.NONE</source>
        <target>Keine der Tags</target>
      </segment>
    </unit>
    <unit id="wgXINWq" name="part.filter.lot_count">
      <segment>
        <source>part.filter.lot_count</source>
        <target>Anzahl der Lagerbestände</target>
      </segment>
    </unit>
    <unit id="tjfJAIq" name="part.filter.attachments_count">
      <segment>
        <source>part.filter.attachments_count</source>
        <target>Anzahl der Anhänge</target>
      </segment>
    </unit>
    <unit id="6Bt9ZhB" name="part.filter.orderdetails_count">
      <segment>
        <source>part.filter.orderdetails_count</source>
        <target>Anzahl der Bestellinformationen</target>
      </segment>
    </unit>
    <unit id="QnS490v" name="part.filter.lotExpirationDate">
      <segment>
        <source>part.filter.lotExpirationDate</source>
        <target>Bauteilebestand Ablaufdatum</target>
      </segment>
    </unit>
    <unit id="fIZmzas" name="part.filter.lotNeedsRefill">
      <segment>
        <source>part.filter.lotNeedsRefill</source>
        <target>Lagerbestand benötigt Auffüllung</target>
      </segment>
    </unit>
    <unit id="_ERegGt" name="part.filter.lotUnknwonAmount">
      <segment>
        <source>part.filter.lotUnknwonAmount</source>
        <target>Lagerbestand mit unbekannter Anzahl</target>
      </segment>
    </unit>
    <unit id="lRKoTj_" name="part.filter.attachmentName">
      <segment>
        <source>part.filter.attachmentName</source>
        <target>Name des Anhangs</target>
      </segment>
    </unit>
    <unit id=".gg9fsx" name="filter.choice_constraint.operator.ANY">
      <segment>
        <source>filter.choice_constraint.operator.ANY</source>
        <target>Einer der Ausgewählten</target>
      </segment>
    </unit>
    <unit id="dbzWAHM" name="filter.choice_constraint.operator.NONE">
      <segment>
        <source>filter.choice_constraint.operator.NONE</source>
        <target>Keine der Ausgewählten</target>
      </segment>
    </unit>
    <unit id="ZnYcxRf" name="part.filter.amount_sum">
      <segment>
        <source>part.filter.amount_sum</source>
        <target>Gesamtmenge</target>
      </segment>
    </unit>
    <unit id="FGuEete" name="filter.submit">
      <segment>
        <source>filter.submit</source>
        <target>Update</target>
      </segment>
    </unit>
    <unit id="4jJXUNM" name="filter.discard">
      <segment>
        <source>filter.discard</source>
        <target>Änderungen verwerfen</target>
      </segment>
    </unit>
    <unit id="uVrP0no" name="filter.clear_filters">
      <segment>
        <source>filter.clear_filters</source>
        <target>Alle Filter zurücksetzen</target>
      </segment>
    </unit>
    <unit id="Rd0n9wc" name="filter.title">
      <segment>
        <source>filter.title</source>
        <target>Filter</target>
      </segment>
    </unit>
    <unit id="kTizqBM" name="filter.parameter_value_constraint.operator.=">
      <segment>
        <source>filter.parameter_value_constraint.operator.=</source>
        <target>Typ. Wert =</target>
      </segment>
    </unit>
    <unit id="2Nf2h2a" name="filter.parameter_value_constraint.operator.!=">
      <segment>
        <source>filter.parameter_value_constraint.operator.!=</source>
        <target>Typ. Wert !=</target>
      </segment>
    </unit>
    <unit id="0fmepxx" name="filter.parameter_value_constraint.operator.&lt;">
      <segment>
        <source>filter.parameter_value_constraint.operator.&lt;</source>
        <target><![CDATA[Typ. Wert <]]></target>
      </segment>
    </unit>
    <unit id="ubkcT6U" name="filter.parameter_value_constraint.operator.&gt;">
      <segment>
        <source>filter.parameter_value_constraint.operator.&gt;</source>
        <target><![CDATA[Typ. Wert >]]></target>
      </segment>
    </unit>
    <unit id="O4x0opb" name="filter.parameter_value_constraint.operator.&lt;=">
      <segment>
        <source>filter.parameter_value_constraint.operator.&lt;=</source>
        <target><![CDATA[Typ. Wert <=]]></target>
      </segment>
    </unit>
    <unit id="ituiTs9" name="filter.parameter_value_constraint.operator.&gt;=">
      <segment>
        <source>filter.parameter_value_constraint.operator.&gt;=</source>
        <target><![CDATA[Typ. Wert >=]]></target>
      </segment>
    </unit>
    <unit id="Y8B3A9X" name="filter.parameter_value_constraint.operator.BETWEEN">
      <segment>
        <source>filter.parameter_value_constraint.operator.BETWEEN</source>
        <target>Typ. Wert zwischen</target>
      </segment>
    </unit>
    <unit id="FqUoIEy" name="filter.parameter_value_constraint.operator.IN_RANGE">
      <segment>
        <source>filter.parameter_value_constraint.operator.IN_RANGE</source>
        <target>Im Wertebereich</target>
      </segment>
    </unit>
    <unit id="v_1AWPE" name="filter.parameter_value_constraint.operator.NOT_IN_RANGE">
      <segment>
        <source>filter.parameter_value_constraint.operator.NOT_IN_RANGE</source>
        <target>Nicht im Wertebereich</target>
      </segment>
    </unit>
    <unit id="X4hI3kL" name="filter.parameter_value_constraint.operator.GREATER_THAN_RANGE">
      <segment>
        <source>filter.parameter_value_constraint.operator.GREATER_THAN_RANGE</source>
        <target>Größer als der Wertebereich</target>
      </segment>
    </unit>
    <unit id="yQO92R2" name="filter.parameter_value_constraint.operator.GREATER_EQUAL_RANGE">
      <segment>
        <source>filter.parameter_value_constraint.operator.GREATER_EQUAL_RANGE</source>
        <target>Größer gleich der Wertebereich</target>
      </segment>
    </unit>
    <unit id="h8zJtL5" name="filter.parameter_value_constraint.operator.LESS_THAN_RANGE">
      <segment>
        <source>filter.parameter_value_constraint.operator.LESS_THAN_RANGE</source>
        <target>Kleiner als der Wertebereich</target>
      </segment>
    </unit>
    <unit id="sxSjUOg" name="filter.parameter_value_constraint.operator.LESS_EQUAL_RANGE">
      <segment>
        <source>filter.parameter_value_constraint.operator.LESS_EQUAL_RANGE</source>
        <target>Kleiner gleich der Wertebereich</target>
      </segment>
    </unit>
    <unit id="fqRL5fp" name="filter.parameter_value_constraint.operator.RANGE_IN_RANGE">
      <segment>
        <source>filter.parameter_value_constraint.operator.RANGE_IN_RANGE</source>
        <target>Bereich ist komplett im Wertebereich</target>
      </segment>
    </unit>
    <unit id="PJgHP5E" name="filter.parameter_value_constraint.operator.RANGE_INTERSECT_RANGE">
      <segment>
        <source>filter.parameter_value_constraint.operator.RANGE_INTERSECT_RANGE</source>
        <target>Bereich schneidet Wertebereich</target>
      </segment>
    </unit>
    <unit id="5Svrc5E" name="filter.text_constraint.value">
      <segment>
        <source>filter.text_constraint.value</source>
        <target>Kein Wert gesetzt</target>
      </segment>
    </unit>
    <unit id="EIwFuHJ" name="filter.number_constraint.value1">
      <segment>
        <source>filter.number_constraint.value1</source>
        <target>Kein Wert gesetzt</target>
      </segment>
    </unit>
    <unit id="nb9L_bM" name="filter.number_constraint.value2">
      <segment>
        <source>filter.number_constraint.value2</source>
        <target>Maximaler Wert</target>
      </segment>
    </unit>
    <unit id="Chr6I.s" name="filter.datetime_constraint.value1">
      <segment>
        <source>filter.datetime_constraint.value1</source>
        <target>Kein Datum/Uhrzeit gesetzt</target>
      </segment>
    </unit>
    <unit id="OX2SbVT" name="filter.datetime_constraint.value2">
      <segment>
        <source>filter.datetime_constraint.value2</source>
        <target>Maximale Datum/Uhrzeit</target>
      </segment>
    </unit>
    <unit id="HsxzALM" name="filter.constraint.add">
      <segment>
        <source>filter.constraint.add</source>
        <target>Filter hinzufügen</target>
      </segment>
    </unit>
    <unit id=".CuxL5L" name="part.filter.parameters_count">
      <segment>
        <source>part.filter.parameters_count</source>
        <target>Anzahl der Parameter</target>
      </segment>
    </unit>
    <unit id="Dn0SKIi" name="part.filter.lotDescription">
      <segment>
        <source>part.filter.lotDescription</source>
        <target>Beschreibung des Bauteilebestand</target>
      </segment>
    </unit>
    <unit id="W1rWF5g" name="parts_list.search.searching_for">
      <segment>
        <source>parts_list.search.searching_for</source>
<<<<<<< HEAD
        <target>Suche Teile mit dem Suchbegriff &lt;b&gt;%keyword%&lt;/b&gt;</target>
=======
        <target><![CDATA[Suche Teile mit dem Suchbegriff <b>%keyword%</b>]]></target>
>>>>>>> cc7d290f
      </segment>
    </unit>
    <unit id="lkQ2zTi" name="parts_list.search_options.caption">
      <segment>
        <source>parts_list.search_options.caption</source>
        <target>Aktivierte Suchoptionen</target>
      </segment>
    </unit>
    <unit id="biszSr8" name="attachment.table.element_type">
      <segment>
        <source>attachment.table.element_type</source>
        <target>Typ des verknüpften Elements</target>
      </segment>
    </unit>
    <unit id="nUZamS5" name="log.level.debug">
      <segment>
        <source>log.level.debug</source>
        <target>Debug</target>
      </segment>
    </unit>
    <unit id="ZPxm2Ee" name="log.level.info">
      <segment>
        <source>log.level.info</source>
        <target>Info</target>
      </segment>
    </unit>
    <unit id="NVXjDhG" name="log.level.notice">
      <segment>
        <source>log.level.notice</source>
        <target>Hinweis</target>
      </segment>
    </unit>
    <unit id="9ObjWuR" name="log.level.warning">
      <segment>
        <source>log.level.warning</source>
        <target>Warnung</target>
      </segment>
    </unit>
    <unit id="WxMwuLP" name="log.level.error">
      <segment>
        <source>log.level.error</source>
        <target>Fehler</target>
      </segment>
    </unit>
    <unit id="idch78J" name="log.level.critical">
      <segment>
        <source>log.level.critical</source>
        <target>Kritisch</target>
      </segment>
    </unit>
    <unit id="jehoQTd" name="log.level.alert">
      <segment>
        <source>log.level.alert</source>
        <target>Alarm</target>
      </segment>
    </unit>
    <unit id="XvKEDM0" name="log.level.emergency">
      <segment>
        <source>log.level.emergency</source>
        <target>Notfall</target>
      </segment>
    </unit>
    <unit id="sEvRe10" name="log.type.security">
      <segment>
        <source>log.type.security</source>
        <target>Sicherheitsereignis</target>
      </segment>
    </unit>
    <unit id="gJDmvym" name="log.type.instock_changed">
      <segment>
        <source>log.type.instock_changed</source>
        <target>[ALT] Bestand geändert</target>
      </segment>
    </unit>
    <unit id="lJZCHHM" name="log.target_id">
      <segment>
        <source>log.target_id</source>
        <target>ID des Zielelements</target>
      </segment>
    </unit>
    <unit id="dU7EyhM" name="entity.info.parts_count_recursive">
      <segment>
        <source>entity.info.parts_count_recursive</source>
        <target>Bauteile mit diesem Element oder dessen Kindelementen</target>
      </segment>
    </unit>
    <unit id="_hKlKv." name="tools.server_infos.title">
      <segment>
        <source>tools.server_infos.title</source>
        <target>Server Infos</target>
      </segment>
    </unit>
    <unit id="NvclBUL" name="permission.preset.read_only">
      <segment>
        <source>permission.preset.read_only</source>
        <target>Nur Lesen</target>
      </segment>
    </unit>
    <unit id="HD3j3BW" name="permission.preset.read_only.desc">
      <segment>
        <source>permission.preset.read_only.desc</source>
        <target>Erlaube nur lesende Operationen auf Daten</target>
      </segment>
    </unit>
    <unit id="Ge20aJg" name="permission.preset.all_inherit">
      <segment>
        <source>permission.preset.all_inherit</source>
        <target>Alle Erben</target>
      </segment>
    </unit>
    <unit id="DJpsLcr" name="permission.preset.all_inherit.desc">
      <segment>
        <source>permission.preset.all_inherit.desc</source>
        <target>Setze all Berechtigungen auf Erben</target>
      </segment>
    </unit>
    <unit id="lzjvvzm" name="permission.preset.all_forbid">
      <segment>
        <source>permission.preset.all_forbid</source>
        <target>Alles Verbieten</target>
      </segment>
    </unit>
    <unit id="QqQDTyH" name="permission.preset.all_forbid.desc">
      <segment>
        <source>permission.preset.all_forbid.desc</source>
        <target>Setze alle Berechtigungen auf Verbieten</target>
      </segment>
    </unit>
    <unit id="DV2fh6l" name="permission.preset.all_allow">
      <segment>
        <source>permission.preset.all_allow</source>
        <target>Alles Erlauben</target>
      </segment>
    </unit>
    <unit id="_m.Pbza" name="permission.preset.all_allow.desc">
      <segment>
        <source>permission.preset.all_allow.desc</source>
        <target>Setze alle Berechtigungen auf Erlauben</target>
      </segment>
    </unit>
    <unit id="VIDdo5K" name="perm.server_infos">
      <segment>
        <source>perm.server_infos</source>
        <target>Server Infos</target>
      </segment>
    </unit>
    <unit id="d6SOlzR" name="permission.preset.editor">
      <segment>
        <source>permission.preset.editor</source>
        <target>Bearbeiter</target>
      </segment>
    </unit>
    <unit id="8KYl_wh" name="permission.preset.editor.desc">
      <segment>
        <source>permission.preset.editor.desc</source>
        <target>Erlauben Bauteile und Datenstrukturen zu bearbeiten</target>
      </segment>
    </unit>
    <unit id="dYudjp." name="permission.preset.admin">
      <segment>
        <source>permission.preset.admin</source>
        <target>Administrator</target>
      </segment>
    </unit>
    <unit id="0o2M0uj" name="permission.preset.admin.desc">
      <segment>
        <source>permission.preset.admin.desc</source>
        <target>Administrative Aktionen erlauben</target>
      </segment>
    </unit>
    <unit id="SnAIVQf" name="permission.preset.button">
      <segment>
        <source>permission.preset.button</source>
        <target>Vorlage Anwenden</target>
      </segment>
    </unit>
    <unit id="6q4uHDx" name="perm.attachments.show_private">
      <segment>
        <source>perm.attachments.show_private</source>
        <target>Private Anhänge anzeigen</target>
      </segment>
    </unit>
    <unit id="NL9t5hy" name="perm.attachments.list_attachments">
      <segment>
        <source>perm.attachments.list_attachments</source>
        <target>Liste aller Anhänge anzeigen</target>
      </segment>
    </unit>
    <unit id="PYh9dNP" name="user.edit.permission_success">
      <segment>
        <source>user.edit.permission_success</source>
        <target>Berechtigungsvorlage erfolgreich angewendet. Prüfen Sie, dass die neuen Berechtigungen ihrer Erwartung entsprechen.</target>
      </segment>
    </unit>
    <unit id="cP8VNKS" name="perm.group.data">
      <segment>
        <source>perm.group.data</source>
        <target>Daten</target>
      </segment>
    </unit>
    <unit id="AAoGo_X" name="part_list.action.action.group.needs_review">
      <segment>
        <source>part_list.action.action.group.needs_review</source>
        <target>Review benötigt</target>
      </segment>
    </unit>
    <unit id="hcvOTrH" name="part_list.action.action.set_needs_review">
      <segment>
        <source>part_list.action.action.set_needs_review</source>
        <target>Review benötigt Status setzen</target>
      </segment>
    </unit>
    <unit id="E1AQubV" name="part_list.action.action.unset_needs_review">
      <segment>
        <source>part_list.action.action.unset_needs_review</source>
        <target>Review benötigt Status entfernen</target>
      </segment>
    </unit>
    <unit id="DNEEkTy" name="part.edit.ipn">
      <segment>
        <source>part.edit.ipn</source>
        <target>Internal Part Number (IPN)</target>
      </segment>
    </unit>
    <unit id="bT6yxOA" name="part.ipn.not_defined">
      <segment>
        <source>part.ipn.not_defined</source>
        <target>Nicht definiert</target>
      </segment>
    </unit>
    <unit id="SHo2Ejq" name="part.table.ipn">
      <segment>
        <source>part.table.ipn</source>
        <target>IPN</target>
      </segment>
    </unit>
    <unit id="1HcqCmo" name="currency.edit.update_rate">
      <segment>
        <source>currency.edit.update_rate</source>
        <target>Wechselkurs abfragen</target>
      </segment>
    </unit>
    <unit id="jSf6Wmz" name="currency.edit.exchange_rate_update.unsupported_currency">
      <segment>
        <source>currency.edit.exchange_rate_update.unsupported_currency</source>
        <target>Die Währung wird vom Wechselkursprovider nicht unterstützt. Bitte überprüfen Sie die Konfiguration der Wechselkursprovider.</target>
      </segment>
    </unit>
    <unit id="D481NZD" name="currency.edit.exchange_rate_update.generic_error">
      <segment>
        <source>currency.edit.exchange_rate_update.generic_error</source>
        <target>Wechselkurs kann nicht abgefragt werden. Bitte überprüfen Sie die Konfiguration der Wechselkursprovider.</target>
      </segment>
    </unit>
    <unit id="E_M7mZ5" name="currency.edit.exchange_rate_updated.success">
      <segment>
        <source>currency.edit.exchange_rate_updated.success</source>
        <target>Wechselkurs erfolgreich aktualisiert.</target>
      </segment>
    </unit>
    <unit id="HbPND5j" name="project.bom.quantity">
      <segment>
        <source>project.bom.quantity</source>
        <target>BOM Menge</target>
      </segment>
    </unit>
    <unit id="gqYIO6x" name="project.bom.mountnames">
      <segment>
        <source>project.bom.mountnames</source>
        <target>Bestückungsnamen</target>
      </segment>
    </unit>
    <unit id="29QITRx" name="project.bom.name">
      <segment>
        <source>project.bom.name</source>
        <target>Name</target>
      </segment>
    </unit>
    <unit id="PucC1gg" name="project.bom.comment">
      <segment>
        <source>project.bom.comment</source>
        <target>Notizen</target>
      </segment>
    </unit>
    <unit id="fR.vNpd" name="project.bom.part">
      <segment>
        <source>project.bom.part</source>
        <target>Bauteil</target>
      </segment>
    </unit>
    <unit id="apnWXEq" name="project.bom.add_entry">
      <segment>
        <source>project.bom.add_entry</source>
        <target>Eintrag hinzufügen</target>
      </segment>
    </unit>
    <unit id="gwloIYB" name="part_list.action.group.projects">
      <segment>
        <source>part_list.action.group.projects</source>
        <target>Projekte</target>
      </segment>
    </unit>
    <unit id="QDvlT74" name="part_list.action.projects.add_to_project">
      <segment>
        <source>part_list.action.projects.add_to_project</source>
        <target>Bauteile zu Projekt hinzufügen</target>
      </segment>
    </unit>
    <unit id="ZVrMX6T" name="project.bom.delete.confirm">
      <segment>
        <source>project.bom.delete.confirm</source>
        <target>Wollen sie diesen BOM Eintrag wirklich löschen?</target>
      </segment>
    </unit>
    <unit id="T_wVWg_" name="project.add_parts_to_project">
      <segment>
        <source>project.add_parts_to_project</source>
        <target>Bauteile zur Projekt BOM hinzufügen</target>
      </segment>
    </unit>
    <unit id="02xC690" name="part.info.add_part_to_project">
      <segment>
        <source>part.info.add_part_to_project</source>
        <target>Dieses Bauteil zu einem Projekt hinzufügen</target>
      </segment>
    </unit>
    <unit id="OLIZm7S" name="project_bom_entry.label">
      <segment>
        <source>project_bom_entry.label</source>
        <target>BOM Eintrag</target>
      </segment>
    </unit>
    <unit id="HYlztPH" name="project.edit.status">
      <segment>
        <source>project.edit.status</source>
        <target>Projektstatus</target>
      </segment>
    </unit>
    <unit id="g63LZsn" name="project.status.draft">
      <segment>
        <source>project.status.draft</source>
        <target>Entwurf</target>
      </segment>
    </unit>
    <unit id="agiQw0z" name="project.status.planning">
      <segment>
        <source>project.status.planning</source>
        <target>In Planung</target>
      </segment>
    </unit>
    <unit id="8eTvW1x" name="project.status.in_production">
      <segment>
        <source>project.status.in_production</source>
        <target>In Produktion</target>
      </segment>
    </unit>
    <unit id="xtDIXe_" name="project.status.finished">
      <segment>
        <source>project.status.finished</source>
        <target>Abgeschlossen</target>
      </segment>
    </unit>
    <unit id="wpp2047" name="project.status.archived">
      <segment>
        <source>project.status.archived</source>
        <target>Archiviert</target>
      </segment>
    </unit>
    <unit id="jcf.5wX" name="part.new_build_part.error.build_part_already_exists">
      <segment>
        <source>part.new_build_part.error.build_part_already_exists</source>
        <target>Dieses Projekt hat bereits ein verknüpftes Bauteil.</target>
      </segment>
    </unit>
    <unit id="usGnetL" name="project.edit.associated_build_part">
      <segment>
        <source>project.edit.associated_build_part</source>
        <target>Verknüpftes Produktionsbauteil</target>
      </segment>
    </unit>
    <unit id="xXpskqU" name="project.edit.associated_build_part.add">
      <segment>
        <source>project.edit.associated_build_part.add</source>
        <target>Produktionsbauteil hinzufügen</target>
      </segment>
    </unit>
    <unit id="5rnE1fK" name="project.edit.associated_build.hint">
      <segment>
        <source>project.edit.associated_build.hint</source>
        <target>Dieses Bauteil repräsentiert die gebauten Instanzen des Projektes, die irgendwo gelagert werden</target>
      </segment>
    </unit>
    <unit id="Ze.0yTx" name="part.info.projectBuildPart.hint">
      <segment>
        <source>part.info.projectBuildPart.hint</source>
        <target>Dieses Bauteil repräsentiert die gebauten Instanzen folgendes Projektes und ist mit diesem verknüpft</target>
      </segment>
    </unit>
    <unit id="coJxmoK" name="part.is_build_part">
      <segment>
        <source>part.is_build_part</source>
        <target>Ist Produktionsbauteil</target>
      </segment>
    </unit>
    <unit id="YiFf2jl" name="project.info.title">
      <segment>
        <source>project.info.title</source>
        <target>Projektinfo</target>
      </segment>
    </unit>
    <unit id="Y7z_Lil" name="project.info.bom_entries_count">
      <segment>
        <source>project.info.bom_entries_count</source>
        <target>BOM Einträge</target>
      </segment>
    </unit>
    <unit id="jdkve2C" name="project.info.sub_projects_count">
      <segment>
        <source>project.info.sub_projects_count</source>
        <target>Unterprojekte</target>
      </segment>
    </unit>
    <unit id="keeSexh" name="project.info.bom_add_parts">
      <segment>
        <source>project.info.bom_add_parts</source>
        <target>BOM Einträge hinzufügen</target>
      </segment>
    </unit>
    <unit id="sgaRuly" name="project.info.info.label">
      <segment>
        <source>project.info.info.label</source>
        <target>Info</target>
      </segment>
    </unit>
    <unit id="vaFaY8r" name="project.info.sub_projects.label">
      <segment>
        <source>project.info.sub_projects.label</source>
        <target>Unterprojekte</target>
      </segment>
    </unit>
    <unit id="CTIbEF6" name="project.bom.price">
      <segment>
        <source>project.bom.price</source>
        <target>Preis</target>
      </segment>
    </unit>
    <unit id="hO.xnng" name="part.info.withdraw_modal.title.withdraw">
      <segment>
        <source>part.info.withdraw_modal.title.withdraw</source>
        <target>Bauteile aus Lot entnehmen</target>
      </segment>
    </unit>
    <unit id="ci6FaUj" name="part.info.withdraw_modal.title.add">
      <segment>
        <source>part.info.withdraw_modal.title.add</source>
        <target>Bauteile zu Lot hinzufügen</target>
      </segment>
    </unit>
    <unit id="kGal3M_" name="part.info.withdraw_modal.title.move">
      <segment>
        <source>part.info.withdraw_modal.title.move</source>
        <target>Verschiebe Bauteile in ein anderes Lot</target>
      </segment>
    </unit>
    <unit id="zxFeQRY" name="part.info.withdraw_modal.amount">
      <segment>
        <source>part.info.withdraw_modal.amount</source>
        <target>Menge</target>
      </segment>
    </unit>
    <unit id="iblpgc7" name="part.info.withdraw_modal.move_to">
      <segment>
        <source>part.info.withdraw_modal.move_to</source>
        <target>Verschieben in</target>
      </segment>
    </unit>
    <unit id="pYCfHzw" name="part.info.withdraw_modal.comment">
      <segment>
        <source>part.info.withdraw_modal.comment</source>
        <target>Kommentar</target>
      </segment>
    </unit>
    <unit id="ARNLGgz" name="part.info.withdraw_modal.comment.hint">
      <segment>
        <source>part.info.withdraw_modal.comment.hint</source>
        <target>Sie können hier einen Kommentar eintragen, der beschreibt warum diese Aktion durchgeführt wurde (z.B. wofür dieses Bauteil benötigt wurde). Diese Information wird im Log gespeichert.</target>
      </segment>
    </unit>
    <unit id="Sumeg5G" name="modal.close">
      <segment>
        <source>modal.close</source>
        <target>Schließen</target>
      </segment>
    </unit>
    <unit id="sye5gxs" name="modal.submit">
      <segment>
        <source>modal.submit</source>
        <target>Absenden</target>
      </segment>
    </unit>
    <unit id="jl7xM1O" name="part.withdraw.success">
      <segment>
        <source>part.withdraw.success</source>
        <target>Bauteile erfolgreich entnommen/hinzugefügt/verschoben.</target>
      </segment>
    </unit>
    <unit id="oghrs8X" name="perm.parts_stock">
      <segment>
        <source>perm.parts_stock</source>
        <target>Bauteilbestand</target>
      </segment>
    </unit>
    <unit id="YjbdSVx" name="perm.parts_stock.withdraw">
      <segment>
        <source>perm.parts_stock.withdraw</source>
        <target>Bauteile aus Bestand entnehmen</target>
      </segment>
    </unit>
    <unit id="P4saY9b" name="perm.parts_stock.add">
      <segment>
        <source>perm.parts_stock.add</source>
        <target>Bauteile zu Bestand hinzufügen</target>
      </segment>
    </unit>
    <unit id="JR4LXfJ" name="perm.parts_stock.move">
      <segment>
        <source>perm.parts_stock.move</source>
        <target>Bauteile zwischen Beständen verschieben</target>
      </segment>
    </unit>
    <unit id="DQ_FAfi" name="user.permissions_schema_updated">
      <segment>
        <source>user.permissions_schema_updated</source>
        <target>Das Berechtigungsschema deines Benutzeraccounts wurde auf die neuste Version aktualisiert.</target>
      </segment>
    </unit>
    <unit id="OohNh_M" name="log.type.part_stock_changed">
      <segment>
        <source>log.type.part_stock_changed</source>
        <target>Bauteilebestand geändert</target>
      </segment>
    </unit>
    <unit id="ZIcw_8V" name="log.part_stock_changed.withdraw">
      <segment>
        <source>log.part_stock_changed.withdraw</source>
        <target>Bauteile entnommen</target>
      </segment>
    </unit>
    <unit id="jIm.ZAZ" name="log.part_stock_changed.add">
      <segment>
        <source>log.part_stock_changed.add</source>
        <target>Bauteile hinzugefügt</target>
      </segment>
    </unit>
    <unit id="Q8itu0n" name="log.part_stock_changed.move">
      <segment>
        <source>log.part_stock_changed.move</source>
        <target>Bauteile verschoben</target>
      </segment>
    </unit>
    <unit id="Z_uM8dG" name="log.part_stock_changed.comment">
      <segment>
        <source>log.part_stock_changed.comment</source>
        <target>Kommentar</target>
      </segment>
    </unit>
    <unit id="vEWZ248" name="log.part_stock_changed.change">
      <segment>
        <source>log.part_stock_changed.change</source>
        <target>Änderung</target>
      </segment>
    </unit>
    <unit id="8kmtQLq" name="log.part_stock_changed.move_target">
      <segment>
        <source>log.part_stock_changed.move_target</source>
        <target>Verschoben in</target>
      </segment>
    </unit>
    <unit id="e2xzHIo" name="tools.builtin_footprints_viewer.title">
      <segment>
        <source>tools.builtin_footprints_viewer.title</source>
        <target>Mitgelieferte Footprint Bilder</target>
      </segment>
    </unit>
    <unit id="jtxbmbi" name="tools.builtin_footprints_viewer.hint">
      <segment>
        <source>tools.builtin_footprints_viewer.hint</source>
        <target>Diese Galerie listet alle mitgelieferten Footprint Bilder auf. Wenn Sie diese in einem Anhang nutzen wollen, tippen Sie den Namen (oder ein Stichwort) in das URL-Feld des Anhangs ein und wählen Sie das gewünschte Bild aus dem Dropdown-Menü aus.</target>
      </segment>
    </unit>
    <unit id="Dw4KG4Y" name="tools.ic_logos.title">
      <segment>
        <source>tools.ic_logos.title</source>
        <target>IC Logos</target>
      </segment>
    </unit>
    <unit id="9a9Yu9u" name="part_list.action.group.labels">
      <segment>
        <source>part_list.action.group.labels</source>
        <target>Labels</target>
      </segment>
    </unit>
    <unit id="gaFZMnW" name="part_list.action.projects.generate_label">
      <segment>
        <source>part_list.action.projects.generate_label</source>
        <target>Labels erzeugen (für Bauteile)</target>
      </segment>
    </unit>
    <unit id="cKJeBZl" name="part_list.action.projects.generate_label_lot">
      <segment>
        <source>part_list.action.projects.generate_label_lot</source>
        <target>Labels erzeugen (für Bestände der Bauteile)</target>
      </segment>
    </unit>
    <unit id="obOVNB9" name="part_list.action.generate_label.empty">
      <segment>
        <source>part_list.action.generate_label.empty</source>
        <target>Leeres Label</target>
      </segment>
    </unit>
    <unit id="YddcwVg" name="project.info.builds.label">
      <segment>
        <source>project.info.builds.label</source>
        <target>Bau</target>
      </segment>
    </unit>
    <unit id="6uUxHyg" name="project.builds.build_not_possible">
      <segment>
        <source>project.builds.build_not_possible</source>
        <target>Bau nicht möglich: Nicht genügend Bauteile vorhanden</target>
      </segment>
    </unit>
    <unit id="HY05vl8" name="project.builds.following_bom_entries_miss_instock">
      <segment>
        <source>project.builds.following_bom_entries_miss_instock</source>
        <target>Folgende Bauteile haben nicht genug Bestand um dieses Projekt mindestens einmal zu bauen:</target>
      </segment>
    </unit>
    <unit id="VHUY79k" name="project.builds.stocked">
      <segment>
        <source>project.builds.stocked</source>
        <target>vorhanden</target>
      </segment>
    </unit>
    <unit id="mwL3d70" name="project.builds.needed">
      <segment>
        <source>project.builds.needed</source>
        <target>benötigt</target>
      </segment>
    </unit>
    <unit id="jZKw98F" name="project.builds.build_possible">
      <segment>
        <source>project.builds.build_possible</source>
        <target>Bau möglich</target>
      </segment>
    </unit>
    <unit id="rRMnoEh" name="project.builds.number_of_builds_possible">
      <segment>
        <source>project.builds.number_of_builds_possible</source>
        <target><![CDATA[Sie haben genug Bauteile auf Lager, um <b>%max_builds%</b> Exemplare dieses Projektes zu bauen.]]></target>
      </segment>
    </unit>
    <unit id="fZhqvmk" name="project.builds.check_project_status">
      <segment>
        <source>project.builds.check_project_status</source>
        <target><![CDATA[Der aktuelle Projektstatus ist <b>"%project_status%"</b>. Sie sollten überprüfen, ob sie das Projekt mit diesem Status wirklich bauen wollen!]]></target>
      </segment>
    </unit>
    <unit id="57BNIbl" name="project.builds.following_bom_entries_miss_instock_n">
      <segment>
        <source>project.builds.following_bom_entries_miss_instock_n</source>
        <target>Es sind nicht genügend Bauteile auf Lager, um dieses Projekt %number_of_builds% mal zu bauen. Von folgenden Bauteilen ist nicht genügend auf Lager.</target>
      </segment>
    </unit>
    <unit id="dB.JmYm" name="project.build.flash.invalid_input">
      <segment>
        <source>project.build.flash.invalid_input</source>
        <target>Projekt kann nicht gebaut werden. Bitte Eingaben überprüfen!</target>
      </segment>
    </unit>
    <unit id="_sFMgby" name="project.build.required_qty">
      <segment>
        <source>project.build.required_qty</source>
        <target>Benötigte Anzahl</target>
      </segment>
    </unit>
    <unit id="5gpbL_k" name="project.build.btn_build">
      <segment>
        <source>project.build.btn_build</source>
        <target>Bauen</target>
      </segment>
    </unit>
    <unit id="AqGFkiA" name="project.build.help">
      <segment>
        <source>project.build.help</source>
        <target>Wählen Sie aus, aus welchen Beständen die zum Bau notwendigen Bauteile genommen werden sollen (und in welcher Anzahl). Setzen Sie den Haken für jeden BOM Eintrag, wenn sie die Bauteile entnommen haben, oder nutzen Sie die oberste Checkbox, um alle Haken auf einmal zu setzen.</target>
      </segment>
    </unit>
    <unit id="rvdUHEn" name="project.build.buildsPartLot.new_lot">
      <segment>
        <source>project.build.buildsPartLot.new_lot</source>
        <target>Neuen Bestand anlegen</target>
      </segment>
    </unit>
    <unit id="Kn_jkyo" name="project.build.add_builds_to_builds_part">
      <segment>
        <source>project.build.add_builds_to_builds_part</source>
        <target>Gebaute Instanzen zum Produktionsbauteil des Projektes hinzufügen</target>
      </segment>
    </unit>
    <unit id="92b1_QD" name="project.build.builds_part_lot">
      <segment>
        <source>project.build.builds_part_lot</source>
        <target>Ziel-Bestand</target>
      </segment>
    </unit>
    <unit id="pyv0k6b" name="project.builds.number_of_builds">
      <segment>
        <source>project.builds.number_of_builds</source>
        <target>Zu bauende Anzahl</target>
      </segment>
    </unit>
    <unit id="RjYY9MA" name="project.builds.no_stocked_builds">
      <segment>
        <source>project.builds.no_stocked_builds</source>
        <target>Anzahl gelagerter gebauter Instanzen</target>
      </segment>
    </unit>
    <unit id="Mken7uv" name="user.change_avatar.label">
      <segment>
        <source>user.change_avatar.label</source>
        <target>Profilbild ändern</target>
      </segment>
    </unit>
    <unit id="QFNPD0_" name="user_settings.change_avatar.label">
      <segment>
        <source>user_settings.change_avatar.label</source>
        <target>Profilbild ändern</target>
      </segment>
    </unit>
    <unit id="GLYVqz2" name="user_settings.remove_avatar.label">
      <segment>
        <source>user_settings.remove_avatar.label</source>
        <target>Profilbild löschen</target>
      </segment>
    </unit>
    <unit id="Y1Aes28" name="part.edit.name.category_hint">
      <segment>
        <source>part.edit.name.category_hint</source>
        <target>Hinweis von Kategorie</target>
      </segment>
    </unit>
    <unit id="_vbPEFP" name="category.edit.partname_regex.placeholder">
      <segment>
        <source>category.edit.partname_regex.placeholder</source>
        <target>z.B. "/Kondensator \d+ nF/i"</target>
      </segment>
    </unit>
    <unit id="QFgP__5" name="category.edit.partname_regex.help">
      <segment>
        <source>category.edit.partname_regex.help</source>
        <target>Ein PCRE-kompatibler regulärer Ausdruck, den der Bauteilename erfüllen muss.</target>
      </segment>
    </unit>
    <unit id="vr7oZKL" name="entity.select.add_hint">
      <segment>
        <source>entity.select.add_hint</source>
        <target><![CDATA[Nutzen Sie -> um verschachtelte Strukturen anzulegen, z.B. "Element 1->Element 1.1"]]></target>
      </segment>
    </unit>
    <unit id="_cXCaLo" name="entity.select.group.new_not_added_to_DB">
      <segment>
        <source>entity.select.group.new_not_added_to_DB</source>
        <target>Neu (noch nicht zur DB hinzugefügt)</target>
      </segment>
    </unit>
    <unit id="i6.vjBW" name="part.edit.save_and_new">
      <segment>
        <source>part.edit.save_and_new</source>
        <target>Speichern und neues leeres Bauteil erstellen</target>
      </segment>
    </unit>
    <unit id="q2IWd9b" name="homepage.first_steps.title">
      <segment>
        <source>homepage.first_steps.title</source>
        <target>Erste Schritte</target>
      </segment>
    </unit>
    <unit id="qoK8lss" name="homepage.first_steps.introduction">
      <segment>
        <source>homepage.first_steps.introduction</source>
        <target><![CDATA[Die Datenbank ist momentan noch leer. Sie möchten möglicherweise die <a href="%url%">Dokumentation</a> lesen oder anfangen, die folgenden Datenstrukturen anzulegen.]]></target>
      </segment>
    </unit>
    <unit id="8RkT6ZQ" name="homepage.first_steps.create_part">
      <segment>
        <source>homepage.first_steps.create_part</source>
        <target><![CDATA[Oder Sie könne direkt ein <a href="%url%">neues Bauteil erstellen</a>.]]></target>
      </segment>
    </unit>
    <unit id="mBSlTrA" name="homepage.first_steps.hide_hint">
      <segment>
        <source>homepage.first_steps.hide_hint</source>
        <target>Dieser Hinweis wird verborgen, sobald Sie das erste Bauteil erstellt haben.</target>
      </segment>
    </unit>
    <unit id="nfBdkzp" name="homepage.forum.text">
      <segment>
        <source>homepage.forum.text</source>
        <target><![CDATA[Für Fragen rund um Part-DB, nutze das <a class="link-external" rel="noopener" target="_blank" href="%href%">Diskussionsforum</a>]]></target>
      </segment>
    </unit>
    <unit id="qmnrptL" name="log.element_edited.changed_fields.category">
      <segment>
        <source>log.element_edited.changed_fields.category</source>
        <target>Kategorie</target>
      </segment>
    </unit>
    <unit id="h2yNq58" name="log.element_edited.changed_fields.footprint">
      <segment>
        <source>log.element_edited.changed_fields.footprint</source>
        <target>Footprint</target>
      </segment>
    </unit>
    <unit id="TYrqEhh" name="log.element_edited.changed_fields.manufacturer">
      <segment>
        <source>log.element_edited.changed_fields.manufacturer</source>
        <target>Hersteller</target>
      </segment>
    </unit>
    <unit id="gD7hYx2" name="log.element_edited.changed_fields.value_typical">
      <segment>
        <source>log.element_edited.changed_fields.value_typical</source>
        <target>typ. Wert</target>
      </segment>
    </unit>
    <unit id="0I9yC96" name="log.element_edited.changed_fields.pw_reset_expires">
      <segment>
        <source>log.element_edited.changed_fields.pw_reset_expires</source>
        <target>Passwort Reset</target>
      </segment>
    </unit>
    <unit id="0yxA3bg" name="log.element_edited.changed_fields.comment">
      <segment>
        <source>log.element_edited.changed_fields.comment</source>
        <target>Notizen</target>
      </segment>
    </unit>
    <unit id="ZX180Uu" name="log.element_edited.changed_fields.supplierpartnr">
      <segment>
        <source>log.element_edited.changed_fields.supplierpartnr</source>
        <target>Bestellnummer</target>
      </segment>
    </unit>
    <unit id="Bzp4a3p" name="log.element_edited.changed_fields.supplier_product_url">
      <segment>
        <source>log.element_edited.changed_fields.supplier_product_url</source>
        <target>Produkt URL</target>
      </segment>
    </unit>
    <unit id="X2KjgsJ" name="log.element_edited.changed_fields.price">
      <segment>
        <source>log.element_edited.changed_fields.price</source>
        <target>Preis</target>
      </segment>
    </unit>
    <unit id="zlKYtvI" name="log.element_edited.changed_fields.min_discount_quantity">
      <segment>
        <source>log.element_edited.changed_fields.min_discount_quantity</source>
        <target>Mindestbestellmenge</target>
      </segment>
    </unit>
    <unit id="IrL23Tw" name="log.element_edited.changed_fields.original_filename">
      <segment>
        <source>log.element_edited.changed_fields.original_filename</source>
        <target>Originaler Dateiname</target>
      </segment>
    </unit>
    <unit id="qvgIER7" name="log.element_edited.changed_fields.path">
      <segment>
        <source>log.element_edited.changed_fields.path</source>
        <target>Dateipfad</target>
      </segment>
    </unit>
    <unit id="B7rbOAi" name="log.element_edited.changed_fields.description">
      <segment>
        <source>log.element_edited.changed_fields.description</source>
        <target>Beschreibung</target>
      </segment>
    </unit>
    <unit id="iRpQ.r4" name="log.element_edited.changed_fields.manufacturing_status">
      <segment>
        <source>log.element_edited.changed_fields.manufacturing_status</source>
        <target>Herstellungsstatus</target>
      </segment>
    </unit>
    <unit id="aQlVtZN" name="log.element_edited.changed_fields.options.barcode_type">
      <segment>
        <source>log.element_edited.changed_fields.options.barcode_type</source>
        <target>Barcodetyp</target>
      </segment>
    </unit>
    <unit id="GrbTB8Q" name="log.element_edited.changed_fields.status">
      <segment>
        <source>log.element_edited.changed_fields.status</source>
        <target>Status</target>
      </segment>
    </unit>
    <unit id="2MH9WjL" name="log.element_edited.changed_fields.quantity">
      <segment>
        <source>log.element_edited.changed_fields.quantity</source>
        <target>BOM Menge</target>
      </segment>
    </unit>
    <unit id="XRhN7QN" name="log.element_edited.changed_fields.mountnames">
      <segment>
        <source>log.element_edited.changed_fields.mountnames</source>
        <target>Bestückungsnamen</target>
      </segment>
    </unit>
    <unit id="j5npGa6" name="log.element_edited.changed_fields.name">
      <segment>
        <source>log.element_edited.changed_fields.name</source>
        <target>Name</target>
      </segment>
    </unit>
    <unit id="NjHccov" name="log.element_edited.changed_fields.part">
      <segment>
        <source>log.element_edited.changed_fields.part</source>
        <target>Bauteil</target>
      </segment>
    </unit>
    <unit id="SCBolPs" name="log.element_edited.changed_fields.price_currency">
      <segment>
        <source>log.element_edited.changed_fields.price_currency</source>
        <target>Währung des Preises</target>
      </segment>
    </unit>
    <unit id="qVqwVf0" name="log.element_edited.changed_fields.partname_hint">
      <segment>
        <source>log.element_edited.changed_fields.partname_hint</source>
        <target>Namenshinweis</target>
      </segment>
    </unit>
    <unit id="HE8CkUq" name="log.element_edited.changed_fields.partname_regex">
      <segment>
        <source>log.element_edited.changed_fields.partname_regex</source>
        <target>Namensfilter</target>
      </segment>
    </unit>
    <unit id="waUb8Sn" name="log.element_edited.changed_fields.disable_footprints">
      <segment>
        <source>log.element_edited.changed_fields.disable_footprints</source>
        <target>Deaktiviere Footprints</target>
      </segment>
    </unit>
    <unit id="jysLxE8" name="log.element_edited.changed_fields.disable_manufacturers">
      <segment>
        <source>log.element_edited.changed_fields.disable_manufacturers</source>
        <target>Deaktiviere Hersteller</target>
      </segment>
    </unit>
    <unit id="7SOq4dc" name="log.element_edited.changed_fields.disable_autodatasheets">
      <segment>
        <source>log.element_edited.changed_fields.disable_autodatasheets</source>
        <target>Deaktiviere Automatische Datenblatt links</target>
      </segment>
    </unit>
    <unit id="VXVZch0" name="log.element_edited.changed_fields.disable_properties">
      <segment>
        <source>log.element_edited.changed_fields.disable_properties</source>
        <target>Deaktiviere Eigenschaften</target>
      </segment>
    </unit>
    <unit id="gEePBMo" name="log.element_edited.changed_fields.default_description">
      <segment>
        <source>log.element_edited.changed_fields.default_description</source>
        <target>Standard Beschreibung</target>
      </segment>
    </unit>
    <unit id="nxg002v" name="log.element_edited.changed_fields.default_comment">
      <segment>
        <source>log.element_edited.changed_fields.default_comment</source>
        <target>Standard Kommentar</target>
      </segment>
    </unit>
    <unit id="EzrwA.V" name="log.element_edited.changed_fields.filetype_filter">
      <segment>
        <source>log.element_edited.changed_fields.filetype_filter</source>
        <target>Erlaubte Dateitypen</target>
      </segment>
    </unit>
    <unit id="Fu4Pkpd" name="log.element_edited.changed_fields.not_selectable">
      <segment>
        <source>log.element_edited.changed_fields.not_selectable</source>
        <target>Nicht auswählbar</target>
      </segment>
    </unit>
    <unit id="HOMIDJA" name="log.element_edited.changed_fields.parent">
      <segment>
        <source>log.element_edited.changed_fields.parent</source>
        <target>Übergeordnetes Element</target>
      </segment>
    </unit>
    <unit id="gZ_rDFJ" name="log.element_edited.changed_fields.shipping_costs">
      <segment>
        <source>log.element_edited.changed_fields.shipping_costs</source>
        <target>Versandkosten</target>
      </segment>
    </unit>
    <unit id="7yyrZp7" name="log.element_edited.changed_fields.default_currency">
      <segment>
        <source>log.element_edited.changed_fields.default_currency</source>
        <target>Standardwährung</target>
      </segment>
    </unit>
    <unit id="T_67Yyo" name="log.element_edited.changed_fields.address">
      <segment>
        <source>log.element_edited.changed_fields.address</source>
        <target>Anschrift</target>
      </segment>
    </unit>
    <unit id="o6PKTJA" name="log.element_edited.changed_fields.phone_number">
      <segment>
        <source>log.element_edited.changed_fields.phone_number</source>
        <target>Telefonnummer</target>
      </segment>
    </unit>
    <unit id="W5rKz.M" name="log.element_edited.changed_fields.fax_number">
      <segment>
        <source>log.element_edited.changed_fields.fax_number</source>
        <target>Faxnummer</target>
      </segment>
    </unit>
    <unit id="BlkJXPJ" name="log.element_edited.changed_fields.email_address">
      <segment>
        <source>log.element_edited.changed_fields.email_address</source>
        <target>E-Mail</target>
      </segment>
    </unit>
    <unit id="jQ2bFEK" name="log.element_edited.changed_fields.website">
      <segment>
        <source>log.element_edited.changed_fields.website</source>
        <target>Website</target>
      </segment>
    </unit>
    <unit id="hQUV7ZC" name="log.element_edited.changed_fields.auto_product_url">
      <segment>
        <source>log.element_edited.changed_fields.auto_product_url</source>
        <target>Produkt URL</target>
      </segment>
    </unit>
    <unit id="ZRxLMgU" name="log.element_edited.changed_fields.is_full">
      <segment>
        <source>log.element_edited.changed_fields.is_full</source>
        <target>Lagerort voll</target>
      </segment>
    </unit>
    <unit id="hMc.US1" name="log.element_edited.changed_fields.limit_to_existing_parts">
      <segment>
        <source>log.element_edited.changed_fields.limit_to_existing_parts</source>
        <target>Nur bestehende Bauteile</target>
      </segment>
    </unit>
    <unit id="czzufVD" name="log.element_edited.changed_fields.only_single_part">
      <segment>
        <source>log.element_edited.changed_fields.only_single_part</source>
        <target>Nur ein Bauteil</target>
      </segment>
    </unit>
    <unit id="BFHeYb7" name="log.element_edited.changed_fields.storage_type">
      <segment>
        <source>log.element_edited.changed_fields.storage_type</source>
        <target>Lagertyp</target>
      </segment>
    </unit>
    <unit id="7c.vSJ5" name="log.element_edited.changed_fields.footprint_3d">
      <segment>
        <source>log.element_edited.changed_fields.footprint_3d</source>
        <target>3D Modell</target>
      </segment>
    </unit>
    <unit id="EhKSmFQ" name="log.element_edited.changed_fields.master_picture_attachment">
      <segment>
        <source>log.element_edited.changed_fields.master_picture_attachment</source>
        <target>Vorschaubild</target>
      </segment>
    </unit>
    <unit id="0Qixo51" name="log.element_edited.changed_fields.exchange_rate">
      <segment>
        <source>log.element_edited.changed_fields.exchange_rate</source>
        <target>Wechselkurs</target>
      </segment>
    </unit>
    <unit id="EippsOk" name="log.element_edited.changed_fields.iso_code">
      <segment>
        <source>log.element_edited.changed_fields.iso_code</source>
        <target>ISO Code</target>
      </segment>
    </unit>
    <unit id="JPVZRzH" name="log.element_edited.changed_fields.unit">
      <segment>
        <source>log.element_edited.changed_fields.unit</source>
        <target>Einheitensymbol</target>
      </segment>
    </unit>
    <unit id="bNKi.oP" name="log.element_edited.changed_fields.is_integer">
      <segment>
        <source>log.element_edited.changed_fields.is_integer</source>
        <target>Ganzzahlig</target>
      </segment>
    </unit>
    <unit id="XkLHxqf" name="log.element_edited.changed_fields.use_si_prefix">
      <segment>
        <source>log.element_edited.changed_fields.use_si_prefix</source>
        <target>Benutze SI Prefixe</target>
      </segment>
    </unit>
    <unit id="bgeqM2B" name="log.element_edited.changed_fields.options.width">
      <segment>
        <source>log.element_edited.changed_fields.options.width</source>
        <target>Breite</target>
      </segment>
    </unit>
    <unit id="UJNmG3d" name="log.element_edited.changed_fields.options.height">
      <segment>
        <source>log.element_edited.changed_fields.options.height</source>
        <target>Höhe</target>
      </segment>
    </unit>
    <unit id="M7z_SCq" name="log.element_edited.changed_fields.options.supported_element">
      <segment>
        <source>log.element_edited.changed_fields.options.supported_element</source>
        <target>Elementtyp</target>
      </segment>
    </unit>
    <unit id="WnWfGoW" name="log.element_edited.changed_fields.options.additional_css">
      <segment>
        <source>log.element_edited.changed_fields.options.additional_css</source>
        <target>Zusätzliches CSS</target>
      </segment>
    </unit>
    <unit id="0wsPXyV" name="log.element_edited.changed_fields.options.lines">
      <segment>
        <source>log.element_edited.changed_fields.options.lines</source>
        <target>Content</target>
      </segment>
    </unit>
    <unit id="SsbpFX0" name="log.element_edited.changed_fields.permissions.data">
      <segment>
        <source>log.element_edited.changed_fields.permissions.data</source>
        <target>Berechtigungen</target>
      </segment>
    </unit>
    <unit id="GYoJ2_d" name="log.element_edited.changed_fields.disabled">
      <segment>
        <source>log.element_edited.changed_fields.disabled</source>
        <target>Deaktiviert</target>
      </segment>
    </unit>
    <unit id="q7TPEPu" name="log.element_edited.changed_fields.theme">
      <segment>
        <source>log.element_edited.changed_fields.theme</source>
        <target>Theme</target>
      </segment>
    </unit>
    <unit id="Qlf8uK3" name="log.element_edited.changed_fields.timezone">
      <segment>
        <source>log.element_edited.changed_fields.timezone</source>
        <target>Zeitzone</target>
      </segment>
    </unit>
    <unit id="2GWIhsp" name="log.element_edited.changed_fields.language">
      <segment>
        <source>log.element_edited.changed_fields.language</source>
        <target>Sprache</target>
      </segment>
    </unit>
    <unit id="Sw3SmBJ" name="log.element_edited.changed_fields.email">
      <segment>
        <source>log.element_edited.changed_fields.email</source>
        <target>E-Mail</target>
      </segment>
    </unit>
    <unit id="7FpvTOI" name="log.element_edited.changed_fields.department">
      <segment>
        <source>log.element_edited.changed_fields.department</source>
        <target>Abteilung</target>
      </segment>
    </unit>
    <unit id="jWNSk.e" name="log.element_edited.changed_fields.last_name">
      <segment>
        <source>log.element_edited.changed_fields.last_name</source>
        <target>Vorname</target>
      </segment>
    </unit>
    <unit id="49zb3b7" name="log.element_edited.changed_fields.first_name">
      <segment>
        <source>log.element_edited.changed_fields.first_name</source>
        <target>Nachname</target>
      </segment>
    </unit>
    <unit id="b55U6o6" name="log.element_edited.changed_fields.group">
      <segment>
        <source>log.element_edited.changed_fields.group</source>
        <target>Gruppe</target>
      </segment>
    </unit>
    <unit id="fgxi1Rb" name="log.element_edited.changed_fields.currency">
      <segment>
        <source>log.element_edited.changed_fields.currency</source>
        <target>Währung</target>
      </segment>
    </unit>
    <unit id="YjMeEAn" name="log.element_edited.changed_fields.enforce2FA">
      <segment>
        <source>log.element_edited.changed_fields.enforce2FA</source>
        <target>Erzwinge 2FA</target>
      </segment>
    </unit>
    <unit id="Ekpsda2" name="log.element_edited.changed_fields.symbol">
      <segment>
        <source>log.element_edited.changed_fields.symbol</source>
        <target>Symbol</target>
      </segment>
    </unit>
    <unit id="VUH1O1d" name="log.element_edited.changed_fields.value_min">
      <segment>
        <source>log.element_edited.changed_fields.value_min</source>
        <target>Min. Wert</target>
      </segment>
    </unit>
    <unit id="DqyfYKK" name="log.element_edited.changed_fields.value_max">
      <segment>
        <source>log.element_edited.changed_fields.value_max</source>
        <target>Max. Wert</target>
      </segment>
    </unit>
    <unit id="qX_n4ud" name="log.element_edited.changed_fields.value_text">
      <segment>
        <source>log.element_edited.changed_fields.value_text</source>
        <target>Text Wert</target>
      </segment>
    </unit>
    <unit id="T2zweRa" name="log.element_edited.changed_fields.show_in_table">
      <segment>
        <source>log.element_edited.changed_fields.show_in_table</source>
        <target>In Tabelle anzeigen</target>
      </segment>
    </unit>
    <unit id="TkaXDi7" name="log.element_edited.changed_fields.attachment_type">
      <segment>
        <source>log.element_edited.changed_fields.attachment_type</source>
        <target>Dateityp</target>
      </segment>
    </unit>
    <unit id="YPerF93" name="log.element_edited.changed_fields.needs_review">
      <segment>
        <source>log.element_edited.changed_fields.needs_review</source>
        <target>Review benötigt</target>
      </segment>
    </unit>
    <unit id="gF_Zo45" name="log.element_edited.changed_fields.tags">
      <segment>
        <source>log.element_edited.changed_fields.tags</source>
        <target>Tags</target>
      </segment>
    </unit>
    <unit id="fjo2JY_" name="log.element_edited.changed_fields.mass">
      <segment>
        <source>log.element_edited.changed_fields.mass</source>
        <target>Masse</target>
      </segment>
    </unit>
    <unit id="f7YI8uk" name="log.element_edited.changed_fields.ipn">
      <segment>
        <source>log.element_edited.changed_fields.ipn</source>
        <target>IPN</target>
      </segment>
    </unit>
    <unit id="vAHGo60" name="log.element_edited.changed_fields.favorite">
      <segment>
        <source>log.element_edited.changed_fields.favorite</source>
        <target>Favorit</target>
      </segment>
    </unit>
    <unit id="TUBvDxJ" name="log.element_edited.changed_fields.minamount">
      <segment>
        <source>log.element_edited.changed_fields.minamount</source>
        <target>Mindestbestand</target>
      </segment>
    </unit>
    <unit id="pVJ9vgg" name="log.element_edited.changed_fields.manufacturer_product_url">
      <segment>
        <source>log.element_edited.changed_fields.manufacturer_product_url</source>
        <target>Link zur Produktseite</target>
      </segment>
    </unit>
    <unit id="JW.PgxU" name="log.element_edited.changed_fields.manufacturer_product_number">
      <segment>
        <source>log.element_edited.changed_fields.manufacturer_product_number</source>
        <target>MPN</target>
      </segment>
    </unit>
    <unit id="tV.PNy_" name="log.element_edited.changed_fields.partUnit">
      <segment>
        <source>log.element_edited.changed_fields.partUnit</source>
        <target>Maßeinheit</target>
      </segment>
    </unit>
    <unit id="nwxlI_C" name="log.element_edited.changed_fields.expiration_date">
      <segment>
        <source>log.element_edited.changed_fields.expiration_date</source>
        <target>Ablaufdatum</target>
      </segment>
    </unit>
    <unit id="cPY3MD7" name="log.element_edited.changed_fields.amount">
      <segment>
        <source>log.element_edited.changed_fields.amount</source>
        <target>Menge</target>
      </segment>
    </unit>
    <unit id="eSrNkis" name="log.element_edited.changed_fields.storage_location">
      <segment>
        <source>log.element_edited.changed_fields.storage_location</source>
        <target>Lagerort</target>
      </segment>
    </unit>
    <unit id="Qt585vm" name="attachment.max_file_size">
<<<<<<< HEAD
      <segment state="translated">
=======
      <segment>
>>>>>>> cc7d290f
        <source>attachment.max_file_size</source>
        <target>Maximale Dateigröße</target>
      </segment>
    </unit>
<<<<<<< HEAD
    <unit id="tkkbiag" name="user.saml_user">
      <segment state="translated">
        <source>user.saml_user</source>
        <target>SSO / SAML Benutzer</target>
      </segment>
    </unit>
    <unit id="fhepjKr" name="user.saml_user.pw_change_hint">
      <segment state="translated">
        <source>user.saml_user.pw_change_hint</source>
        <target>Sie verwenden Single Sign-On (SSO) zum Einloggen. Sie können ihr Passwort und Zwei-Faktor-Authentifizierungen deshalb hier nicht konfigurieren. Nutzen Sie stattdessen die zentrale Seite ihres SSO Anbieters!</target>
      </segment>
    </unit>
    <unit id="32beTBH" name="login.sso_saml_login">
      <segment state="translated">
        <source>login.sso_saml_login</source>
        <target>Single Sign-On Login (SSO)</target>
      </segment>
    </unit>
    <unit id="wnMLanX" name="login.local_login_hint">
      <segment state="translated">
        <source>login.local_login_hint</source>
        <target>Das untenstehende Formular kann nur für den Login mit einem lokalen Benutzer verwendet werden. Wenn Sie sich stattdessen via Single Sign-On einloggen wollen, nutzen Sie den obenstehenden Button.</target>
      </segment>
    </unit>
=======
>>>>>>> cc7d290f
  </file>
</xliff><|MERGE_RESOLUTION|>--- conflicted
+++ resolved
@@ -9636,11 +9636,7 @@
     <unit id="W1rWF5g" name="parts_list.search.searching_for">
       <segment>
         <source>parts_list.search.searching_for</source>
-<<<<<<< HEAD
         <target>Suche Teile mit dem Suchbegriff &lt;b&gt;%keyword%&lt;/b&gt;</target>
-=======
-        <target><![CDATA[Suche Teile mit dem Suchbegriff <b>%keyword%</b>]]></target>
->>>>>>> cc7d290f
       </segment>
     </unit>
     <unit id="lkQ2zTi" name="parts_list.search_options.caption">
@@ -10970,16 +10966,11 @@
       </segment>
     </unit>
     <unit id="Qt585vm" name="attachment.max_file_size">
-<<<<<<< HEAD
       <segment state="translated">
-=======
-      <segment>
->>>>>>> cc7d290f
         <source>attachment.max_file_size</source>
         <target>Maximale Dateigröße</target>
       </segment>
     </unit>
-<<<<<<< HEAD
     <unit id="tkkbiag" name="user.saml_user">
       <segment state="translated">
         <source>user.saml_user</source>
@@ -11004,7 +10995,5 @@
         <target>Das untenstehende Formular kann nur für den Login mit einem lokalen Benutzer verwendet werden. Wenn Sie sich stattdessen via Single Sign-On einloggen wollen, nutzen Sie den obenstehenden Button.</target>
       </segment>
     </unit>
-=======
->>>>>>> cc7d290f
   </file>
 </xliff>