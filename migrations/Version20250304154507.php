--- conflicted
+++ resolved
@@ -44,365 +44,12 @@
 
     public function sqLiteUp(Schema $schema): void
     {
-<<<<<<< HEAD
-        $this->addSql(<<<'SQL'
-        CREATE TEMPORARY TABLE __temp__parts AS
-            SELECT
-                id,
-                id_preview_attachment,
-                id_category,
-                id_footprint,
-                id_part_unit,
-                id_manufacturer,
-                order_orderdetails_id,
-                built_project_id,
-                datetime_added,
-                name,
-                last_modified,
-                needs_review,
-                tags,
-                mass,
-                description,
-                comment,
-                visible,
-                favorite,
-                minamount,
-                manufacturer_product_url,
-                manufacturer_product_number,
-                manufacturing_status,
-                order_quantity,
-                manual_order,
-                ipn,
-                provider_reference_provider_key,
-                provider_reference_provider_id,
-                provider_reference_provider_url,
-                provider_reference_last_updated,
-                eda_info_reference_prefix,
-                eda_info_value,
-                eda_info_invisible,
-                eda_info_exclude_from_bom,
-                eda_info_exclude_from_board,
-                eda_info_exclude_from_sim,
-                eda_info_kicad_symbol,
-                eda_info_kicad_footprint
-            FROM parts
-        SQL);
-        $this->addSql('DROP TABLE parts');
-
-        $this->addSql(<<<'SQL'
-        CREATE TABLE "parts"
-        (
-            id                              INTEGER PRIMARY KEY AUTOINCREMENT NOT NULL,
-            id_preview_attachment           INTEGER          DEFAULT NULL,
-            id_category                     INTEGER          NOT NULL,
-            id_footprint                    INTEGER          DEFAULT NULL,
-            id_part_unit                    INTEGER          DEFAULT NULL,
-            id_manufacturer                 INTEGER          DEFAULT NULL,
-            order_orderdetails_id           INTEGER          DEFAULT NULL,
-            built_project_id                INTEGER          DEFAULT NULL,
-            built_assembly_id               INTEGER          DEFAULT NULL,
-            datetime_added                  DATETIME         DEFAULT CURRENT_TIMESTAMP NOT NULL,
-            name                            VARCHAR(255)                               NOT NULL,
-            last_modified                   DATETIME         DEFAULT CURRENT_TIMESTAMP NOT NULL,
-            needs_review                    BOOLEAN                                    NOT NULL,
-            tags                            CLOB                                       NOT NULL,
-            mass                            DOUBLE PRECISION DEFAULT NULL,
-            description                     CLOB                                       NOT NULL,
-            comment                         CLOB                                       NOT NULL,
-            visible                         BOOLEAN                                    NOT NULL,
-            favorite                        BOOLEAN                                    NOT NULL,
-            minamount                       DOUBLE PRECISION                           NOT NULL,
-            manufacturer_product_url        CLOB                                       NOT NULL,
-            manufacturer_product_number     VARCHAR(255)                               NOT NULL,
-            manufacturing_status            VARCHAR(255)     DEFAULT NULL,
-            order_quantity                  INTEGER                                    NOT NULL,
-            manual_order                    BOOLEAN                                    NOT NULL,
-            ipn                             VARCHAR(100)     DEFAULT NULL,
-            provider_reference_provider_key VARCHAR(255)     DEFAULT NULL,
-            provider_reference_provider_id  VARCHAR(255)     DEFAULT NULL,
-            provider_reference_provider_url VARCHAR(255)     DEFAULT NULL,
-            provider_reference_last_updated DATETIME         DEFAULT NULL,
-            eda_info_reference_prefix       VARCHAR(255)     DEFAULT NULL,
-            eda_info_value                  VARCHAR(255)     DEFAULT NULL,
-            eda_info_invisible              BOOLEAN          DEFAULT NULL,
-            eda_info_exclude_from_bom       BOOLEAN          DEFAULT NULL,
-            eda_info_exclude_from_board     BOOLEAN          DEFAULT NULL,
-            eda_info_exclude_from_sim       BOOLEAN          DEFAULT NULL,
-            eda_info_kicad_symbol           VARCHAR(255)     DEFAULT NULL,
-            eda_info_kicad_footprint        VARCHAR(255)     DEFAULT NULL,
-            CONSTRAINT FK_6940A7FEEA7100A1 FOREIGN KEY (id_preview_attachment) REFERENCES "attachments" (id) ON DELETE SET NULL NOT DEFERRABLE INITIALLY IMMEDIATE,
-            CONSTRAINT FK_6940A7FE5697F554 FOREIGN KEY (id_category) REFERENCES "categories" (id) NOT DEFERRABLE INITIALLY IMMEDIATE,
-            CONSTRAINT FK_6940A7FE7E371A10 FOREIGN KEY (id_footprint) REFERENCES "footprints" (id) NOT DEFERRABLE INITIALLY IMMEDIATE,
-            CONSTRAINT FK_6940A7FE2626CEF9 FOREIGN KEY (id_part_unit) REFERENCES "measurement_units" (id) NOT DEFERRABLE INITIALLY IMMEDIATE,
-            CONSTRAINT FK_6940A7FE1ECB93AE FOREIGN KEY (id_manufacturer) REFERENCES "manufacturers" (id) NOT DEFERRABLE INITIALLY IMMEDIATE,
-            CONSTRAINT FK_6940A7FE81081E9B FOREIGN KEY (order_orderdetails_id) REFERENCES "orderdetails" (id) NOT DEFERRABLE INITIALLY IMMEDIATE,
-            CONSTRAINT FK_6940A7FEE8AE70D9 FOREIGN KEY (built_project_id) REFERENCES projects (id) NOT DEFERRABLE INITIALLY IMMEDIATE,
-            CONSTRAINT FK_6940A7FECC660B3C FOREIGN KEY (built_assembly_id) REFERENCES assemblies (id) NOT DEFERRABLE INITIALLY IMMEDIATE
-        )
-        SQL);
-
-        $this->addSql(<<<'SQL'
-        INSERT INTO parts (
-            id,
-            id_preview_attachment,
-            id_category,
-            id_footprint,
-            id_part_unit,
-            id_manufacturer,
-            order_orderdetails_id,
-            built_project_id,
-            datetime_added,
-            name,
-            last_modified,
-            needs_review,
-            tags,
-            mass,
-            description,
-            comment,
-            visible,
-            favorite,
-            minamount,
-            manufacturer_product_url,
-            manufacturer_product_number,
-            manufacturing_status,
-            order_quantity,
-            manual_order,
-            ipn,
-            provider_reference_provider_key,
-            provider_reference_provider_id,
-            provider_reference_provider_url,
-            provider_reference_last_updated,
-            eda_info_reference_prefix,
-            eda_info_value,
-            eda_info_invisible,
-            eda_info_exclude_from_bom,
-            eda_info_exclude_from_board,
-            eda_info_exclude_from_sim,
-            eda_info_kicad_symbol,
-            eda_info_kicad_footprint
-            ) SELECT * FROM __temp__parts
-        SQL);
-        $this->addSql('DROP TABLE __temp__parts');
-
-        $this->addSql(<<<'SQL'
-            CREATE INDEX IDX_6940A7FE1ECB93AE ON "parts" (id_manufacturer)
-        SQL);
-        $this->addSql(<<<'SQL'
-            CREATE INDEX IDX_6940A7FE2626CEF9 ON "parts" (id_part_unit)
-        SQL);
-        $this->addSql(<<<'SQL'
-            CREATE INDEX IDX_6940A7FE5697F554 ON "parts" (id_category)
-        SQL);
-        $this->addSql(<<<'SQL'
-            CREATE INDEX IDX_6940A7FE7E371A10 ON "parts" (id_footprint)
-        SQL);
-        $this->addSql(<<<'SQL'
-            CREATE INDEX IDX_6940A7FEEA7100A1 ON "parts" (id_preview_attachment)
-        SQL);
-        $this->addSql(<<<'SQL'
-            CREATE UNIQUE INDEX UNIQ_6940A7FE3D721C14 ON "parts" (ipn)
-        SQL);
-        $this->addSql(<<<'SQL'
-            CREATE UNIQUE INDEX UNIQ_6940A7FE81081E9B ON "parts" (order_orderdetails_id)
-        SQL);
-        $this->addSql(<<<'SQL'
-            CREATE UNIQUE INDEX UNIQ_6940A7FEE8AE70D9 ON "parts" (built_project_id)
-        SQL);
-        $this->addSql(<<<'SQL'
-            CREATE UNIQUE INDEX UNIQ_6940A7FECC660B3C ON "parts" (built_assembly_id)
-        SQL);
-        $this->addSql(<<<'SQL'
-            CREATE INDEX parts_idx_datet_name_last_id_needs ON "parts" (datetime_added, name, last_modified, id, needs_review)
-        SQL);
-        $this->addSql(<<<'SQL'
-            CREATE INDEX parts_idx_ipn ON "parts" (ipn)
-        SQL);
-        $this->addSql(<<<'SQL'
-            CREATE INDEX parts_idx_name ON "parts" (name)
-        SQL);
-=======
         // nothing do to, built_assembly_id not required
->>>>>>> 8515887d
     }
 
     public function sqLiteDown(Schema $schema): void
     {
-<<<<<<< HEAD
-        $this->addSql(<<<'SQL'
-        CREATE TEMPORARY TABLE __temp__parts AS
-            SELECT
-                id,
-                id_preview_attachment,
-                id_category,
-                id_footprint,
-                id_part_unit,
-                id_manufacturer,
-                order_orderdetails_id,
-                built_project_id,
-                datetime_added,
-                name,
-                last_modified,
-                needs_review,
-                tags,
-                mass,
-                description,
-                comment,
-                visible,
-                favorite,
-                minamount,
-                manufacturer_product_url,
-                manufacturer_product_number,
-                manufacturing_status,
-                order_quantity,
-                manual_order,
-                ipn,
-                provider_reference_provider_key,
-                provider_reference_provider_id,
-                provider_reference_provider_url,
-                provider_reference_last_updated,
-                eda_info_reference_prefix,
-                eda_info_value,
-                eda_info_invisible,
-                eda_info_exclude_from_bom,
-                eda_info_exclude_from_board,
-                eda_info_exclude_from_sim,
-                eda_info_kicad_symbol,
-                eda_info_kicad_footprint
-            FROM parts
-        SQL);
-
-        $this->addSql('DROP TABLE parts');
-
-        $this->addSql(<<<'SQL'
-        CREATE TABLE "parts"
-        (
-            id                              INTEGER PRIMARY KEY AUTOINCREMENT NOT NULL,
-            id_preview_attachment           INTEGER          DEFAULT NULL,
-            id_category                     INTEGER          NOT NULL,
-            id_footprint                    INTEGER          DEFAULT NULL,
-            id_part_unit                    INTEGER          DEFAULT NULL,
-            id_manufacturer                 INTEGER          DEFAULT NULL,
-            order_orderdetails_id           INTEGER          DEFAULT NULL,
-            built_project_id                INTEGER          DEFAULT NULL,
-            datetime_added                  DATETIME         DEFAULT CURRENT_TIMESTAMP NOT NULL,
-            name                            VARCHAR(255)                               NOT NULL,
-            last_modified                   DATETIME         DEFAULT CURRENT_TIMESTAMP NOT NULL,
-            needs_review                    BOOLEAN                                    NOT NULL,
-            tags                            CLOB                                       NOT NULL,
-            mass                            DOUBLE PRECISION DEFAULT NULL,
-            description                     CLOB                                       NOT NULL,
-            comment                         CLOB                                       NOT NULL,
-            visible                         BOOLEAN                                    NOT NULL,
-            favorite                        BOOLEAN                                    NOT NULL,
-            minamount                       DOUBLE PRECISION                           NOT NULL,
-            manufacturer_product_url        CLOB                                       NOT NULL,
-            manufacturer_product_number     VARCHAR(255)                               NOT NULL,
-            manufacturing_status            VARCHAR(255)     DEFAULT NULL,
-            order_quantity                  INTEGER                                    NOT NULL,
-            manual_order                    BOOLEAN                                    NOT NULL,
-            ipn                             VARCHAR(100)     DEFAULT NULL,
-            provider_reference_provider_key VARCHAR(255)     DEFAULT NULL,
-            provider_reference_provider_id  VARCHAR(255)     DEFAULT NULL,
-            provider_reference_provider_url VARCHAR(255)     DEFAULT NULL,
-            provider_reference_last_updated DATETIME         DEFAULT NULL,
-            eda_info_reference_prefix       VARCHAR(255)     DEFAULT NULL,
-            eda_info_value                  VARCHAR(255)     DEFAULT NULL,
-            eda_info_invisible              BOOLEAN          DEFAULT NULL,
-            eda_info_exclude_from_bom       BOOLEAN          DEFAULT NULL,
-            eda_info_exclude_from_board     BOOLEAN          DEFAULT NULL,
-            eda_info_exclude_from_sim       BOOLEAN          DEFAULT NULL,
-            eda_info_kicad_symbol           VARCHAR(255)     DEFAULT NULL,
-            eda_info_kicad_footprint        VARCHAR(255)     DEFAULT NULL,
-            CONSTRAINT FK_6940A7FEEA7100A1 FOREIGN KEY (id_preview_attachment) REFERENCES "attachments" (id) ON DELETE SET NULL NOT DEFERRABLE INITIALLY IMMEDIATE,
-            CONSTRAINT FK_6940A7FE5697F554 FOREIGN KEY (id_category) REFERENCES "categories" (id) NOT DEFERRABLE INITIALLY IMMEDIATE,
-            CONSTRAINT FK_6940A7FE7E371A10 FOREIGN KEY (id_footprint) REFERENCES "footprints" (id) NOT DEFERRABLE INITIALLY IMMEDIATE,
-            CONSTRAINT FK_6940A7FE2626CEF9 FOREIGN KEY (id_part_unit) REFERENCES "measurement_units" (id) NOT DEFERRABLE INITIALLY IMMEDIATE,
-            CONSTRAINT FK_6940A7FE1ECB93AE FOREIGN KEY (id_manufacturer) REFERENCES "manufacturers" (id) NOT DEFERRABLE INITIALLY IMMEDIATE,
-            CONSTRAINT FK_6940A7FE81081E9B FOREIGN KEY (order_orderdetails_id) REFERENCES "orderdetails" (id) NOT DEFERRABLE INITIALLY IMMEDIATE,
-            CONSTRAINT FK_6940A7FEE8AE70D9 FOREIGN KEY (built_project_id) REFERENCES projects (id) NOT DEFERRABLE INITIALLY IMMEDIATE
-        )
-        SQL);
-
-        $this->addSql(<<<'SQL'
-        INSERT INTO parts (
-            id,
-            id_preview_attachment,
-            id_category,
-            id_footprint,
-            id_part_unit,
-            id_manufacturer,
-            order_orderdetails_id,
-            built_project_id,
-            datetime_added,
-            name,
-            last_modified,
-            needs_review,
-            tags,
-            mass,
-            description,
-            comment,
-            visible,
-            favorite,
-            minamount,
-            manufacturer_product_url,
-            manufacturer_product_number,
-            manufacturing_status,
-            order_quantity,
-            manual_order,
-            ipn,
-            provider_reference_provider_key,
-            provider_reference_provider_id,
-            provider_reference_provider_url,
-            provider_reference_last_updated,
-            eda_info_reference_prefix,
-            eda_info_value,
-            eda_info_invisible,
-            eda_info_exclude_from_bom,
-            eda_info_exclude_from_board,
-            eda_info_exclude_from_sim,
-            eda_info_kicad_symbol,
-            eda_info_kicad_footprint
-            ) SELECT * FROM __temp__parts
-        SQL);
-
-        $this->addSql('DROP TABLE __temp__parts');
-
-        $this->addSql(<<<'SQL'
-            CREATE INDEX IDX_6940A7FE1ECB93AE ON "parts" (id_manufacturer)
-        SQL);
-        $this->addSql(<<<'SQL'
-            CREATE INDEX IDX_6940A7FE2626CEF9 ON "parts" (id_part_unit)
-        SQL);
-        $this->addSql(<<<'SQL'
-            CREATE INDEX IDX_6940A7FE5697F554 ON "parts" (id_category)
-        SQL);
-        $this->addSql(<<<'SQL'
-            CREATE INDEX IDX_6940A7FE7E371A10 ON "parts" (id_footprint)
-        SQL);
-        $this->addSql(<<<'SQL'
-            CREATE INDEX IDX_6940A7FEEA7100A1 ON "parts" (id_preview_attachment)
-        SQL);
-        $this->addSql(<<<'SQL'
-            CREATE UNIQUE INDEX UNIQ_6940A7FE3D721C14 ON "parts" (ipn)
-        SQL);
-        $this->addSql(<<<'SQL'
-            CREATE UNIQUE INDEX UNIQ_6940A7FE81081E9B ON "parts" (order_orderdetails_id)
-        SQL);
-        $this->addSql(<<<'SQL'
-            CREATE UNIQUE INDEX UNIQ_6940A7FEE8AE70D9 ON "parts" (built_project_id)
-        SQL);
-        $this->addSql(<<<'SQL'
-            CREATE INDEX parts_idx_datet_name_last_id_needs ON "parts" (datetime_added, name, last_modified, id, needs_review)
-        SQL);
-        $this->addSql(<<<'SQL'
-            CREATE INDEX parts_idx_ipn ON "parts" (ipn)
-        SQL);
-        $this->addSql(<<<'SQL'
-            CREATE INDEX parts_idx_name ON "parts" (name)
-        SQL);
-=======
         // nothing do to, built_assembly_id not required
->>>>>>> 8515887d
     }
 
     public function postgreSQLUp(Schema $schema): void
