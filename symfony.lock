--- conflicted
+++ resolved
@@ -154,13 +154,11 @@
     "jbtronics/dompdf-font-loader-bundle": {
         "version": "v1.1.1"
     },
-<<<<<<< HEAD
     "jbtronics/settings-bundle": {
         "version": "2.0.1"
-=======
+    },
     "jbtronics/translation-editor-bundle": {
         "version": "v1.0"
->>>>>>> 0f423829
     },
     "knpuniversity/oauth2-client-bundle": {
         "version": "2.15",
