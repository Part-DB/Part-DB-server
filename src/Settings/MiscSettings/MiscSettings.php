<?php
/*
 * This file is part of Part-DB (https://github.com/Part-DB/Part-DB-symfony).
 *
 *  Copyright (C) 2019 - 2024 Jan Böhmer (https://github.com/jbtronics)
 *
 *  This program is free software: you can redistribute it and/or modify
 *  it under the terms of the GNU Affero General Public License as published
 *  by the Free Software Foundation, either version 3 of the License, or
 *  (at your option) any later version.
 *
 *  This program is distributed in the hope that it will be useful,
 *  but WITHOUT ANY WARRANTY; without even the implied warranty of
 *  MERCHANTABILITY or FITNESS FOR A PARTICULAR PURPOSE.  See the
 *  GNU Affero General Public License for more details.
 *
 *  You should have received a copy of the GNU Affero General Public License
 *  along with this program.  If not, see <https://www.gnu.org/licenses/>.
 */

declare(strict_types=1);


namespace App\Settings\MiscSettings;

use Jbtronics\SettingsBundle\Settings\EmbeddedSettings;
use Jbtronics\SettingsBundle\Settings\Settings;

#[Settings]
class MiscSettings
{
    #[EmbeddedSettings]
    public ?KiCadEDASettings $kicadEDA = null;

    #[EmbeddedSettings]
    public ?ExchangeRateSettings $exchangeRate = null;

    #[EmbeddedSettings]
<<<<<<< HEAD
    public ?AssemblySettings $assembly = null;
=======
    public ?IpnSuggestSettings $ipnSuggestSettings = null;
>>>>>>> 654c2ed2
}<|MERGE_RESOLUTION|>--- conflicted
+++ resolved
@@ -36,9 +36,8 @@
     public ?ExchangeRateSettings $exchangeRate = null;
 
     #[EmbeddedSettings]
-<<<<<<< HEAD
     public ?AssemblySettings $assembly = null;
-=======
+
+    #[EmbeddedSettings]
     public ?IpnSuggestSettings $ipnSuggestSettings = null;
->>>>>>> 654c2ed2
 }