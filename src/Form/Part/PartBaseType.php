<?php
/**
 * This file is part of Part-DB (https://github.com/Part-DB/Part-DB-symfony).
 *
 * Copyright (C) 2019 - 2022 Jan Böhmer (https://github.com/jbtronics)
 *
 * This program is free software: you can redistribute it and/or modify
 * it under the terms of the GNU Affero General Public License as published
 * by the Free Software Foundation, either version 3 of the License, or
 * (at your option) any later version.
 *
 * This program is distributed in the hope that it will be useful,
 * but WITHOUT ANY WARRANTY; without even the implied warranty of
 * MERCHANTABILITY or FITNESS FOR A PARTICULAR PURPOSE.  See the
 * GNU Affero General Public License for more details.
 *
 * You should have received a copy of the GNU Affero General Public License
 * along with this program.  If not, see <https://www.gnu.org/licenses/>.
 */

declare(strict_types=1);

namespace App\Form\Part;

use App\Entity\Attachments\PartAttachment;
use App\Entity\Parameters\PartParameter;
use App\Entity\Parts\Category;
use App\Entity\Parts\Footprint;
use App\Entity\Parts\Manufacturer;
use App\Entity\Parts\ManufacturingStatus;
use App\Entity\Parts\MeasurementUnit;
use App\Entity\Parts\Part;
use App\Entity\Parts\PartCustomState;
use App\Entity\PriceInformations\Orderdetail;
use App\Form\AttachmentFormType;
use App\Form\ParameterType;
use App\Form\Part\EDA\EDAPartInfoType;
use App\Form\Type\MasterPictureAttachmentType;
use App\Form\Type\RichTextEditorType;
use App\Form\Type\SIUnitType;
use App\Form\Type\StructuralEntityType;
use App\Services\InfoProviderSystem\DTOs\PartDetailDTO;
use App\Services\LogSystem\EventCommentNeededHelper;
use App\Services\LogSystem\EventCommentType;
use App\Settings\MiscSettings\IpnSuggestSettings;
use Symfony\Bundle\SecurityBundle\Security;
use Symfony\Component\Form\AbstractType;
use Symfony\Component\Form\Extension\Core\Type\CheckboxType;
use Symfony\Component\Form\Extension\Core\Type\CollectionType;
use Symfony\Component\Form\Extension\Core\Type\EnumType;
use Symfony\Component\Form\Extension\Core\Type\ResetType;
use Symfony\Component\Form\Extension\Core\Type\SubmitType;
use Symfony\Component\Form\Extension\Core\Type\TextType;
use Symfony\Component\Form\Extension\Core\Type\UrlType;
use Symfony\Component\Form\FormBuilderInterface;
use Symfony\Component\OptionsResolver\OptionsResolver;
use Symfony\Component\Routing\Generator\UrlGeneratorInterface;

class PartBaseType extends AbstractType
{
    public function __construct(
        protected Security $security,
        protected UrlGeneratorInterface $urlGenerator,
        protected EventCommentNeededHelper $event_comment_needed_helper,
        protected IpnSuggestSettings $ipnSuggestSettings,
    ) {
    }

    public function buildForm(FormBuilderInterface $builder, array $options): void
    {
        /** @var Part $part */
        $part = $builder->getData();
        $new_part = null === $part->getID();

        /** @var PartDetailDTO|null $dto */
        $dto = $options['info_provider_dto'];

        $descriptionAttr = [
            'placeholder' => 'part.edit.description.placeholder',
            'rows' => 2,
        ];

        if ($this->ipnSuggestSettings->useDuplicateDescription) {
            // Only add attribute when duplicate description feature is enabled
            $descriptionAttr['data-ipn-suggestion'] = 'descriptionField';
        }

        $ipnAttr =  [
            'class' => 'ipn-suggestion-field',
            'data-elements--ipn-suggestion-target' => 'input',
            'autocomplete' => 'off',
        ];

        if ($this->ipnSuggestSettings->regex !== null && $this->ipnSuggestSettings->regex !== '') {
            $ipnAttr['pattern'] = $this->ipnSuggestSettings->regex;
            $ipnAttr['placeholder'] = $this->ipnSuggestSettings->regex;
        }

        $ipnOptions = [
            'required' => false,
            'empty_data' => null,
            'label' => 'part.edit.ipn',
            'attr' => $ipnAttr,
        ];

        if (isset($ipnAttr['pattern']) && $this->ipnSuggestSettings->regexHelp !== null && $this->ipnSuggestSettings->regexHelp !== '') {
            $ipnOptions['help'] = $this->ipnSuggestSettings->regexHelp;
        }

        //Common section
        $builder
            ->add('name', TextType::class, [
                'empty_data' => '',
                'label' => 'part.edit.name',
                'attr' => [
                    'placeholder' => 'part.edit.name.placeholder',
                ],
            ])
            ->add('description', RichTextEditorType::class, [
                'required' => false,
                'empty_data' => '',
                'label' => 'part.edit.description',
                'mode' => 'markdown-single_line',
                'attr' => $descriptionAttr,
            ])
            ->add('minAmount', SIUnitType::class, [
                'attr' => [
                    'min' => 0,
                    'placeholder' => 'part.editmininstock.placeholder',
                ],
                'label' => 'part.edit.mininstock',
                'measurement_unit' => $part->getPartUnit(),
            ])
            ->add('category', StructuralEntityType::class, [
                'class' => Category::class,
                'allow_add' => $this->security->isGranted('@categories.create'),
                'dto_value' => $dto?->category,
                'label' => 'part.edit.category',
                'disable_not_selectable' => true,
                //Do not require category for new parts, so that the user must select the category by hand and cannot forget it (the requirement is handled by the constraint in the entity)
                'required' => !$new_part,
                'attr' => [
                    'data-ipn-suggestion' => 'categoryField',
                ]
            ])
            ->add('footprint', StructuralEntityType::class, [
                'class' => Footprint::class,
                'required' => false,
                'label' => 'part.edit.footprint',
                'dto_value' => $dto?->footprint,
                'allow_add' => $this->security->isGranted('@footprints.create'),
                'disable_not_selectable' => true,
            ])
            ->add('tags', TextType::class, [
                'required' => false,
                'label' => 'part.edit.tags',
                'empty_data' => '',
                'attr' => [
                    'class' => 'tagsinput',
                    'data-controller' => 'elements--tagsinput',
                    'data-autocomplete' => $this->urlGenerator->generate('typeahead_tags', ['query' => '__QUERY__']),
                ],
            ]);

        //Manufacturer section
        $builder->add('manufacturer', StructuralEntityType::class, [
            'class' => Manufacturer::class,
            'required' => false,
            'label' => 'part.edit.manufacturer.label',
            'allow_add' => $this->security->isGranted('@manufacturers.create'),
            'dto_value' => $dto?->manufacturer,
            'disable_not_selectable' => true,
        ])
            ->add('manufacturer_product_url', UrlType::class, [
                'required' => false,
                'empty_data' => '',
                'label' => 'part.edit.manufacturer_url.label',
            ])
            ->add('manufacturer_product_number', TextType::class, [
                'required' => false,
                'empty_data' => '',
                'label' => 'part.edit.mpn',
            ])
            ->add('manufacturing_status', EnumType::class, [
                'label' => 'part.edit.manufacturing_status',
                'class' => ManufacturingStatus::class,
                'choice_label' => fn (ManufacturingStatus $status) => $status->toTranslationKey(),
                'required' => false,
            ]);

        //Advanced section
        $builder->add('needsReview', CheckboxType::class, [
            'required' => false,
            'label' => 'part.edit.needs_review',
        ])
            ->add('favorite', CheckboxType::class, [
                'required' => false,
                'label' => 'part.edit.is_favorite',
                'disabled' => !$this->security->isGranted('change_favorite', $part),
            ])
            ->add('mass', SIUnitType::class, [
                'unit' => 'g',
                'label' => 'part.edit.mass',
                'required' => false,
            ])
            ->add('partUnit', StructuralEntityType::class, [
                'class' => MeasurementUnit::class,
                'required' => false,
                'disable_not_selectable' => true,
                'label' => 'part.edit.partUnit',
            ])
<<<<<<< HEAD
            ->add('partCustomState', StructuralEntityType::class, [
                'class' => PartCustomState::class,
                'required' => false,
                'disable_not_selectable' => true,
                'label' => 'part.edit.partCustomState',
            ])
            ->add('ipn', TextType::class, [
                'required' => false,
                'empty_data' => null,
                'label' => 'part.edit.ipn',
                'attr' => [
                    'class' => 'ipn-suggestion-field',
                    'data-elements--ipn-suggestion-target' => 'input',
                    'autocomplete' => 'off',
                ]
            ]);
=======
            ->add('ipn', TextType::class, $ipnOptions);
>>>>>>> 6589e0d7

        //Comment section
        $builder->add('comment', RichTextEditorType::class, [
            'required' => false,
            'label' => 'part.edit.comment',
            'attr' => [
                'rows' => 4,
            ],
            'mode' => 'markdown-full',
            'empty_data' => '',
        ]);

        //Part Lots section
        $builder->add('partLots', CollectionType::class, [
            'entry_type' => PartLotType::class,
            'allow_add' => true,
            'allow_delete' => true,
            'reindex_enable' => true,
            'label' => false,
            'entry_options' => [
                'measurement_unit' => $part->getPartUnit(),
            ],
            'by_reference' => false,
        ]);

        //Attachment section
        $builder->add('attachments', CollectionType::class, [
            'entry_type' => AttachmentFormType::class,
            'allow_add' => true,
            'allow_delete' => true,
            'reindex_enable' => true,
            'label' => false,
            'entry_options' => [
                'data_class' => PartAttachment::class,
            ],
            'by_reference' => false,
        ]);

        $builder->add('master_picture_attachment', MasterPictureAttachmentType::class, [
            'required' => false,
            'label' => 'part.edit.master_attachment',
            'entity' => $part,
        ]);

        //Orderdetails section
        $builder->add('orderdetails', CollectionType::class, [
            'entry_type' => OrderdetailType::class,
            'reindex_enable' => true,
            'allow_add' => true,
            'allow_delete' => true,
            'label' => false,
            'by_reference' => false,
            'prototype_data' => new Orderdetail(),
            'entry_options' => [
                'measurement_unit' => $part->getPartUnit(),
            ],
        ]);

        $builder->add('parameters', CollectionType::class, [
            'entry_type' => ParameterType::class,
            'allow_add' => true,
            'allow_delete' => true,
            'label' => false,
            'reindex_enable' => true,
            'by_reference' => false,
            'prototype_data' => new PartParameter(),
            'entry_options' => [
                'data_class' => PartParameter::class,
            ],
        ]);

        //Part associations
        $builder->add('associated_parts_as_owner', CollectionType::class, [
            'entry_type' => PartAssociationType::class,
            'allow_add' => true,
            'allow_delete' => true,
            'reindex_enable' => true,
            'label' => false,
            'by_reference' => false,
        ]);

        //EDA info
        $builder->add('eda_info', EDAPartInfoType::class, [
            'label' => false,
            'required' => false,
        ]);

        $builder->add('log_comment', TextType::class, [
            'label' => 'edit.log_comment',
            'mapped' => false,
            'required' => $this->event_comment_needed_helper->isCommentNeeded($new_part ? EventCommentType::PART_CREATE : EventCommentType::PART_EDIT),
            'empty_data' => null,
        ]);

        $builder
            //Buttons
            ->add('save', SubmitType::class, [
                'label' => 'part.edit.save',
                'attr' => [
                    'value' => 'save'
                ]
            ])
            ->add('save_and_clone', SubmitType::class, [
                'label' => 'part.edit.save_and_clone',
                'attr' => [
                    'value' => 'save-and-clone'
                ]
            ])
            ->add('save_and_new', SubmitType::class, [
                'label' => 'part.edit.save_and_new',
                'attr' => [
                    'value' => 'save-and-new'
                ]
            ])
            ->add('reset', ResetType::class, ['label' => 'part.edit.reset']);
    }



    public function configureOptions(OptionsResolver $resolver): void
    {
        $resolver->setDefaults([
            'data_class' => Part::class,
            'info_provider_dto' => null,
        ]);

        $resolver->setAllowedTypes('info_provider_dto', [PartDetailDTO::class, 'null']);
    }
}<|MERGE_RESOLUTION|>--- conflicted
+++ resolved
@@ -209,26 +209,13 @@
                 'disable_not_selectable' => true,
                 'label' => 'part.edit.partUnit',
             ])
-<<<<<<< HEAD
             ->add('partCustomState', StructuralEntityType::class, [
                 'class' => PartCustomState::class,
                 'required' => false,
                 'disable_not_selectable' => true,
                 'label' => 'part.edit.partCustomState',
             ])
-            ->add('ipn', TextType::class, [
-                'required' => false,
-                'empty_data' => null,
-                'label' => 'part.edit.ipn',
-                'attr' => [
-                    'class' => 'ipn-suggestion-field',
-                    'data-elements--ipn-suggestion-target' => 'input',
-                    'autocomplete' => 'off',
-                ]
-            ]);
-=======
             ->add('ipn', TextType::class, $ipnOptions);
->>>>>>> 6589e0d7
 
         //Comment section
         $builder->add('comment', RichTextEditorType::class, [
