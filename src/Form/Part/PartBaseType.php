<?php
/**
 * This file is part of Part-DB (https://github.com/Part-DB/Part-DB-symfony).
 *
 * Copyright (C) 2019 - 2022 Jan Böhmer (https://github.com/jbtronics)
 *
 * This program is free software: you can redistribute it and/or modify
 * it under the terms of the GNU Affero General Public License as published
 * by the Free Software Foundation, either version 3 of the License, or
 * (at your option) any later version.
 *
 * This program is distributed in the hope that it will be useful,
 * but WITHOUT ANY WARRANTY; without even the implied warranty of
 * MERCHANTABILITY or FITNESS FOR A PARTICULAR PURPOSE.  See the
 * GNU Affero General Public License for more details.
 *
 * You should have received a copy of the GNU Affero General Public License
 * along with this program.  If not, see <https://www.gnu.org/licenses/>.
 */

declare(strict_types=1);

namespace App\Form\Part;

use App\Entity\Attachments\PartAttachment;
use App\Entity\Parameters\PartParameter;
use App\Entity\Parts\Category;
use App\Entity\Parts\Footprint;
use App\Entity\Parts\Manufacturer;
use App\Entity\Parts\ManufacturingStatus;
use App\Entity\Parts\MeasurementUnit;
use App\Entity\Parts\Part;
use App\Entity\Parts\PartCustomState;
use App\Entity\PriceInformations\Orderdetail;
use App\Form\AttachmentFormType;
use App\Form\ParameterType;
use App\Form\Part\EDA\EDAPartInfoType;
use App\Form\Type\MasterPictureAttachmentType;
use App\Form\Type\RichTextEditorType;
use App\Form\Type\SIUnitType;
use App\Form\Type\StructuralEntityType;
use App\Services\InfoProviderSystem\DTOs\PartDetailDTO;
use App\Services\LogSystem\EventCommentNeededHelper;
use App\Services\LogSystem\EventCommentType;
use App\Settings\MiscSettings\IpnSuggestSettings;
use Symfony\Bundle\SecurityBundle\Security;
use Symfony\Component\Form\AbstractType;
use Symfony\Component\Form\Extension\Core\Type\CheckboxType;
use Symfony\Component\Form\Extension\Core\Type\CollectionType;
use Symfony\Component\Form\Extension\Core\Type\EnumType;
use Symfony\Component\Form\Extension\Core\Type\ResetType;
use Symfony\Component\Form\Extension\Core\Type\SubmitType;
use Symfony\Component\Form\Extension\Core\Type\TextType;
use Symfony\Component\Form\Extension\Core\Type\UrlType;
use Symfony\Component\Form\FormBuilderInterface;
use Symfony\Component\OptionsResolver\OptionsResolver;
use Symfony\Component\Routing\Generator\UrlGeneratorInterface;

class PartBaseType extends AbstractType
{
    public function __construct(
        protected Security $security,
        protected UrlGeneratorInterface $urlGenerator,
        protected EventCommentNeededHelper $event_comment_needed_helper,
        protected IpnSuggestSettings $ipnSuggestSettings,
    ) {
    }

    public function buildForm(FormBuilderInterface $builder, array $options): void
    {
        /** @var Part $part */
        $part = $builder->getData();
        $new_part = null === $part->getID();

        /** @var PartDetailDTO|null $dto */
        $dto = $options['info_provider_dto'];

        $descriptionAttr = [
            'placeholder' => 'part.edit.description.placeholder',
            'rows' => 2,
        ];

        if ($this->ipnSuggestSettings->useDuplicateDescription) {
            // Only add attribute when duplicate description feature is enabled
            $descriptionAttr['data-ipn-suggestion'] = 'descriptionField';
        }

        //Common section
        $builder
            ->add('name', TextType::class, [
                'empty_data' => '',
                'label' => 'part.edit.name',
                'attr' => [
                    'placeholder' => 'part.edit.name.placeholder',
                ],
            ])
            ->add('description', RichTextEditorType::class, [
                'required' => false,
                'empty_data' => '',
                'label' => 'part.edit.description',
                'mode' => 'markdown-single_line',
<<<<<<< HEAD
                'attr' => [
                    'placeholder' => 'part.edit.description.placeholder',
                    'rows' => 2,
                    'data-ipn-suggestion' => 'descriptionField',
                ],
=======
                'attr' => $descriptionAttr,
>>>>>>> 654c2ed2
            ])
            ->add('minAmount', SIUnitType::class, [
                'attr' => [
                    'min' => 0,
                    'placeholder' => 'part.editmininstock.placeholder',
                ],
                'label' => 'part.edit.mininstock',
                'measurement_unit' => $part->getPartUnit(),
            ])
            ->add('category', StructuralEntityType::class, [
                'class' => Category::class,
                'allow_add' => $this->security->isGranted('@categories.create'),
                'dto_value' => $dto?->category,
                'label' => 'part.edit.category',
                'disable_not_selectable' => true,
                //Do not require category for new parts, so that the user must select the category by hand and cannot forget it (the requirement is handled by the constraint in the entity)
                'required' => !$new_part,
                'attr' => [
                    'data-ipn-suggestion' => 'categoryField',
                ]
            ])
            ->add('footprint', StructuralEntityType::class, [
                'class' => Footprint::class,
                'required' => false,
                'label' => 'part.edit.footprint',
                'dto_value' => $dto?->footprint,
                'allow_add' => $this->security->isGranted('@footprints.create'),
                'disable_not_selectable' => true,
            ])
            ->add('tags', TextType::class, [
                'required' => false,
                'label' => 'part.edit.tags',
                'empty_data' => '',
                'attr' => [
                    'class' => 'tagsinput',
                    'data-controller' => 'elements--tagsinput',
                    'data-autocomplete' => $this->urlGenerator->generate('typeahead_tags', ['query' => '__QUERY__']),
                ],
            ]);

        //Manufacturer section
        $builder->add('manufacturer', StructuralEntityType::class, [
            'class' => Manufacturer::class,
            'required' => false,
            'label' => 'part.edit.manufacturer.label',
            'allow_add' => $this->security->isGranted('@manufacturers.create'),
            'dto_value' => $dto?->manufacturer,
            'disable_not_selectable' => true,
        ])
            ->add('manufacturer_product_url', UrlType::class, [
                'required' => false,
                'empty_data' => '',
                'label' => 'part.edit.manufacturer_url.label',
            ])
            ->add('manufacturer_product_number', TextType::class, [
                'required' => false,
                'empty_data' => '',
                'label' => 'part.edit.mpn',
            ])
            ->add('manufacturing_status', EnumType::class, [
                'label' => 'part.edit.manufacturing_status',
                'class' => ManufacturingStatus::class,
                'choice_label' => fn (ManufacturingStatus $status) => $status->toTranslationKey(),
                'required' => false,
            ]);

        //Advanced section
        $builder->add('needsReview', CheckboxType::class, [
            'required' => false,
            'label' => 'part.edit.needs_review',
        ])
            ->add('favorite', CheckboxType::class, [
                'required' => false,
                'label' => 'part.edit.is_favorite',
                'disabled' => !$this->security->isGranted('change_favorite', $part),
            ])
            ->add('mass', SIUnitType::class, [
                'unit' => 'g',
                'label' => 'part.edit.mass',
                'required' => false,
            ])
            ->add('partUnit', StructuralEntityType::class, [
                'class' => MeasurementUnit::class,
                'required' => false,
                'disable_not_selectable' => true,
                'label' => 'part.edit.partUnit',
            ])
            ->add('partCustomState', StructuralEntityType::class, [
                'class' => PartCustomState::class,
                'required' => false,
                'disable_not_selectable' => true,
                'label' => 'part.edit.partCustomState',
            ])
            ->add('ipn', TextType::class, [
                'required' => false,
                'empty_data' => null,
                'label' => 'part.edit.ipn',
                'attr' => [
                    'class' => 'ipn-suggestion-field',
                    'data-elements--ipn-suggestion-target' => 'input',
                    'autocomplete' => 'off',
                ]
            ]);

        //Comment section
        $builder->add('comment', RichTextEditorType::class, [
            'required' => false,
            'label' => 'part.edit.comment',
            'attr' => [
                'rows' => 4,
            ],
            'mode' => 'markdown-full',
            'empty_data' => '',
        ]);

        //Part Lots section
        $builder->add('partLots', CollectionType::class, [
            'entry_type' => PartLotType::class,
            'allow_add' => true,
            'allow_delete' => true,
            'reindex_enable' => true,
            'label' => false,
            'entry_options' => [
                'measurement_unit' => $part->getPartUnit(),
            ],
            'by_reference' => false,
        ]);

        //Attachment section
        $builder->add('attachments', CollectionType::class, [
            'entry_type' => AttachmentFormType::class,
            'allow_add' => true,
            'allow_delete' => true,
            'reindex_enable' => true,
            'label' => false,
            'entry_options' => [
                'data_class' => PartAttachment::class,
            ],
            'by_reference' => false,
        ]);

        $builder->add('master_picture_attachment', MasterPictureAttachmentType::class, [
            'required' => false,
            'label' => 'part.edit.master_attachment',
            'entity' => $part,
        ]);

        //Orderdetails section
        $builder->add('orderdetails', CollectionType::class, [
            'entry_type' => OrderdetailType::class,
            'reindex_enable' => true,
            'allow_add' => true,
            'allow_delete' => true,
            'label' => false,
            'by_reference' => false,
            'prototype_data' => new Orderdetail(),
            'entry_options' => [
                'measurement_unit' => $part->getPartUnit(),
            ],
        ]);

        $builder->add('parameters', CollectionType::class, [
            'entry_type' => ParameterType::class,
            'allow_add' => true,
            'allow_delete' => true,
            'label' => false,
            'reindex_enable' => true,
            'by_reference' => false,
            'prototype_data' => new PartParameter(),
            'entry_options' => [
                'data_class' => PartParameter::class,
            ],
        ]);

        //Part associations
        $builder->add('associated_parts_as_owner', CollectionType::class, [
            'entry_type' => PartAssociationType::class,
            'allow_add' => true,
            'allow_delete' => true,
            'reindex_enable' => true,
            'label' => false,
            'by_reference' => false,
        ]);

        //EDA info
        $builder->add('eda_info', EDAPartInfoType::class, [
            'label' => false,
            'required' => false,
        ]);

        $builder->add('log_comment', TextType::class, [
            'label' => 'edit.log_comment',
            'mapped' => false,
            'required' => $this->event_comment_needed_helper->isCommentNeeded($new_part ? EventCommentType::PART_CREATE : EventCommentType::PART_EDIT),
            'empty_data' => null,
        ]);

        $builder
            //Buttons
            ->add('save', SubmitType::class, [
                'label' => 'part.edit.save',
                'attr' => [
                    'value' => 'save'
                ]
            ])
            ->add('save_and_clone', SubmitType::class, [
                'label' => 'part.edit.save_and_clone',
                'attr' => [
                    'value' => 'save-and-clone'
                ]
            ])
            ->add('save_and_new', SubmitType::class, [
                'label' => 'part.edit.save_and_new',
                'attr' => [
                    'value' => 'save-and-new'
                ]
            ])
            ->add('reset', ResetType::class, ['label' => 'part.edit.reset']);
    }



    public function configureOptions(OptionsResolver $resolver): void
    {
        $resolver->setDefaults([
            'data_class' => Part::class,
            'info_provider_dto' => null,
        ]);

        $resolver->setAllowedTypes('info_provider_dto', [PartDetailDTO::class, 'null']);
    }
}<|MERGE_RESOLUTION|>--- conflicted
+++ resolved
@@ -99,15 +99,7 @@
                 'empty_data' => '',
                 'label' => 'part.edit.description',
                 'mode' => 'markdown-single_line',
-<<<<<<< HEAD
-                'attr' => [
-                    'placeholder' => 'part.edit.description.placeholder',
-                    'rows' => 2,
-                    'data-ipn-suggestion' => 'descriptionField',
-                ],
-=======
                 'attr' => $descriptionAttr,
->>>>>>> 654c2ed2
             ])
             ->add('minAmount', SIUnitType::class, [
                 'attr' => [
