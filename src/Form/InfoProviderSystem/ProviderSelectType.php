<?php
/*
 * This file is part of Part-DB (https://github.com/Part-DB/Part-DB-symfony).
 *
 *  Copyright (C) 2019 - 2023 Jan Böhmer (https://github.com/jbtronics)
 *
 *  This program is free software: you can redistribute it and/or modify
 *  it under the terms of the GNU Affero General Public License as published
 *  by the Free Software Foundation, either version 3 of the License, or
 *  (at your option) any later version.
 *
 *  This program is distributed in the hope that it will be useful,
 *  but WITHOUT ANY WARRANTY; without even the implied warranty of
 *  MERCHANTABILITY or FITNESS FOR A PARTICULAR PURPOSE.  See the
 *  GNU Affero General Public License for more details.
 *
 *  You should have received a copy of the GNU Affero General Public License
 *  along with this program.  If not, see <https://www.gnu.org/licenses/>.
 */

declare(strict_types=1);


namespace App\Form\InfoProviderSystem;

use App\Services\InfoProviderSystem\ProviderRegistry;
use Symfony\Component\Form\AbstractType;
use Symfony\Component\Form\Extension\Core\Type\ChoiceType;
use Symfony\Component\OptionsResolver\Options;
use Symfony\Component\OptionsResolver\OptionsResolver;

class ProviderSelectType extends AbstractType
{
    public function __construct(private readonly ProviderRegistry $providerRegistry)
    {

    }

    public function getParent(): string
    {
        return ChoiceType::class;
    }

    public function configureOptions(OptionsResolver $resolver): void
    {
        $providers = $this->providerRegistry->getActiveProviders();
<<<<<<< HEAD

        $resolver->setDefault('input', 'object');
        $resolver->setAllowedTypes('input', 'string');
        //Either the form returns the provider objects or their keys
        $resolver->setAllowedValues('input', ['object', 'string']);
        $resolver->setDefault('multiple', true);

        $resolver->setDefault('choices', function (Options $options) use ($providers) {
            if ('object' === $options['input']) {
                return $this->providerRegistry->getActiveProviders();
            }

            $tmp = [];
            foreach ($providers as $provider) {
                $name = $provider->getProviderInfo()['name'];
                $tmp[$name] = $provider->getProviderKey();
            }

            return $tmp;
        });

        //The choice_label and choice_value only needs to be set if we want the objects
        $resolver->setDefault('choice_label', function (Options $options){
            if ('object' === $options['input']) {
                return ChoiceList::label($this, static fn (?InfoProviderInterface $choice) => $choice?->getProviderInfo()['name']);
            }

            return null;
        });
        $resolver->setDefault('choice_value', function (Options $options) {
            if ('object' === $options['input']) {
                return ChoiceList::value($this, static fn(?InfoProviderInterface $choice) => $choice?->getProviderKey());
            }

            return null;
        });
=======
        
        // Create a simple array of provider keys => labels
        $choices = [];
        foreach ($providers as $provider) {
            $choices[$provider->getProviderInfo()['name']] = $provider->getProviderKey();
        }
        
        $resolver->setDefaults([
            'choices' => $choices,
            'multiple' => true,
        ]);
>>>>>>> 5b71d681
    }

}<|MERGE_RESOLUTION|>--- conflicted
+++ resolved
@@ -44,7 +44,6 @@
     public function configureOptions(OptionsResolver $resolver): void
     {
         $providers = $this->providerRegistry->getActiveProviders();
-<<<<<<< HEAD
 
         $resolver->setDefault('input', 'object');
         $resolver->setAllowedTypes('input', 'string');
@@ -81,19 +80,6 @@
 
             return null;
         });
-=======
-        
-        // Create a simple array of provider keys => labels
-        $choices = [];
-        foreach ($providers as $provider) {
-            $choices[$provider->getProviderInfo()['name']] = $provider->getProviderKey();
-        }
-        
-        $resolver->setDefaults([
-            'choices' => $choices,
-            'multiple' => true,
-        ]);
->>>>>>> 5b71d681
     }
 
 }