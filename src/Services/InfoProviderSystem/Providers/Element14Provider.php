<?php
/*
 * This file is part of Part-DB (https://github.com/Part-DB/Part-DB-symfony).
 *
 *  Copyright (C) 2019 - 2023 Jan Böhmer (https://github.com/jbtronics)
 *
 *  This program is free software: you can redistribute it and/or modify
 *  it under the terms of the GNU Affero General Public License as published
 *  by the Free Software Foundation, either version 3 of the License, or
 *  (at your option) any later version.
 *
 *  This program is distributed in the hope that it will be useful,
 *  but WITHOUT ANY WARRANTY; without even the implied warranty of
 *  MERCHANTABILITY or FITNESS FOR A PARTICULAR PURPOSE.  See the
 *  GNU Affero General Public License for more details.
 *
 *  You should have received a copy of the GNU Affero General Public License
 *  along with this program.  If not, see <https://www.gnu.org/licenses/>.
 */

declare(strict_types=1);


namespace App\Services\InfoProviderSystem\Providers;

use App\Entity\Parts\ManufacturingStatus;
use App\Services\InfoProviderSystem\DTOs\FileDTO;
use App\Services\InfoProviderSystem\DTOs\ParameterDTO;
use App\Services\InfoProviderSystem\DTOs\PartDetailDTO;
use App\Services\InfoProviderSystem\DTOs\PriceDTO;
use App\Services\InfoProviderSystem\DTOs\PurchaseInfoDTO;
<<<<<<< HEAD
use App\Settings\InfoProviderSystem\Element14Settings;
=======
use Composer\CaBundle\CaBundle;
>>>>>>> c4453599
use Symfony\Contracts\HttpClient\HttpClientInterface;

class Element14Provider implements InfoProviderInterface
{

    private const ENDPOINT_URL = 'https://api.element14.com/catalog/products';
    private const API_VERSION_NUMBER = '1.4';
    private const NUMBER_OF_RESULTS = 20;

    public const DISTRIBUTOR_NAME = 'Farnell';

    private const COMPLIANCE_ATTRIBUTES = ['euEccn', 'hazardous', 'MSL', 'productTraceability', 'rohsCompliant',
        'rohsPhthalatesCompliant', 'SVHC', 'tariffCode', 'usEccn', 'hazardCode'];

<<<<<<< HEAD
    public function __construct(private readonly HttpClientInterface $element14Client, private readonly Element14Settings $settings)
    {
=======
    private readonly HttpClientInterface $element14Client;
>>>>>>> c4453599

    public function __construct(HttpClientInterface $element14Client, private readonly string $api_key, private readonly string $store_id)
    {
        /* We use the mozilla CA from the composer ca bundle directly, as some debian systems seems to have problems
         * with the SSL.COM CA, element14 uses. See https://github.com/Part-DB/Part-DB-server/issues/866
         *
         * This is a workaround until the issue is resolved in debian (or never).
         * As this only affects this provider, this should have no negative impact and the CA bundle is still secure.
         */
        $this->element14Client = $element14Client->withOptions([
            'cafile' => CaBundle::getBundledCaBundlePath(),
        ]);
    }

    public function getProviderInfo(): array
    {
        return [
            'name' => 'Farnell element14',
            'description' => 'This provider uses the Farnell element14 API to search for parts.',
            'url' => 'https://www.element14.com/',
            'disabled_help' => 'Configure the API key in the PROVIDER_ELEMENT14_KEY environment variable to enable.'
        ];
    }

    public function getProviderKey(): string
    {
        return 'element14';
    }

    public function isActive(): bool
    {
        return $this->settings->storeId !== null && $this->settings->apiKey !== '';
    }

    /**
     * @param  string  $term
     * @return PartDetailDTO[]
     */
    private function queryByTerm(string $term): array
    {
        $response = $this->element14Client->request('GET', self::ENDPOINT_URL, [
            'query' => [
                'term' => $term,
                'storeInfo.id' => $this->settings->storeId,
                'resultsSettings.offset' => 0,
                'resultsSettings.numberOfResults' => self::NUMBER_OF_RESULTS,
                'resultsSettings.responseGroup' => 'large',
                'callInfo.apiKey' => $this->settings->apiKey,
                'callInfo.responseDataFormat' => 'json',
                'versionNumber' => self::API_VERSION_NUMBER,
            ],
        ]);

        $arr = $response->toArray();
        if (isset($arr['keywordSearchReturn'])) {
            $products = $arr['keywordSearchReturn']['products'] ?? [];
        } elseif (isset($arr['premierFarnellPartNumberReturn'])) {
            $products = $arr['premierFarnellPartNumberReturn']['products'] ?? [];
        } else {
            throw new \RuntimeException('Unknown response format');
        }

        $result = [];

        foreach ($products as $product) {
            $result[] = new PartDetailDTO(
                provider_key: $this->getProviderKey(), provider_id: $product['sku'],
                name: $product['translatedManufacturerPartNumber'],
                description: $this->displayNameToDescription($product['displayName'], $product['translatedManufacturerPartNumber']),
                manufacturer: $product['vendorName'] ?? $product['brandName'] ?? null,
                mpn: $product['translatedManufacturerPartNumber'],
                preview_image_url: $this->toImageUrl($product['image'] ?? null),
                manufacturing_status: $this->releaseStatusCodeToManufacturingStatus($product['releaseStatusCode'] ?? null),
                provider_url: $product['productURL'],
                notes: $product['productOverview']['description'] ?? null,
                datasheets: $this->parseDataSheets($product['datasheets'] ?? null),
                parameters: $this->attributesToParameters($product['attributes'] ?? null),
                vendor_infos: $this->pricesToVendorInfo($product['sku'], $product['prices'] ?? [], $product['productURL']),

            );
        }

        return $result;
    }

<<<<<<< HEAD
    private function generateProductURL($sku): string
    {
        return 'https://' . $this->settings->storeId . '/' . $sku;
    }

=======
>>>>>>> c4453599
    /**
     * @param  array|null  $datasheets
     * @return FileDTO[]|null Array of FileDTOs
     */
    private function parseDataSheets(?array $datasheets): ?array
    {
        if ($datasheets === null || count($datasheets) === 0) {
            return null;
        }

        $result = [];
        foreach ($datasheets as $datasheet) {
            $result[] = new FileDTO(url: $datasheet['url'], name: $datasheet['description']);
        }

        return $result;
   }

    private function toImageUrl(?array $image): ?string
    {
        if ($image === null || count($image) === 0) {
            return null;
        }

        //See Constructing an Image URL: https://partner.element14.com/docs/Product_Search_API_REST__Description
        $locale = 'en_GB';
        if ($image['vrntPath'] === 'nio/') {
            $locale = 'en_US';
        }

        return 'https://' . $this->settings->storeId . '/productimages/standard/' . $locale . $image['baseName'];
    }

    /**
     * Converts the price array to a VendorInfoDTO array to be used in the PartDetailDTO
     * @param  string  $sku
     * @param  array  $prices
     * @return array
     */
    private function pricesToVendorInfo(string $sku, array $prices, string $product_url): array
    {
        $price_dtos = [];

        foreach ($prices as $price) {
            $price_dtos[] = new PriceDTO(
                minimum_discount_amount: $price['from'],
                price: (string) $price['cost'],
                currency_iso_code: $this->getUsedCurrency(),
                includes_tax: false,
            );
        }

        return [
            new PurchaseInfoDTO(
                distributor_name: self::DISTRIBUTOR_NAME,
                order_number: $sku,
                prices: $price_dtos,
                product_url: $product_url
            )
        ];
    }

    public function getUsedCurrency(): string
    {
        //Decide based on the shop ID
        return match ($this->settings->storeId) {
            'bg.farnell.com', 'at.farnell.com', 'si.farnell.com', 'sk.farnell.com', 'ro.farnell.com', 'pt.farnell.com', 'nl.farnell.com', 'be.farnell.com', 'lv.farnell.com', 'lt.farnell.com', 'it.farnell.com', 'fr.farnell.com', 'fi.farnell.com', 'ee.farnell.com', 'es.farnell.com', 'ie.farnell.com', 'cpcireland.farnell.com', 'de.farnell.com' => 'EUR',
            'cz.farnell.com' => 'CZK',
            'dk.farnell.com' => 'DKK',
            'ch.farnell.com' => 'CHF',
            'cpc.farnell.com', 'uk.farnell.com', 'onecall.farnell.com', 'export.farnell.com' => 'GBP',
            'il.farnell.com', 'www.newark.com' => 'USD',
            'hu.farnell.com' => 'HUF',
            'no.farnell.com' => 'NOK',
            'pl.farnell.com' => 'PLN',
            'ru.farnell.com' => 'RUB',
            'se.farnell.com' => 'SEK',
            'tr.farnell.com' => 'TRY',
            'canada.newark.com' => 'CAD',
            'mexico.newark.com' => 'MXN',
            'cn.element14.com' => 'CNY',
            'au.element14.com' => 'AUD',
            'nz.element14.com' => 'NZD',
            'hk.element14.com' => 'HKD',
            'sg.element14.com' => 'SGD',
            'my.element14.com' => 'MYR',
            'ph.element14.com' => 'PHP',
            'th.element14.com' => 'THB',
            'in.element14.com' => 'INR',
            'tw.element14.com' => 'TWD',
            'kr.element14.com' => 'KRW',
            'vn.element14.com' => 'VND',
            default => throw new \RuntimeException('Unknown store ID: ' . $this->settings->storeId)
        };
    }

    /**
     * @param  array|null  $attributes
     * @return ParameterDTO[]
     */
    private function attributesToParameters(?array $attributes): array
    {
        $result = [];

        foreach ($attributes as $attribute) {
            $group = null;

            //Check if the attribute is a compliance attribute, they get assigned to the compliance group
            if (in_array($attribute['attributeLabel'], self::COMPLIANCE_ATTRIBUTES, true)) {
                $group = 'Compliance';
            }

            //tariffCode is a special case, we prepend a # to prevent conversion to float
            if (in_array($attribute['attributeLabel'], ['tariffCode', 'hazardCode'], true)) {
                $attribute['attributeValue'] = '#' . $attribute['attributeValue'];
            }

            $result[] = ParameterDTO::parseValueField(name: $attribute['attributeLabel'], value: $attribute['attributeValue'], unit: $attribute['attributeUnit'] ?? null, group: $group);
        }

        return $result;
    }

    private function displayNameToDescription(string $display_name, string $mpn): string
    {
        //Try to find the position of the '-' after the MPN
        $pos = strpos($display_name, $mpn . ' - ');
        if ($pos === false) {
            return $display_name;
        }

        //Remove the MPN and the '-' from the display name
        return substr($display_name, $pos + strlen($mpn) + 3);
    }

    private function releaseStatusCodeToManufacturingStatus(?int $releaseStatusCode): ?ManufacturingStatus
    {
        if ($releaseStatusCode === null) {
            return null;
        }

        return match ($releaseStatusCode) {
            1 => ManufacturingStatus::ANNOUNCED,
            2,4 => ManufacturingStatus::ACTIVE,
            6 => ManufacturingStatus::EOL,
            7 => ManufacturingStatus::DISCONTINUED,
            default => ManufacturingStatus::NOT_SET
        };
    }

    public function searchByKeyword(string $keyword): array
    {
        return $this->queryByTerm('any:' . $keyword);
    }

    public function getDetails(string $id): PartDetailDTO
    {
        $tmp = $this->queryByTerm('id:' . $id);
        if (count($tmp) === 0) {
            throw new \RuntimeException('No part found with ID ' . $id);
        }

        if (count($tmp) > 1) {
            throw new \RuntimeException('Multiple parts found with ID ' . $id);
        }

        return $tmp[0];
    }

    public function getCapabilities(): array
    {
        return [
            ProviderCapabilities::BASIC,
            ProviderCapabilities::PICTURE,
            ProviderCapabilities::DATASHEET,
        ];
    }
}<|MERGE_RESOLUTION|>--- conflicted
+++ resolved
@@ -29,11 +29,6 @@
 use App\Services\InfoProviderSystem\DTOs\PartDetailDTO;
 use App\Services\InfoProviderSystem\DTOs\PriceDTO;
 use App\Services\InfoProviderSystem\DTOs\PurchaseInfoDTO;
-<<<<<<< HEAD
-use App\Settings\InfoProviderSystem\Element14Settings;
-=======
-use Composer\CaBundle\CaBundle;
->>>>>>> c4453599
 use Symfony\Contracts\HttpClient\HttpClientInterface;
 
 class Element14Provider implements InfoProviderInterface
@@ -48,14 +43,9 @@
     private const COMPLIANCE_ATTRIBUTES = ['euEccn', 'hazardous', 'MSL', 'productTraceability', 'rohsCompliant',
         'rohsPhthalatesCompliant', 'SVHC', 'tariffCode', 'usEccn', 'hazardCode'];
 
-<<<<<<< HEAD
+    private readonly HttpClientInterface $element14Client;
+    
     public function __construct(private readonly HttpClientInterface $element14Client, private readonly Element14Settings $settings)
-    {
-=======
-    private readonly HttpClientInterface $element14Client;
->>>>>>> c4453599
-
-    public function __construct(HttpClientInterface $element14Client, private readonly string $api_key, private readonly string $store_id)
     {
         /* We use the mozilla CA from the composer ca bundle directly, as some debian systems seems to have problems
          * with the SSL.COM CA, element14 uses. See https://github.com/Part-DB/Part-DB-server/issues/866
@@ -139,14 +129,11 @@
         return $result;
     }
 
-<<<<<<< HEAD
     private function generateProductURL($sku): string
     {
-        return 'https://' . $this->settings->storeId . '/' . $sku;
-    }
-
-=======
->>>>>>> c4453599
+        return 'https://' . $this->store_id . '/' . $sku;
+    }
+
     /**
      * @param  array|null  $datasheets
      * @return FileDTO[]|null Array of FileDTOs
