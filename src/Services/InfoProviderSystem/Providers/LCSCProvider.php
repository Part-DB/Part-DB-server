--- conflicted
+++ resolved
@@ -125,9 +125,6 @@
      */
     private function queryByTerm(string $term, bool $lightweight = false): array
     {
-<<<<<<< HEAD
-        $response = $this->lcscClient->request('POST', self::ENDPOINT_URL . "/search/v2/global", [
-=======
         // Optimize: If term looks like an LCSC part number (starts with C followed by digits),
         // use direct detail query instead of slower search
         if (preg_match('/^C\d+$/i', trim($term))) {
@@ -139,8 +136,7 @@
             }
         }
 
-        $response = $this->lcscClient->request('GET', self::ENDPOINT_URL . "/search/global", [
->>>>>>> 5b71d681
+        $response = $this->lcscClient->request('POST', self::ENDPOINT_URL . "/search/v2/global", [
             'headers' => [
                 'Cookie' => new Cookie('currencyCode', $this->settings->currency)
             ],
