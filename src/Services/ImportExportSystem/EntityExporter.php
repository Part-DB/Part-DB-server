--- conflicted
+++ resolved
@@ -36,10 +36,7 @@
 use App\Entity\Parts\Supplier;
 use App\Entity\PriceInformations\Currency;
 use App\Entity\ProjectSystem\Project;
-<<<<<<< HEAD
-=======
 use App\Entity\ProjectSystem\ProjectBOMEntry;
->>>>>>> 596a30db
 use App\Helpers\Assemblies\AssemblyPartAggregator;
 use App\Helpers\FilenameSanatizer;
 use App\Serializer\APIPlatform\SkippableItemNormalizer;
@@ -383,15 +380,6 @@
             ],
             Project::class => [
                 'header' => [
-<<<<<<< HEAD
-                    'Id', 'ParentId', 'Type', 'ProjectNameHierarchical', 'ProjectName', 'ProjectFullName', 'BomQuantity',
-                    'BomPartId', 'BomPartIpn', 'BomPartMpnr', 'BomPartName', 'BomDesignator', 'BomPartDescription',
-                    'BomMountNames'
-                ],
-                'processEntity' => fn($entity, $depth) => [
-                    'ProjectId' => $entity->getId(),
-                    'ParentProjectId' => $entity->getParent()?->getId() ?? '',
-=======
                     'Id', 'ParentId', 'Type', 'ProjectNameHierarchical', 'ProjectName', 'ProjectFullName',
 
                     //BOM relevant attributes
@@ -401,23 +389,10 @@
                 'processEntity' => fn($entity, $depth) => [
                     'Id' => $entity->getId(),
                     'ParentId' => $entity->getParent()?->getId() ?? '',
->>>>>>> 596a30db
                     'Type' => 'project',
                     'ProjectNameHierarchical' => str_repeat('--', $depth) . ' ' . $entity->getName(),
                     'ProjectName' => $entity->getName(),
                     'ProjectFullName' => $this->getFullName($entity),
-<<<<<<< HEAD
-                    'BomQuantity' => '-',
-                    'BomPartId' => '-',
-                    'BomPartIpn' => '-',
-                    'BomPartMpnr' => '-',
-                    'BomPartName' => '-',
-                    'BomDesignator' => '-',
-                    'BomPartDescription' => '-',
-                    'BomMountNames' => '-',
-                ],
-                'processBomEntries' => fn($entity, $depth) => array_map(fn(AssemblyBOMEntry $bomEntry) => [
-=======
 
                     //BOM relevant attributes
                     'Quantity' => '-',
@@ -432,23 +407,12 @@
                     'MountNames' => '-',
                 ],
                 'processBomEntries' => fn($entity, $depth) => array_map(fn(ProjectBOMEntry $bomEntry) => [
->>>>>>> 596a30db
                     'Id' => $entity->getId(),
                     'ParentId' => '',
                     'Type' => 'project_bom_entry',
                     'ProjectNameHierarchical' => str_repeat('--', $depth) . '> ' . $entity->getName(),
                     'ProjectName' => $entity->getName(),
                     'ProjectFullName' => $this->getFullName($entity),
-<<<<<<< HEAD
-                    'BomQuantity' => $bomEntry->getQuantity() ?? '',
-                    'BomPartId' => $bomEntry->getPart()?->getId() ?? '',
-                    'BomPartIpn' => $bomEntry->getPart()?->getIpn() ?? '',
-                    'BomPartMpnr' => $bomEntry->getPart()?->getManufacturerProductNumber() ?? '',
-                    'BomPartName' => $bomEntry->getPart()?->getName() ?? '',
-                    'BomDesignator' => $bomEntry->getName() ?? '',
-                    'BomPartDescription' => $bomEntry->getPart()?->getDescription() ?? '',
-                    'BomMountNames' => $bomEntry->getMountNames(),
-=======
 
                     //BOM relevant attributes
                     'Quantity' => $bomEntry->getQuantity() ?? '',
@@ -461,24 +425,17 @@
                     'Designator' => $bomEntry->getMountnames() ?? '',
                     'Description' => $bomEntry->getPart()?->getDescription() ?? '',
                     'MountNames' => $bomEntry->getMountNames(),
->>>>>>> 596a30db
                 ], $entity->getBomEntries()->toArray()),
             ],
             Assembly::class => [
                 'header' => [
                     'Id', 'ParentId', 'Type', 'AssemblyIpn', 'AssemblyNameHierarchical', 'AssemblyName',
-<<<<<<< HEAD
-                    'AssemblyFullName', 'BomQuantity', 'BomMultiplier', 'BomPartId', 'BomPartIpn', 'BomPartMpnr',
-                    'BomPartName', 'BomDesignator', 'BomPartDescription', 'BomMountNames', 'BomReferencedAssemblyId',
-                    'BomReferencedAssemblyIpn', 'BomReferencedAssemblyFullName'
-=======
                     'AssemblyFullName',
 
                     //BOM relevant attributes
                     'Quantity', 'PartId', 'PartName', 'Ipn', 'Manufacturer', 'Mpn', 'Name', 'Designator',
                     'Description', 'MountNames', 'ReferencedAssemblyId', 'ReferencedAssemblyIpn',
                     'ReferencedAssemblyFullName'
->>>>>>> 596a30db
                 ],
                 'processEntity' => fn($entity, $depth) => [
                     'Id' => $entity->getId(),
@@ -488,20 +445,6 @@
                     'AssemblyNameHierarchical' => str_repeat('--', $depth) . ' ' . $entity->getName(),
                     'AssemblyName' => $entity->getName(),
                     'AssemblyFullName' => $this->getFullName($entity),
-<<<<<<< HEAD
-                    'BomQuantity' => '-',
-                    'BomMultiplier' => '-',
-                    'BomPartId' => '-',
-                    'BomPartIpn' => '-',
-                    'BomPartMpnr' => '-',
-                    'BomPartName' => '-',
-                    'BomDesignator' => '-',
-                    'BomPartDescription' => '-',
-                    'BomMountNames' => '-',
-                    'BomReferencedAssemblyId' => '-',
-                    'BomReferencedAssemblyIpn' => '-',
-                    'BomReferencedAssemblyFullName' => '-',
-=======
 
                     //BOM relevant attributes
                     'Quantity' => '-',
@@ -517,7 +460,6 @@
                     'ReferencedAssemblyId' => '-',
                     'ReferencedAssemblyIpn' => '-',
                     'ReferencedAssemblyFullName' => '-',
->>>>>>> 596a30db
                 ],
                 'processBomEntries' => fn($entity, $depth) => $this->processBomEntriesWithAggregatedParts($entity, $depth),
             ],
@@ -630,10 +572,7 @@
     {
         $rows = [];
 
-<<<<<<< HEAD
-=======
         /** @var AssemblyBOMEntry $bomEntry */
->>>>>>> 596a30db
         foreach ($assembly->getBomEntries() as $bomEntry) {
             // Add the BOM entry itself
             $rows[] = [
@@ -644,20 +583,6 @@
                 'AssemblyNameHierarchical' => str_repeat('--', $depth) . '> ' . $assembly->getName(),
                 'AssemblyName' => $assembly->getName(),
                 'AssemblyFullName' => $this->getFullName($assembly),
-<<<<<<< HEAD
-                'BomQuantity' => $bomEntry->getQuantity() ?? '',
-                'BomMultiplier' => '',
-                'BomPartId' => $bomEntry->getPart()?->getId() ?? '-',
-                'BomPartIpn' => $bomEntry->getPart()?->getIpn() ?? '-',
-                'BomPartMpnr' => $bomEntry->getPart()?->getManufacturerProductNumber() ?? '-',
-                'BomPartName' => $bomEntry->getPart()?->getName() ?? '-',
-                'BomDesignator' => $bomEntry->getName() ?? '-',
-                'BomPartDescription' => $bomEntry->getPart()?->getDescription() ?? '-',
-                'BomMountNames' => $bomEntry->getMountNames(),
-                'BomReferencedAssemblyId' => $bomEntry->getReferencedAssembly()?->getId() ?? '-',
-                'BomReferencedAssemblyIpn' => $bomEntry->getReferencedAssembly()?->getIpn() ?? '-',
-                'BomReferencedAssemblyFullName' => $this->getFullName($bomEntry->getReferencedAssembly() ?? null),
-=======
 
                 //BOM relevant attributes
                 'Quantity' => $bomEntry->getQuantity() ?? '',
@@ -673,7 +598,6 @@
                 'ReferencedAssemblyId' => $bomEntry->getReferencedAssembly()?->getId() ?? '-',
                 'ReferencedAssemblyIpn' => $bomEntry->getReferencedAssembly()?->getIpn() ?? '-',
                 'ReferencedAssemblyFullName' => $this->getFullName($bomEntry->getReferencedAssembly() ?? null),
->>>>>>> 596a30db
             ];
 
             // If a referenced assembly exists, add aggregated parts
@@ -694,20 +618,6 @@
                         'AssemblyNameHierarchical' => '',
                         'AssemblyName' => $partAssembly ? $partAssembly->getName() : '',
                         'AssemblyFullName' => $this->getFullName($partAssembly),
-<<<<<<< HEAD
-                        'BomQuantity' => $partData['quantity'],
-                        'BomMultiplier' => $partData['multiplier'],
-                        'BomPartId' => $partData['part']?->getId(),
-                        'BomPartIpn' => $partData['part']?->getIpn(),
-                        'BomPartMpnr' => $partData['part']?->getManufacturerProductNumber(),
-                        'BomPartName' => $partData['part']?->getName(),
-                        'BomDesignator' => $partData['part']?->getName(),
-                        'BomPartDescription' => $partData['part']?->getDescription(),
-                        'BomMountNames' => '-',
-                        'BomReferencedAssemblyId' => '-',
-                        'BomReferencedAssemblyIpn' => '-',
-                        'BomReferencedAssemblyFullName' => '-',
-=======
 
                         //BOM relevant attributes
                         'Quantity' => $partData['quantity'],
@@ -723,7 +633,6 @@
                         'ReferencedAssemblyId' => '-',
                         'ReferencedAssemblyIpn' => '-',
                         'ReferencedAssemblyFullName' => '-',
->>>>>>> 596a30db
                     ];
                 }
             }
