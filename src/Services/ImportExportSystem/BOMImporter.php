--- conflicted
+++ resolved
@@ -54,11 +54,6 @@
     private const IMPORT_TYPE_KICAD_PCB = 'kicad_pcbnew';
     private const IMPORT_TYPE_KICAD_SCHEMATIC = 'kicad_schematic';
 
-    private const IMPORT_TYPE_JSON = 'json';
-    private const IMPORT_TYPE_CSV = 'csv';
-    private const IMPORT_TYPE_KICAD_PCB = 'kicad_pcbnew';
-    private const IMPORT_TYPE_KICAD_SCHEMATIC = 'kicad_schematic';
-
     private const MAP_KICAD_PCB_FIELDS = [
         0 => 'Id',
         1 => 'Designator',
@@ -68,52 +63,29 @@
         5 => 'Supplier and ref',
     ];
 
-<<<<<<< HEAD
+    private readonly PartRepository $partRepository;
+
+    private readonly ManufacturerRepository $manufacturerRepository;
+
+    private readonly CategoryRepository $categoryRepository;
+
+    private readonly DBElementRepository $projectBomEntryRepository;
+
+    private readonly DBElementRepository $assemblyBomEntryRepository;
+
     private string $jsonRoot = '';
-
-    private PartRepository $partRepository;
-
-    private ManufacturerRepository $manufacturerRepository;
-
-    private CategoryRepository $categoryRepository;
-
-    private DBElementRepository $projectBomEntryRepository;
-
-    private DBElementRepository $assemblyBomEntryRepository;
-=======
-    private readonly PartRepository $partRepository;
-
-    private readonly ManufacturerRepository $manufacturerRepository;
-
-    private readonly CategoryRepository $categoryRepository;
-
-    private readonly DBElementRepository $projectBomEntryRepository;
-
-    private readonly DBElementRepository $assemblyBomEntryRepository;
-
-    private string $jsonRoot = '';
->>>>>>> 596a30db
 
     public function __construct(
         private readonly EntityManagerInterface $entityManager,
-        private readonly TranslatorInterface $translator,
         private readonly LoggerInterface $logger,
         private readonly BOMValidationService $validationService,
         private readonly TranslatorInterface $translator
     ) {
-<<<<<<< HEAD
-        $this->partRepository = $entityManager->getRepository(Part::class);
-        $this->manufacturerRepository = $entityManager->getRepository(Manufacturer::class);
-        $this->categoryRepository = $entityManager->getRepository(Category::class);
-        $this->projectBomEntryRepository = $entityManager->getRepository(ProjectBOMEntry::class);
-        $this->assemblyBomEntryRepository = $entityManager->getRepository(AssemblyBOMEntry::class);
-=======
         $this->partRepository = $this->entityManager->getRepository(Part::class);
         $this->manufacturerRepository = $this->entityManager->getRepository(Manufacturer::class);
         $this->categoryRepository = $this->entityManager->getRepository(Category::class);
         $this->projectBomEntryRepository = $this->entityManager->getRepository(ProjectBOMEntry::class);
         $this->assemblyBomEntryRepository = $this->entityManager->getRepository(AssemblyBOMEntry::class);
->>>>>>> 596a30db
     }
 
     protected function configureOptions(OptionsResolver $resolver): OptionsResolver
@@ -192,8 +164,6 @@
     public function fileToBOMEntries(Project|Assembly $importObject, File $file, array $options): array
     {
         return $this->stringToBOMEntries($importObject, $file->getContent(), $options);
-<<<<<<< HEAD
-=======
     }
 
 
@@ -249,7 +219,6 @@
         }
 
         return $this->stringToImporterResult($importObject, $file->getContent(), $options);
->>>>>>> 596a30db
     }
 
     /**
@@ -270,60 +239,6 @@
     }
 
     /**
-     * Handles the conversion of an uploaded file into an ImporterResult for a given project or assembly.
-     *
-     * This method processes the uploaded file by validating its file extension based on the provided import type
-     * options and then proceeds to convert the file content into an ImporterResult. If the file extension is
-     * invalid or unsupported, the result will contain a corresponding violation.
-     *
-     * @param Project|Assembly  $importObject The context of the import operation (either a Project or Assembly).
-     * @param UploadedFile      $file The uploaded file to be processed.
-     * @param array             $options An array of options, expected to include an 'type' key to determine valid file types.
-     *
-     * @return ImporterResult An object containing the results of the import process, including any detected violations.
-     */
-    public function fileToImporterResult(Project|Assembly $importObject, UploadedFile $file, array $options): ImporterResult
-    {
-        $result = new ImporterResult();
-
-        //Available file endings depending on the import type
-        $validExtensions = match ($options['type']) {
-            self::IMPORT_TYPE_KICAD_PCB => ['kicad_pcb'],
-            self::IMPORT_TYPE_JSON => ['json'],
-            self::IMPORT_TYPE_CSV => ['csv'],
-            default => [],
-        };
-
-        //Get the file extension of the uploaded file
-        $fileExtension = pathinfo($file->getClientOriginalName(), PATHINFO_EXTENSION);
-
-        //Check whether the file extension is valid
-        if ($validExtensions === []) {
-            $result->addViolation($this->buildJsonViolation(
-                'validator.bom_importer.invalid_import_type',
-                'import.type'
-            ));
-
-            return $result;
-        } else if (!in_array(strtolower($fileExtension), $validExtensions, true)) {
-            $result->addViolation($this->buildJsonViolation(
-                'validator.bom_importer.invalid_file_extension',
-                'file.extension',
-                $fileExtension,
-                [
-                    '%extension%' => $fileExtension,
-                    '%importType%' => $this->translator->trans($importObject instanceof Project ? 'project.bom_import.type.'.$options['type'] : 'assembly.bom_import.type.'.$options['type']),
-                    '%allowedExtensions%' => implode(', ', $validExtensions),
-                ]
-            ));
-
-            return $result;
-        }
-
-        return $this->stringToImporterResult($importObject, $file->getContent(), $options);
-    }
-
-    /**
      * Import string data into an array of BOM entries, which are not yet assigned to a project.
      *
      * @param Project|Assembly $importObject The object determining the context of the BOM entry (either a Project or Assembly).
@@ -340,8 +255,7 @@
 
         return match ($options['type']) {
             self::IMPORT_TYPE_KICAD_PCB => $this->parseKiCADPCB($data, $importObject)->getBomEntries(),
-<<<<<<< HEAD
-            self::IMPORT_TYPE_KICAD_SCHEMATIC => $this->parseKiCADPCB($data, $importObject)->getBomEntries(),
+            self::IMPORT_TYPE_KICAD_SCHEMATIC => $this->parseKiCADSchematic($data, $options),
             default => throw new InvalidArgumentException($this->translator->trans('validator.bom_importer.invalid_import_type', [], 'validators')),
         };
     }
@@ -382,57 +296,6 @@
      * validates the required fields, and creates BOM entries for each record in the data.
      * The BOM entries are added to the provided Project or Assembly, depending on the context.
      *
-     * @param Project|Assembly  $importObject The object determining the context of the BOM entry (either a Project or Assembly).
-     * @param string            $data The semicolon- or comma-delimited CSV data to be parsed
-     *
-     * @return ImporterResult The result of the import process, containing the created BOM entries.
-     *
-     * @throws UnexpectedValueException If required fields are missing in the provided data.
-     */
-    private function parseKiCADPCB(string $data, Project|Assembly $importObject): ImporterResult
-    {
-=======
-            self::IMPORT_TYPE_KICAD_SCHEMATIC => $this->parseKiCADSchematic($data, $options),
-            default => throw new InvalidArgumentException($this->translator->trans('validator.bom_importer.invalid_import_type', [], 'validators')),
-        };
-    }
-
-    /**
-     * Import string data into an array of BOM entries, which are not yet assigned to a project.
-     *
-     * @param Project|Assembly $importObject The object determining the context of the BOM entry (either a Project or Assembly).
-     * @param string           $data The data to import
-     * @param array            $options An array of options
-     *
-     * @return ImporterResult An result of imported entries or a violation list
-     */
-    public function stringToImporterResult(Project|Assembly $importObject, string $data, array $options): ImporterResult
-    {
-        $resolver = new OptionsResolver();
-        $resolver = $this->configureOptions($resolver);
-        $options = $resolver->resolve($options);
-
-        $defaultImporterResult = new ImporterResult();
-        $defaultImporterResult->addViolation($this->buildJsonViolation(
-            'validator.bom_importer.invalid_import_type',
-            'import.type'
-        ));
-
-        return match ($options['type']) {
-            self::IMPORT_TYPE_KICAD_PCB => $this->parseKiCADPCB($data, $importObject),
-            self::IMPORT_TYPE_JSON => $this->parseJson($importObject, $data),
-            self::IMPORT_TYPE_CSV => $this->parseCsv($importObject, $data),
-            default => $defaultImporterResult,
-        };
-    }
-
-    /**
-     * Parses a KiCAD PCB file and imports its BOM (Bill of Materials) entries into the given Project or Assembly context.
-     *
-     * This method processes a semicolon-delimited CSV data string, normalizes column names,
-     * validates the required fields, and creates BOM entries for each record in the data.
-     * The BOM entries are added to the provided Project or Assembly, depending on the context.
-     *
      * @param string $data The semicolon- or comma-delimited CSV data to be parsed.
      * @param Project|Assembly  $importObject The object determining the context of the BOM entry (either a Project or Assembly).
      * @return ImporterResult The result of the import process, containing the created BOM entries.
@@ -441,7 +304,6 @@
      */
     private function parseKiCADPCB(string $data, Project|Assembly $importObject): ImporterResult
     {
->>>>>>> 596a30db
         $result = new ImporterResult();
 
         $csv = Reader::createFromString($data);
@@ -995,11 +857,7 @@
         if (isset($entry['name'])) {
             $givenName = trim($entry['name']) === '' ? null : trim ($entry['name']);
 
-<<<<<<< HEAD
-            if ($givenName !== null && $part !== null && $part->getName() !== $givenName) {
-=======
             if ($givenName !== null && $bomEntry->getPart() !== null && $bomEntry->getPart()->getName() !== $givenName) {
->>>>>>> 596a30db
                 //Apply different names for parts list entry
                 $bomEntry->setName(trim($entry['name']) === '' ? null : trim ($entry['name']));
             }
@@ -1008,15 +866,11 @@
         }
 
         if (isset($entry['designator'])) {
-<<<<<<< HEAD
-            $bomEntry->setMountnames(trim($entry['designator']) === '' ? '' : trim($entry['designator']));
-=======
             if ($bomEntry instanceof ProjectBOMEntry) {
                 $bomEntry->setMountnames(trim($entry['designator']) === '' ? '' : trim($entry['designator']));
             } elseif ($bomEntry instanceof AssemblyBOMEntry) {
                 $bomEntry->setDesignator(trim($entry['designator']) === '' ? '' : trim($entry['designator']));
             }
->>>>>>> 596a30db
         }
 
         $bomEntry->setPart($part);
@@ -1121,32 +975,6 @@
      *
      * @return ConstraintViolation The created constraint violation object.
      */
-    /**
-     * Builds a JSON-based constraint violation.
-     *
-     * This method creates a `ConstraintViolation` object that represents a validation error.
-     * The violation includes a message, property path, invalid value, and other contextual information.
-     * Translations for the violation message can be applied through the translator service.
-     *
-     * @param string        $message The translation key for the validation message.
-     * @param string        $propertyPath The property path where the violation occurred.
-     * @param mixed|null    $invalidValue The value that caused the violation (optional).
-     * @param array         $parameters Additional parameters for message placeholders (default is an empty array).
-     *
-     * @return ConstraintViolation The created constraint violation object.
-     */
-    private function buildJsonViolation(string $message, string $propertyPath, mixed $invalidValue = null, array $parameters = []): ConstraintViolation
-    {
-        return new ConstraintViolation(
-            message: $this->translator->trans($message, $parameters, 'validators'),
-            messageTemplate: $message,
-            parameters: $parameters,
-            root: $this->jsonRoot,
-            propertyPath: $propertyPath,
-            invalidValue: $invalidValue
-        );
-    }
-
     /**
      * Parse KiCad schematic BOM with flexible field mapping
      */
