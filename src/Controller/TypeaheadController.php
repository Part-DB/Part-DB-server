--- conflicted
+++ resolved
@@ -24,10 +24,7 @@
 
 use App\Entity\AssemblySystem\Assembly;
 use App\Entity\Parameters\AbstractParameter;
-<<<<<<< HEAD
 use App\Settings\MiscSettings\IpnSuggestSettings;
-=======
->>>>>>> 8515887d
 use App\Services\Attachments\AssemblyPreviewGenerator;
 use Symfony\Component\HttpFoundation\Response;
 use App\Entity\Attachments\Attachment;
@@ -59,6 +56,7 @@
 use Symfony\Component\Serializer\Encoder\JsonEncoder;
 use Symfony\Component\Serializer\Normalizer\ObjectNormalizer;
 use Symfony\Component\Serializer\Serializer;
+use InvalidArgumentException;
 
 /**
  * In this controller the endpoints for the typeaheads are collected.
@@ -118,19 +116,22 @@
             'group' => GroupParameter::class,
             'measurement_unit' => MeasurementUnitParameter::class,
             'currency' => Currency::class,
-            default => throw new \InvalidArgumentException('Invalid parameter type: '.$type),
+            default => throw new InvalidArgumentException('Invalid parameter type: '.$type),
         };
     }
 
     #[Route(path: '/parts/search/{query}', name: 'typeahead_parts')]
-    public function parts(EntityManagerInterface $entityManager, PartPreviewGenerator $previewGenerator,
-    AttachmentURLGenerator $attachmentURLGenerator, string $query = ""): JsonResponse
-    {
+    public function parts(
+        EntityManagerInterface $entityManager,
+        PartPreviewGenerator $previewGenerator,
+        AttachmentURLGenerator $attachmentURLGenerator,
+        string $query = ""
+    ): JsonResponse {
         $this->denyAccessUnlessGranted('@parts.read');
 
-        $repo = $entityManager->getRepository(Part::class);
-
-        $parts = $repo->autocompleteSearch($query, 100);
+        $partRepository = $entityManager->getRepository(Part::class);
+
+        $parts = $partRepository->autocompleteSearch($query, 100);
 
         $data = [];
         foreach ($parts as $part) {
@@ -150,7 +151,7 @@
                 'footprint' => $part->getFootprint() instanceof Footprint ? $part->getFootprint()->getName() : '',
                 'description' => mb_strimwidth($part->getDescription(), 0, 127, '...'),
                 'image' => $preview_url,
-                ];
+            ];
         }
 
         return new JsonResponse($data);
