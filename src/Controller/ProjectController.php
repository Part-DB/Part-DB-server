--- conflicted
+++ resolved
@@ -194,23 +194,14 @@
 
                 // For PCB imports, proceed directly
                 $importerResult = $BOMImporter->importFileIntoProject($form->get('file')->getData(), $project, [
-<<<<<<< HEAD
-                    'type' => $form->get('type')->getData(),
-=======
                     'type' => $import_type,
->>>>>>> 596a30db
                 ]);
 
                 // Validate the project entries
                 $errors = $validator->validateProperty($project, 'bom_entries');
 
-<<<<<<< HEAD
-                //If no validation errors occured, save the changes and redirect to edit page
-                if (count ($errors) === 0 && $importerResult->getViolations()->count() === 0) {
-=======
                 //If no validation errors occurred, save the changes and redirect to edit page
                 if (count($errors) === 0 && $importerResult->getViolations()->count() === 0) {
->>>>>>> 596a30db
                     $entries = $importerResult->getBomEntries();
 
                     $this->addFlash('success', t('project.bom_import.flash.success', ['%count%' => count($entries)]));
