--- conflicted
+++ resolved
@@ -243,10 +243,6 @@
             'timeTravel' => $timeTravel_timestamp,
             'repo' => $repo,
             'partsContainingElement' => $repo instanceof PartsContainingRepositoryInterface,
-<<<<<<< HEAD
-            'showParameters' => !($this instanceof PartCustomStateController),
-=======
->>>>>>> 5ab2cf50
         ]);
     }
 
@@ -406,10 +402,6 @@
             'import_form' => $import_form,
             'mass_creation_form' => $mass_creation_form,
             'route_base' => $this->route_base,
-<<<<<<< HEAD
-            'showParameters' => !($this instanceof PartCustomStateController),
-=======
->>>>>>> 5ab2cf50
         ]);
     }
 
