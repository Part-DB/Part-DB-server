<?php
/**
 * This file is part of Part-DB (https://github.com/Part-DB/Part-DB-symfony).
 *
 * Copyright (C) 2019 - 2022 Jan Böhmer (https://github.com/jbtronics)
 *
 * This program is free software: you can redistribute it and/or modify
 * it under the terms of the GNU Affero General Public License as published
 * by the Free Software Foundation, either version 3 of the License, or
 * (at your option) any later version.
 *
 * This program is distributed in the hope that it will be useful,
 * but WITHOUT ANY WARRANTY; without even the implied warranty of
 * MERCHANTABILITY or FITNESS FOR A PARTICULAR PURPOSE.  See the
 * GNU Affero General Public License for more details.
 *
 * You should have received a copy of the GNU Affero General Public License
 * along with this program.  If not, see <https://www.gnu.org/licenses/>.
 */

declare(strict_types=1);

namespace App\Controller;

use App\DataTables\LogDataTable;
use App\Entity\Attachments\AttachmentUpload;
use App\Entity\Parts\Category;
use App\Entity\Parts\Footprint;
use App\Entity\Parts\Manufacturer;
use App\Entity\Parts\Part;
use App\Entity\Parts\PartLot;
use App\Entity\Parts\StorageLocation;
use App\Entity\Parts\Supplier;
use App\Entity\PriceInformations\Orderdetail;
use App\Entity\ProjectSystem\Project;
use App\Entity\AssemblySystem\Assembly;
use App\Exceptions\AttachmentDownloadException;
use App\Form\Part\PartBaseType;
use App\Services\Attachments\AttachmentSubmitHandler;
use App\Services\Attachments\PartPreviewGenerator;
use App\Services\EntityMergers\Mergers\PartMerger;
use App\Services\InfoProviderSystem\PartInfoRetriever;
use App\Services\LogSystem\EventCommentHelper;
use App\Services\LogSystem\HistoryHelper;
use App\Services\LogSystem\TimeTravel;
use App\Services\Parameters\ParameterExtractor;
use App\Services\Parts\PartLotWithdrawAddHelper;
use App\Services\Parts\PricedetailHelper;
use App\Services\AssemblySystem\AssemblyBuildPartHelper;
use App\Services\ProjectSystem\ProjectBuildPartHelper;
use App\Settings\BehaviorSettings\PartInfoSettings;
use App\Settings\MiscSettings\IpnSuggestSettings;
use DateTime;
use Doctrine\ORM\EntityManagerInterface;
use Exception;
use Omines\DataTablesBundle\DataTableFactory;
use Symfony\Bridge\Doctrine\Attribute\MapEntity;
use Symfony\Bundle\FrameworkBundle\Controller\AbstractController;
use Symfony\Component\Form\FormInterface;
use Symfony\Component\HttpFoundation\RedirectResponse;
use Symfony\Component\HttpFoundation\Request;
use Symfony\Component\HttpFoundation\Response;
use Symfony\Component\Routing\Attribute\Route;
use Symfony\Component\Security\Core\Exception\AccessDeniedException;
use Symfony\Contracts\Translation\TranslatorInterface;

use function Symfony\Component\Translation\t;

#[Route(path: '/part')]
final class PartController extends AbstractController
{
    public function __construct(
        private readonly PricedetailHelper $pricedetailHelper,
        private readonly PartPreviewGenerator $partPreviewGenerator,
        private readonly TranslatorInterface $translator,
        private readonly AttachmentSubmitHandler $attachmentSubmitHandler,
        private readonly EntityManagerInterface $em,
        private readonly EventCommentHelper $commentHelper,
        private readonly PartInfoSettings $partInfoSettings,
<<<<<<< HEAD
        private readonly int $autocompletePartDigits,
=======
        private readonly IpnSuggestSettings $ipnSuggestSettings,
>>>>>>> 654c2ed2
    ) {
    }

    /**
     *
     * @throws Exception
     */
    #[Route(path: '/{id}/info/{timestamp}', name: 'part_info')]
    #[Route(path: '/{id}', requirements: ['id' => '\d+'])]
    public function show(
        Part $part,
        Request $request,
        TimeTravel $timeTravel,
        HistoryHelper $historyHelper,
        DataTableFactory $dataTable,
        ParameterExtractor $parameterExtractor,
        PartLotWithdrawAddHelper $withdrawAddHelper,
        ?string $timestamp = null
    ): Response {
        $this->denyAccessUnlessGranted('read', $part);

        $timeTravel_timestamp = null;
        if (null !== $timestamp) {
            $this->denyAccessUnlessGranted('show_history', $part);
            //If the timestamp only contains numbers interpret it as unix timestamp
            if (ctype_digit($timestamp)) {
                $timeTravel_timestamp = new DateTime();
                $timeTravel_timestamp->setTimestamp((int) $timestamp);
            } else { //Try to parse it via DateTime
                $timeTravel_timestamp = new DateTime($timestamp);
            }
            $timeTravel->revertEntityToTimestamp($part, $timeTravel_timestamp);
        }

        if ($this->isGranted('show_history', $part)) {
            $table = $dataTable->createFromType(LogDataTable::class, [
                'filter_elements' => $historyHelper->getAssociatedElements($part),
                'mode' => 'element_history',
            ], ['pageLength' => 10])
                ->handleRequest($request);

            if ($table->isCallback()) {
                return $table->getResponse();
            }
        } else {
            $table = null;
        }

        return $this->render(
            'parts/info/show_part_info.html.twig',
            [
                'part' => $part,
                'datatable' => $table,
                'pricedetail_helper' => $this->pricedetailHelper,
                'pictures' => $this->partPreviewGenerator->getPreviewAttachments($part),
                'timeTravel' => $timeTravel_timestamp,
                'description_params' => $this->partInfoSettings->extractParamsFromDescription ? $parameterExtractor->extractParameters($part->getDescription()) : [],
                'comment_params' => $this->partInfoSettings->extractParamsFromNotes ? $parameterExtractor->extractParameters($part->getComment()) : [],
                'withdraw_add_helper' => $withdrawAddHelper,
            ]
        );
    }

    #[Route(path: '/{id}/edit', name: 'part_edit')]
    public function edit(Part $part, Request $request): Response
    {
        $this->denyAccessUnlessGranted('edit', $part);

        // Check if this is part of a bulk import job
        $jobId = $request->query->get('jobId');
        $bulkJob = null;
        if ($jobId) {
            $bulkJob = $this->em->getRepository(\App\Entity\InfoProviderSystem\BulkInfoProviderImportJob::class)->find($jobId);
            // Verify user owns this job
            if ($bulkJob && $bulkJob->getCreatedBy() !== $this->getUser()) {
                $bulkJob = null;
            }
        }

        return $this->renderPartForm('edit', $request, $part, [], [
            'bulk_job' => $bulkJob
        ]);
    }

    #[Route(path: '/{id}/bulk-import-complete/{jobId}', name: 'part_bulk_import_complete', methods: ['POST'])]
    public function markBulkImportComplete(Part $part, int $jobId, Request $request): Response
    {
        $this->denyAccessUnlessGranted('edit', $part);

        if (!$this->isCsrfTokenValid('bulk_complete_' . $part->getId(), $request->request->get('_token'))) {
            throw $this->createAccessDeniedException('Invalid CSRF token');
        }

        $bulkJob = $this->em->getRepository(\App\Entity\InfoProviderSystem\BulkInfoProviderImportJob::class)->find($jobId);
        if (!$bulkJob || $bulkJob->getCreatedBy() !== $this->getUser()) {
            throw $this->createNotFoundException('Bulk import job not found');
        }

        $bulkJob->markPartAsCompleted($part->getId());
        $this->em->persist($bulkJob);
        $this->em->flush();

        $this->addFlash('success', 'Part marked as completed in bulk import');

        return $this->redirectToRoute('bulk_info_provider_step2', ['jobId' => $jobId]);
    }

    #[Route(path: '/{id}/delete', name: 'part_delete', methods: ['DELETE'])]
    public function delete(Request $request, Part $part): RedirectResponse
    {
        $this->denyAccessUnlessGranted('delete', $part);

        if ($this->isCsrfTokenValid('delete' . $part->getID(), $request->request->get('_token'))) {

            $this->commentHelper->setMessage($request->request->get('log_comment', null));

            //Remove part
            $this->em->remove($part);

            //Flush changes
            $this->em->flush();

            $this->addFlash('success', 'part.deleted');
        }

        return $this->redirectToRoute('homepage');
    }

    #[Route(path: '/new', name: 'part_new')]
    #[Route(path: '/{id}/clone', name: 'part_clone')]
    #[Route(path: '/new_build_part_project/{project_id}', name: 'part_new_build_part_project')]
    #[Route(path: '/new_build_part_assembly/{assembly_id}', name: 'part_new_build_part_assembly')]
    public function new(
        Request $request,
        EntityManagerInterface $em,
        TranslatorInterface $translator,
        AttachmentSubmitHandler $attachmentSubmitHandler,
        ProjectBuildPartHelper $projectBuildPartHelper,
        AssemblyBuildPartHelper $assemblyBuildPartHelper,
        #[MapEntity(mapping: ['id' => 'id'])] ?Part $part = null,
        #[MapEntity(mapping: ['project_id' => 'id'])] ?Project $project = null,
        #[MapEntity(mapping: ['assembly_id' => 'id'])] ?Assembly $assembly = null
    ): Response {

        if ($part instanceof Part) {
            //Clone part
            $new_part = clone $part;
        } elseif ($project instanceof Project) {
            //Initialize a new part for a build part from the given project
            //Ensure that the project has not already a build part
            if ($project->getBuildPart() instanceof Part) {
                $this->addFlash('error', 'part.new_build_part.error.build_part_already_exists');
                return $this->redirectToRoute('part_edit', ['id' => $project->getBuildPart()->getID()]);
            }
            $new_part = $projectBuildPartHelper->getPartInitialization($project);
        } elseif ($assembly instanceof Assembly) {
            //Initialize a new part for a build part from the given assembly
            //Ensure that the assembly has not already a build part
            if ($assembly->getBuildPart() instanceof Part) {
                $this->addFlash('error', 'part.new_build_part.error.build_part_already_exists');
                return $this->redirectToRoute('part_edit', ['id' => $project->getBuildPart()->getID()]);
            }
            $new_part = $assemblyBuildPartHelper->getPartInitialization($assembly);
        } else { //Create an empty part from scratch
            $new_part = new Part();
        }

        $this->denyAccessUnlessGranted('create', $new_part);

        $cid = $request->get('category', null);
        $category = $cid ? $em->find(Category::class, $cid) : null;
        if ($category instanceof Category && !$new_part->getCategory() instanceof Category) {
            $new_part->setCategory($category);
            $new_part->setDescription($category->getDefaultDescription());
            $new_part->setComment($category->getDefaultComment());
        }

        $fid = $request->get('footprint', null);
        $footprint = $fid ? $em->find(Footprint::class, $fid) : null;
        if ($footprint instanceof Footprint && !$new_part->getFootprint() instanceof Footprint) {
            $new_part->setFootprint($footprint);
        }

        $mid = $request->get('manufacturer', null);
        $manufacturer = $mid ? $em->find(Manufacturer::class, $mid) : null;
        if ($manufacturer instanceof Manufacturer && !$new_part->getManufacturer() instanceof Manufacturer) {
            $new_part->setManufacturer($manufacturer);
        }

        $store_id = $request->get('storelocation', null);
        $storelocation = $store_id ? $em->find(StorageLocation::class, $store_id) : null;
        if ($storelocation instanceof StorageLocation && $new_part->getPartLots()->isEmpty()) {
            $partLot = new PartLot();
            $partLot->setStorageLocation($storelocation);
            $partLot->setInstockUnknown(true);
            $new_part->addPartLot($partLot);
        }

        $supplier_id = $request->get('supplier', null);
        $supplier = $supplier_id ? $em->find(Supplier::class, $supplier_id) : null;
        if ($supplier instanceof Supplier && $new_part->getOrderdetails()->isEmpty()) {
            $orderdetail = new Orderdetail();
            $orderdetail->setSupplier($supplier);
            $new_part->addOrderdetail($orderdetail);
        }

        return $this->renderPartForm('new', $request, $new_part);
    }

    #[Route('/from_info_provider/{providerKey}/{providerId}/create', name: 'info_providers_create_part', requirements: ['providerId' => '.+'])]
    public function createFromInfoProvider(Request $request, string $providerKey, string $providerId, PartInfoRetriever $infoRetriever): Response
    {
        $this->denyAccessUnlessGranted('@info_providers.create_parts');

        $dto = $infoRetriever->getDetails($providerKey, $providerId);
        $new_part = $infoRetriever->dtoToPart($dto);

        if ($new_part->getCategory() === null || $new_part->getCategory()->getID() === null) {
            $this->addFlash('warning', t("part.create_from_info_provider.no_category_yet"));
        }

        return $this->renderPartForm('new', $request, $new_part, [
            'info_provider_dto' => $dto,
        ]);
    }

    #[Route('/{target}/merge/{other}', name: 'part_merge')]
    public function merge(Request $request, Part $target, Part $other, PartMerger $partMerger): Response
    {
        $this->denyAccessUnlessGranted('edit', $target);
        $this->denyAccessUnlessGranted('delete', $other);

        //Save the old name of the target part for the template
        $target_name = $target->getName();

        $this->addFlash('notice', t('part.merge.flash.please_review'));

        $merged = $partMerger->merge($target, $other);
        return $this->renderPartForm('merge', $request, $merged, [], [
            'tname_before' => $target_name,
            'other_part' => $other,
        ]);
    }

    #[Route(path: '/{id}/from_info_provider/{providerKey}/{providerId}/update', name: 'info_providers_update_part', requirements: ['providerId' => '.+'])]
    public function updateFromInfoProvider(
        Part $part,
        Request $request,
        string $providerKey,
        string $providerId,
        PartInfoRetriever $infoRetriever,
        PartMerger $partMerger
    ): Response {
        $this->denyAccessUnlessGranted('edit', $part);
        $this->denyAccessUnlessGranted('@info_providers.create_parts');

        //Save the old name of the target part for the template
        $old_name = $part->getName();

        $dto = $infoRetriever->getDetails($providerKey, $providerId);
        $provider_part = $infoRetriever->dtoToPart($dto);

        $part = $partMerger->merge($part, $provider_part);

        $this->addFlash('notice', t('part.merge.flash.please_review'));

        // Check if this is part of a bulk import job
        $jobId = $request->query->get('jobId');
        $bulkJob = null;
        if ($jobId) {
            $bulkJob = $this->em->getRepository(\App\Entity\InfoProviderSystem\BulkInfoProviderImportJob::class)->find($jobId);
            // Verify user owns this job
            if ($bulkJob && $bulkJob->getCreatedBy() !== $this->getUser()) {
                $bulkJob = null;
            }
        }

        return $this->renderPartForm('update_from_ip', $request, $part, [
            'info_provider_dto' => $dto,
        ], [
            'tname_before' => $old_name,
            'bulk_job' => $bulkJob
        ]);
    }

    /**
     * This function provides a common implementation for methods, which use the part form.
     * @param  Request  $request
     * @param  Part  $data
     * @param  array  $form_options
     * @return Response
     */
    private function renderPartForm(string $mode, Request $request, Part $data, array $form_options = [], array $merge_infos = []): Response
    {
        //Ensure that mode is either 'new' or 'edit
        if (!in_array($mode, ['new', 'edit', 'merge', 'update_from_ip'], true)) {
            throw new \InvalidArgumentException('Invalid mode given');
        }

        $new_part = $data;

        $form = $this->createForm(PartBaseType::class, $new_part, $form_options);

        $form->handleRequest($request);

        if ($form->isSubmitted() && $form->isValid()) {
            //Upload passed files
            $attachments = $form['attachments'];
            foreach ($attachments as $attachment) {
                /** @var FormInterface $attachment */

                try {
                    $this->attachmentSubmitHandler->handleUpload($attachment->getData(), AttachmentUpload::fromAttachmentForm($attachment));
                } catch (AttachmentDownloadException $attachmentDownloadException) {
                    $this->addFlash(
                        'error',
                        $this->translator->trans('attachment.download_failed') . ' ' . $attachmentDownloadException->getMessage()
                    );
                }
            }

            //Ensure that the master picture is still part of the attachments
            if ($new_part->getMasterPictureAttachment() !== null && !$new_part->getAttachments()->contains($new_part->getMasterPictureAttachment())) {
                $new_part->setMasterPictureAttachment(null);
            }

            $this->commentHelper->setMessage($form['log_comment']->getData());

            $this->em->persist($new_part);

            //When we are in merge mode, we have to remove the other part
            if ($mode === 'merge') {
                $this->em->remove($merge_infos['other_part']);
            }

            $this->em->flush();
            if ($mode === 'new') {
                $this->addFlash('success', 'part.created_flash');
            } elseif ($mode === 'edit') {
                $this->addFlash('success', 'part.edited_flash');
            }

            //If a redirect URL was given, redirect there
            if ($request->query->get('_redirect')) {
                return $this->redirect($request->query->get('_redirect'));
            }

            //Redirect to clone page if user wished that...
            //@phpstan-ignore-next-line
            if ('save_and_clone' === $form->getClickedButton()->getName()) {
                return $this->redirectToRoute('part_clone', ['id' => $new_part->getID()]);
            }
            //@phpstan-ignore-next-line
            if ('save_and_new' === $form->getClickedButton()->getName()) {
                return $this->redirectToRoute('part_new');
            }

            // Check if we're in bulk import mode and preserve jobId
            $jobId = $request->query->get('jobId');
            if ($jobId && isset($merge_infos['bulk_job'])) {
                return $this->redirectToRoute('part_edit', ['id' => $new_part->getID(), 'jobId' => $jobId]);
            }

            return $this->redirectToRoute('part_edit', ['id' => $new_part->getID()]);
        }

        if ($form->isSubmitted() && !$form->isValid()) {
            $this->addFlash('error', 'part.created_flash.invalid');
        }

        $template = '';
        if ($mode === 'new') {
            $template = 'parts/edit/new_part.html.twig';
        } elseif ($mode === 'edit') {
            $template = 'parts/edit/edit_part_info.html.twig';
        } elseif ($mode === 'merge') {
            $template = 'parts/edit/merge_parts.html.twig';
        } elseif ($mode === 'update_from_ip') {
            $template = 'parts/edit/update_from_ip.html.twig';
        }

        $partRepository = $this->em->getRepository(Part::class);

        return $this->render(
            $template,
            [
                'part' => $new_part,
<<<<<<< HEAD
                'ipnSuggestions' => $partRepository->autoCompleteIpn($data, base64_encode($data->getDescription()), $this->autocompletePartDigits),
=======
                'ipnSuggestions' => $partRepository->autoCompleteIpn($data, $data->getDescription(), $this->ipnSuggestSettings->suggestPartDigits),
>>>>>>> 654c2ed2
                'form' => $form,
                'merge_old_name' => $merge_infos['tname_before'] ?? null,
                'merge_other' => $merge_infos['other_part'] ?? null,
                'bulk_job' => $merge_infos['bulk_job'] ?? null,
                'jobId' => $request->query->get('jobId')
            ]
        );
    }

    #[Route(path: '/{id}/add_withdraw', name: 'part_add_withdraw', methods: ['POST'])]
    public function withdrawAddHandler(Part $part, Request $request, EntityManagerInterface $em, PartLotWithdrawAddHelper $withdrawAddHelper): Response
    {
        if ($this->isCsrfTokenValid('part_withraw' . $part->getID(), $request->request->get('_csfr'))) {
            //Retrieve partlot from the request
            $partLot = $em->find(PartLot::class, $request->request->get('lot_id'));
            if (!$partLot instanceof PartLot) {
                throw new \RuntimeException('Part lot not found!');
            }
            //Ensure that the partlot belongs to the part
            if ($partLot->getPart() !== $part) {
                throw new \RuntimeException("The origin partlot does not belong to the part!");
            }

            //Try to determine the target lot (used for move actions), if the parameter is existing
            $targetId = $request->request->get('target_id', null);
            $targetLot = $targetId ? $em->find(PartLot::class, $targetId) : null;
            if ($targetLot && $targetLot->getPart() !== $part) {
                throw new \RuntimeException("The target partlot does not belong to the part!");
            }

            //Extract the amount and comment from the request
            $amount = (float) $request->request->get('amount');
            $comment = $request->request->get('comment');
            $action = $request->request->get('action');
            $delete_lot_if_empty = $request->request->getBoolean('delete_lot_if_empty', false);

            $timestamp = null;
            $timestamp_str = $request->request->getString('timestamp', '');
            //Try to parse the timestamp
            if ($timestamp_str !== '') {
                $timestamp = new DateTime($timestamp_str);
            }

            //Ensure that the timestamp is not in the future
            if ($timestamp !== null && $timestamp > new DateTime("+20min")) {
                throw new \LogicException("The timestamp must not be in the future!");
            }

            //Ensure that the amount is not null or negative
            if ($amount <= 0) {
                $this->addFlash('warning', 'part.withdraw.zero_amount');
                goto err;
            }

            try {
                switch ($action) {
                    case "withdraw":
                    case "remove":
                        $this->denyAccessUnlessGranted('withdraw', $partLot);
                        $withdrawAddHelper->withdraw($partLot, $amount, $comment, $timestamp, $delete_lot_if_empty);
                        break;
                    case "add":
                        $this->denyAccessUnlessGranted('add', $partLot);
                        $withdrawAddHelper->add($partLot, $amount, $comment, $timestamp);
                        break;
                    case "move":
                        $this->denyAccessUnlessGranted('move', $partLot);
                        $this->denyAccessUnlessGranted('move', $targetLot);
                        $withdrawAddHelper->move($partLot, $targetLot, $amount, $comment, $timestamp, $delete_lot_if_empty);
                        break;
                    default:
                        throw new \RuntimeException("Unknown action!");
                }
            } catch (AccessDeniedException) {
                $this->addFlash('error', t('part.withdraw.access_denied'));
                goto err;
            }

            //Save the changes to the DB
            $em->flush();
            $this->addFlash('success', 'part.withdraw.success');

        } else {
            $this->addFlash('error', 'CSRF Token invalid!');
        }

        err:
        //If a redirect was passed, then redirect there
        if ($request->request->get('_redirect')) {
            return $this->redirect($request->request->get('_redirect'));
        }
        //Otherwise just redirect to the part page
        return $this->redirectToRoute('part_info', ['id' => $part->getID()]);
    }
}<|MERGE_RESOLUTION|>--- conflicted
+++ resolved
@@ -77,11 +77,7 @@
         private readonly EntityManagerInterface $em,
         private readonly EventCommentHelper $commentHelper,
         private readonly PartInfoSettings $partInfoSettings,
-<<<<<<< HEAD
-        private readonly int $autocompletePartDigits,
-=======
         private readonly IpnSuggestSettings $ipnSuggestSettings,
->>>>>>> 654c2ed2
     ) {
     }
 
@@ -469,11 +465,7 @@
             $template,
             [
                 'part' => $new_part,
-<<<<<<< HEAD
-                'ipnSuggestions' => $partRepository->autoCompleteIpn($data, base64_encode($data->getDescription()), $this->autocompletePartDigits),
-=======
                 'ipnSuggestions' => $partRepository->autoCompleteIpn($data, $data->getDescription(), $this->ipnSuggestSettings->suggestPartDigits),
->>>>>>> 654c2ed2
                 'form' => $form,
                 'merge_old_name' => $merge_infos['tname_before'] ?? null,
                 'merge_other' => $merge_infos['other_part'] ?? null,
