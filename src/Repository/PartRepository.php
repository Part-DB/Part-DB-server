<?php
/**
 * This file is part of Part-DB (https://github.com/Part-DB/Part-DB-symfony).
 *
 * Copyright (C) 2019 - 2022 Jan Böhmer (https://github.com/jbtronics)
 *
 * This program is free software: you can redistribute it and/or modify
 * it under the terms of the GNU Affero General Public License as published
 * by the Free Software Foundation, either version 3 of the License, or
 * (at your option) any later version.
 *
 * This program is distributed in the hope that it will be useful,
 * but WITHOUT ANY WARRANTY; without even the implied warranty of
 * MERCHANTABILITY or FITNESS FOR A PARTICULAR PURPOSE.  See the
 * GNU Affero General Public License for more details.
 *
 * You should have received a copy of the GNU Affero General Public License
 * along with this program.  If not, see <https://www.gnu.org/licenses/>.
 */

declare(strict_types=1);

namespace App\Repository;

use App\Entity\Parts\Category;
use App\Entity\Parts\Part;
use App\Entity\Parts\PartLot;
use App\Settings\MiscSettings\IpnSuggestSettings;
use Doctrine\ORM\NonUniqueResultException;
use Doctrine\ORM\NoResultException;
use Doctrine\ORM\QueryBuilder;
use Symfony\Contracts\Translation\TranslatorInterface;
use Doctrine\ORM\EntityManagerInterface;

/**
 * @extends NamedDBElementRepository<Part>
 */
class PartRepository extends NamedDBElementRepository
{
    private TranslatorInterface $translator;
<<<<<<< HEAD

    public function __construct(
        EntityManagerInterface $em,
        TranslatorInterface $translator
=======
    private IpnSuggestSettings $ipnSuggestSettings;

    public function __construct(
        EntityManagerInterface $em,
        TranslatorInterface    $translator,
        IpnSuggestSettings     $ipnSuggestSettings,
>>>>>>> 654c2ed2
    ) {
        parent::__construct($em, $em->getClassMetadata(Part::class));

        $this->translator = $translator;
<<<<<<< HEAD
=======
        $this->ipnSuggestSettings = $ipnSuggestSettings;
>>>>>>> 654c2ed2
    }

    /**
     * Gets the summed up instock of all parts (only parts without a measurement unit).
     *
     * @throws NoResultException
     * @throws NonUniqueResultException
     */
    public function getPartsInstockSum(): float
    {
        $qb = new QueryBuilder($this->getEntityManager());
        $qb->select('SUM(part_lot.amount)')
            ->from(PartLot::class, 'part_lot')
            ->leftJoin('part_lot.part', 'part')
            ->where('part.partUnit IS NULL');

        $query = $qb->getQuery();

        return (float) ($query->getSingleScalarResult() ?? 0.0);
    }

    /**
     * Gets the number of parts that has price information.
     *
     * @throws NoResultException
     * @throws NonUniqueResultException
     */
    public function getPartsCountWithPrice(): int
    {
        $qb = $this->createQueryBuilder('part');
        $qb->select('COUNT(DISTINCT part)')
            ->innerJoin('part.orderdetails', 'orderdetail')
            ->innerJoin('orderdetail.pricedetails', 'pricedetail')
            ->where('pricedetail.price > 0.0');

        $query = $qb->getQuery();

        return (int) ($query->getSingleScalarResult() ?? 0);
    }

    /**
     * @return Part[]
     */
    public function autocompleteSearch(string $query, int $max_limits = 50): array
    {
        $qb = $this->createQueryBuilder('part');
        $qb->select('part')
            ->leftJoin('part.category', 'category')
            ->leftJoin('part.footprint', 'footprint')

            ->where('ILIKE(part.name, :query) = TRUE')
            ->orWhere('ILIKE(part.description, :query) = TRUE')
            ->orWhere('ILIKE(category.name, :query) = TRUE')
            ->orWhere('ILIKE(footprint.name, :query) = TRUE');

        $qb->setParameter('query', '%'.$query.'%');

        $qb->setMaxResults($max_limits);
        $qb->orderBy('NATSORT(part.name)', 'ASC');

        return $qb->getQuery()->getResult();
    }

    /**
     * Provides IPN (Internal Part Number) suggestions for a given part based on its category, description,
     * and configured autocomplete digit length.
     *
     * This function generates suggestions for common prefixes and incremented prefixes based on
     * the part's current category and its hierarchy. If the part is unsaved, a default "n.a." prefix is returned.
     *
     * @param Part $part The part for which autocomplete suggestions are generated.
<<<<<<< HEAD
     * @param string $description Base64-encoded description to assist in generating suggestions.
     * @param int $autocompletePartDigits The number of digits used in autocomplete increments.
=======
     * @param string $description description to assist in generating suggestions.
     * @param int $suggestPartDigits The number of digits used in autocomplete increments.
>>>>>>> 654c2ed2
     *
     * @return array An associative array containing the following keys:
     *               - 'commonPrefixes': List of common prefixes found for the part.
     *               - 'prefixesPartIncrement': Increments for the generated prefixes, including hierarchical prefixes.
     */
<<<<<<< HEAD
    public function autoCompleteIpn(Part $part, string $description, int $autocompletePartDigits): array
    {
        $category = $part->getCategory();
        $ipnSuggestions = ['commonPrefixes' => [], 'prefixesPartIncrement' => []];
        $description = base64_decode($description);
=======
    public function autoCompleteIpn(Part $part, string $description, int $suggestPartDigits): array
    {
        $category = $part->getCategory();
        $ipnSuggestions = ['commonPrefixes' => [], 'prefixesPartIncrement' => []];
>>>>>>> 654c2ed2

        if (strlen($description) > 150) {
            $description = substr($description, 0, 150);
        }

<<<<<<< HEAD
        // Validate the category and ensure it's an instance of Category
        if ($category instanceof Category) {
            $currentPath = $category->getPartIpnPrefix();
            $directIpnPrefixEmpty = $category->getPartIpnPrefix() === '';
            $currentPath = $currentPath === '' ? 'n.a.' : $currentPath;

            $increment = $this->generateNextPossiblePartIncrement($currentPath, $part, $autocompletePartDigits);

            $ipnSuggestions['commonPrefixes'][] = [
                'title' => $currentPath . '-',
                'description' => $directIpnPrefixEmpty ? $this->translator->trans('part.edit.tab.advanced.ipn.prefix_empty.direct_category', ['%name%' => $category->getName()]) : $this->translator->trans('part.edit.tab.advanced.ipn.prefix.direct_category')
            ];
=======
        if ($description !== '' && $this->ipnSuggestSettings->useDuplicateDescription) {
            // Check if the description is already used in another part,
>>>>>>> 654c2ed2

            $suggestionByDescription = $this->getIpnSuggestByDescription($description);

            if ($suggestionByDescription !== null && $suggestionByDescription !== $part->getIpn() && $part->getIpn() !== null && $part->getIpn() !== '') {
                $ipnSuggestions['prefixesPartIncrement'][] = [
                    'title' => $part->getIpn(),
                    'description' =>  $this->translator->trans('part.edit.tab.advanced.ipn.prefix.description.current-increment')
                ];
            }

            if ($suggestionByDescription !== null) {
                $ipnSuggestions['prefixesPartIncrement'][] = [
                    'title' => $suggestionByDescription,
                    'description' =>  $this->translator->trans('part.edit.tab.advanced.ipn.prefix.description.increment')
                ];
            }
<<<<<<< HEAD
=======
        }

        // Validate the category and ensure it's an instance of Category
        if ($category instanceof Category) {
            $currentPath = $category->getPartIpnPrefix();
            $directIpnPrefixEmpty = $category->getPartIpnPrefix() === '';
            $currentPath = $currentPath === '' ? 'n.a.' : $currentPath;

            $increment = $this->generateNextPossiblePartIncrement($currentPath, $part, $suggestPartDigits);

            $ipnSuggestions['commonPrefixes'][] = [
                'title' => $currentPath . '-',
                'description' => $directIpnPrefixEmpty ? $this->translator->trans('part.edit.tab.advanced.ipn.prefix_empty.direct_category', ['%name%' => $category->getName()]) : $this->translator->trans('part.edit.tab.advanced.ipn.prefix.direct_category')
            ];
>>>>>>> 654c2ed2

            $ipnSuggestions['prefixesPartIncrement'][] = [
                'title' => $currentPath . '-' . $increment,
                'description' => $directIpnPrefixEmpty ? $this->translator->trans('part.edit.tab.advanced.ipn.prefix_empty.direct_category', ['%name%' => $category->getName()]) : $this->translator->trans('part.edit.tab.advanced.ipn.prefix.direct_category.increment')
            ];

            // Process parent categories
            $parentCategory = $category->getParent();

            while ($parentCategory instanceof Category) {
                // Prepend the parent category's prefix to the current path
                $currentPath = $parentCategory->getPartIpnPrefix() . '-' . $currentPath;
                $currentPath = $parentCategory->getPartIpnPrefix() === '' ? 'n.a.-' . $currentPath : $currentPath;

                $ipnSuggestions['commonPrefixes'][] = [
                    'title' => $currentPath . '-',
                    'description' => $this->translator->trans('part.edit.tab.advanced.ipn.prefix.hierarchical.no_increment')
                ];

<<<<<<< HEAD
                $increment = $this->generateNextPossiblePartIncrement($currentPath, $part, $autocompletePartDigits);
=======
                $increment = $this->generateNextPossiblePartIncrement($currentPath, $part, $suggestPartDigits);
>>>>>>> 654c2ed2

                $ipnSuggestions['prefixesPartIncrement'][] = [
                    'title' => $currentPath . '-' . $increment,
                    'description' => $this->translator->trans('part.edit.tab.advanced.ipn.prefix.hierarchical.increment')
                ];

                // Move to the next parent category
                $parentCategory = $parentCategory->getParent();
            }
        } elseif ($part->getID() === null) {
            $ipnSuggestions['commonPrefixes'][] = [
                'title' => 'n.a.',
                'description' => $this->translator->trans('part.edit.tab.advanced.ipn.prefix.not_saved')
            ];
        }

        return $ipnSuggestions;
    }

    /**
     * Suggests the next IPN (Internal Part Number) based on the provided part description.
     *
     * Searches for parts with similar descriptions and retrieves their existing IPNs to calculate the next suggestion.
     * Returns null if the description is empty or no suggestion can be generated.
     *
     * @param string $description The part description to search for.
     *
     * @return string|null The suggested IPN, or null if no suggestion is possible.
     *
     * @throws NonUniqueResultException
     */
    public function getIpnSuggestByDescription(string $description): ?string
    {
        if ($description === '') {
            return null;
        }

        $qb = $this->createQueryBuilder('part');

        $qb->select('part')
            ->where('part.description LIKE :descriptionPattern')
            ->setParameter('descriptionPattern', $description.'%')
            ->orderBy('part.id', 'ASC');

        $partsBySameDescription = $qb->getQuery()->getResult();
        $givenIpnsWithSameDescription = [];

        foreach ($partsBySameDescription as $part) {
            if ($part->getIpn() === null || $part->getIpn() === '') {
                continue;
            }

            $givenIpnsWithSameDescription[] = $part->getIpn();
        }

        return $this->getNextIpnSuggestion($givenIpnsWithSameDescription);
    }

    /**
     * Generates the next possible increment for a part within a given category, while ensuring uniqueness.
     *
     * This method calculates the next available increment for a part's identifier (`ipn`) based on the current path
     * and the number of digits specified for the autocomplete feature. It ensures that the generated identifier
     * aligns with the expected length and does not conflict with already existing identifiers in the same category.
     *
     * @param string $currentPath The base path or prefix for the part's identifier.
     * @param Part $currentPart The part entity for which the increment is being generated.
<<<<<<< HEAD
     * @param int $autocompletePartDigits The number of digits reserved for the increment.
     *
     * @return string|null The next possible increment as a zero-padded string, or null if it cannot be generated.
=======
     * @param int $suggestPartDigits The number of digits reserved for the increment.
     *
     * @return string The next possible increment as a zero-padded string.
>>>>>>> 654c2ed2
     *
     * @throws NonUniqueResultException If the query returns non-unique results.
     * @throws NoResultException If the query fails to return a result.
     */
<<<<<<< HEAD
    private function generateNextPossiblePartIncrement(string $currentPath, Part $currentPart, int $autocompletePartDigits): ?string
    {
        $qb = $this->createQueryBuilder('part');

        $expectedLength = strlen($currentPath) + 1 + $autocompletePartDigits; // Path + '-' + $autocompletePartDigits digits
=======
    private function generateNextPossiblePartIncrement(string $currentPath, Part $currentPart, int $suggestPartDigits): string
    {
        $qb = $this->createQueryBuilder('part');

        $expectedLength = strlen($currentPath) + 1 + $suggestPartDigits; // Path + '-' + $suggestPartDigits digits
>>>>>>> 654c2ed2

        // Fetch all parts in the given category, sorted by their ID in ascending order
        $qb->select('part')
            ->where('part.ipn LIKE :ipnPattern')
            ->andWhere('LENGTH(part.ipn) = :expectedLength')
            ->setParameter('ipnPattern', $currentPath . '%')
            ->setParameter('expectedLength', $expectedLength)
            ->orderBy('part.id', 'ASC');

        $parts = $qb->getQuery()->getResult();

        // Collect all used increments in the category
        $usedIncrements = [];
        foreach ($parts as $part) {
            if ($part->getIpn() === null || $part->getIpn() === '') {
                continue;
            }

            if ($part->getId() === $currentPart->getId()) {
                // Extract and return the current part's increment directly
<<<<<<< HEAD
                $incrementPart = substr($part->getIpn(), -$autocompletePartDigits);
                if (is_numeric($incrementPart)) {
                    return str_pad((string) $incrementPart, $autocompletePartDigits, '0', STR_PAD_LEFT);
=======
                $incrementPart = substr($part->getIpn(), -$suggestPartDigits);
                if (is_numeric($incrementPart)) {
                    return str_pad((string) $incrementPart, $suggestPartDigits, '0', STR_PAD_LEFT);
>>>>>>> 654c2ed2
                }
            }

            // Extract last $autocompletePartDigits digits for possible available part increment
<<<<<<< HEAD
            $incrementPart = substr($part->getIpn(), -$autocompletePartDigits);
=======
            $incrementPart = substr($part->getIpn(), -$suggestPartDigits);
>>>>>>> 654c2ed2
            if (is_numeric($incrementPart)) {
                $usedIncrements[] = (int) $incrementPart;
            }

        }

        // Generate the next free $autocompletePartDigits-digit increment
        $nextIncrement = 1; // Start at the beginning

<<<<<<< HEAD
        while (in_array($nextIncrement, $usedIncrements)) {
            $nextIncrement++;
        }

        return str_pad((string) $nextIncrement, $autocompletePartDigits, '0', STR_PAD_LEFT);
=======
        while (in_array($nextIncrement, $usedIncrements, true)) {
            $nextIncrement++;
        }

        return str_pad((string) $nextIncrement, $suggestPartDigits, '0', STR_PAD_LEFT);
>>>>>>> 654c2ed2
    }

    /**
     * Generates the next IPN suggestion based on the maximum numeric suffix found in the given IPNs.
     *
     * The new IPN is constructed using the base format of the first provided IPN,
     * incremented by the next free numeric suffix. If no base IPNs are found,
     * returns null.
     *
     * @param array $givenIpns List of IPNs to analyze.
     *
     * @return string|null The next suggested IPN, or null if no base IPNs can be derived.
     */
    private function getNextIpnSuggestion(array $givenIpns): ?string {
        $maxSuffix = 0;

        foreach ($givenIpns as $ipn) {
            // Check whether the IPN contains a suffix "_ <number>"
            if (preg_match('/_(\d+)$/', $ipn, $matches)) {
                $suffix = (int)$matches[1];
                if ($suffix > $maxSuffix) {
                    $maxSuffix = $suffix; // Höchste Nummer speichern
                }
            }
        }

        // Find the basic format (the IPN without suffix) from the first IPN
        $baseIpn = $givenIpns[0] ?? '';
<<<<<<< HEAD
        $baseIpn = preg_replace('/_\d+$/', '', $baseIpn); // Entferne vorhandene "_<Zahl>"
=======
        $baseIpn = preg_replace('/_\d+$/', '', $baseIpn); // Remove existing "_ <number>"
>>>>>>> 654c2ed2

        if ($baseIpn === '') {
            return null;
        }

        // Generate next free possible IPN
        return $baseIpn . '_' . ($maxSuffix + 1);
    }

}<|MERGE_RESOLUTION|>--- conflicted
+++ resolved
@@ -38,27 +38,17 @@
 class PartRepository extends NamedDBElementRepository
 {
     private TranslatorInterface $translator;
-<<<<<<< HEAD
-
-    public function __construct(
-        EntityManagerInterface $em,
-        TranslatorInterface $translator
-=======
     private IpnSuggestSettings $ipnSuggestSettings;
 
     public function __construct(
         EntityManagerInterface $em,
         TranslatorInterface    $translator,
         IpnSuggestSettings     $ipnSuggestSettings,
->>>>>>> 654c2ed2
     ) {
         parent::__construct($em, $em->getClassMetadata(Part::class));
 
         $this->translator = $translator;
-<<<<<<< HEAD
-=======
         $this->ipnSuggestSettings = $ipnSuggestSettings;
->>>>>>> 654c2ed2
     }
 
     /**
@@ -130,85 +120,54 @@
      * the part's current category and its hierarchy. If the part is unsaved, a default "n.a." prefix is returned.
      *
      * @param Part $part The part for which autocomplete suggestions are generated.
-<<<<<<< HEAD
-     * @param string $description Base64-encoded description to assist in generating suggestions.
-     * @param int $autocompletePartDigits The number of digits used in autocomplete increments.
-=======
      * @param string $description description to assist in generating suggestions.
      * @param int $suggestPartDigits The number of digits used in autocomplete increments.
->>>>>>> 654c2ed2
      *
      * @return array An associative array containing the following keys:
      *               - 'commonPrefixes': List of common prefixes found for the part.
      *               - 'prefixesPartIncrement': Increments for the generated prefixes, including hierarchical prefixes.
      */
-<<<<<<< HEAD
-    public function autoCompleteIpn(Part $part, string $description, int $autocompletePartDigits): array
+    public function autoCompleteIpn(Part $part, string $description, int $suggestPartDigits): array
     {
         $category = $part->getCategory();
         $ipnSuggestions = ['commonPrefixes' => [], 'prefixesPartIncrement' => []];
-        $description = base64_decode($description);
-=======
-    public function autoCompleteIpn(Part $part, string $description, int $suggestPartDigits): array
-    {
-        $category = $part->getCategory();
-        $ipnSuggestions = ['commonPrefixes' => [], 'prefixesPartIncrement' => []];
->>>>>>> 654c2ed2
 
         if (strlen($description) > 150) {
             $description = substr($description, 0, 150);
         }
 
-<<<<<<< HEAD
+        if ($description !== '' && $this->ipnSuggestSettings->useDuplicateDescription) {
+            // Check if the description is already used in another part,
+
+            $suggestionByDescription = $this->getIpnSuggestByDescription($description);
+
+            if ($suggestionByDescription !== null && $suggestionByDescription !== $part->getIpn() && $part->getIpn() !== null && $part->getIpn() !== '') {
+                $ipnSuggestions['prefixesPartIncrement'][] = [
+                    'title' => $part->getIpn(),
+                    'description' =>  $this->translator->trans('part.edit.tab.advanced.ipn.prefix.description.current-increment')
+                ];
+            }
+
+            if ($suggestionByDescription !== null) {
+                $ipnSuggestions['prefixesPartIncrement'][] = [
+                    'title' => $suggestionByDescription,
+                    'description' =>  $this->translator->trans('part.edit.tab.advanced.ipn.prefix.description.increment')
+                ];
+            }
+        }
+
         // Validate the category and ensure it's an instance of Category
         if ($category instanceof Category) {
             $currentPath = $category->getPartIpnPrefix();
             $directIpnPrefixEmpty = $category->getPartIpnPrefix() === '';
             $currentPath = $currentPath === '' ? 'n.a.' : $currentPath;
 
-            $increment = $this->generateNextPossiblePartIncrement($currentPath, $part, $autocompletePartDigits);
+            $increment = $this->generateNextPossiblePartIncrement($currentPath, $part, $suggestPartDigits);
 
             $ipnSuggestions['commonPrefixes'][] = [
                 'title' => $currentPath . '-',
                 'description' => $directIpnPrefixEmpty ? $this->translator->trans('part.edit.tab.advanced.ipn.prefix_empty.direct_category', ['%name%' => $category->getName()]) : $this->translator->trans('part.edit.tab.advanced.ipn.prefix.direct_category')
             ];
-=======
-        if ($description !== '' && $this->ipnSuggestSettings->useDuplicateDescription) {
-            // Check if the description is already used in another part,
->>>>>>> 654c2ed2
-
-            $suggestionByDescription = $this->getIpnSuggestByDescription($description);
-
-            if ($suggestionByDescription !== null && $suggestionByDescription !== $part->getIpn() && $part->getIpn() !== null && $part->getIpn() !== '') {
-                $ipnSuggestions['prefixesPartIncrement'][] = [
-                    'title' => $part->getIpn(),
-                    'description' =>  $this->translator->trans('part.edit.tab.advanced.ipn.prefix.description.current-increment')
-                ];
-            }
-
-            if ($suggestionByDescription !== null) {
-                $ipnSuggestions['prefixesPartIncrement'][] = [
-                    'title' => $suggestionByDescription,
-                    'description' =>  $this->translator->trans('part.edit.tab.advanced.ipn.prefix.description.increment')
-                ];
-            }
-<<<<<<< HEAD
-=======
-        }
-
-        // Validate the category and ensure it's an instance of Category
-        if ($category instanceof Category) {
-            $currentPath = $category->getPartIpnPrefix();
-            $directIpnPrefixEmpty = $category->getPartIpnPrefix() === '';
-            $currentPath = $currentPath === '' ? 'n.a.' : $currentPath;
-
-            $increment = $this->generateNextPossiblePartIncrement($currentPath, $part, $suggestPartDigits);
-
-            $ipnSuggestions['commonPrefixes'][] = [
-                'title' => $currentPath . '-',
-                'description' => $directIpnPrefixEmpty ? $this->translator->trans('part.edit.tab.advanced.ipn.prefix_empty.direct_category', ['%name%' => $category->getName()]) : $this->translator->trans('part.edit.tab.advanced.ipn.prefix.direct_category')
-            ];
->>>>>>> 654c2ed2
 
             $ipnSuggestions['prefixesPartIncrement'][] = [
                 'title' => $currentPath . '-' . $increment,
@@ -228,11 +187,7 @@
                     'description' => $this->translator->trans('part.edit.tab.advanced.ipn.prefix.hierarchical.no_increment')
                 ];
 
-<<<<<<< HEAD
-                $increment = $this->generateNextPossiblePartIncrement($currentPath, $part, $autocompletePartDigits);
-=======
                 $increment = $this->generateNextPossiblePartIncrement($currentPath, $part, $suggestPartDigits);
->>>>>>> 654c2ed2
 
                 $ipnSuggestions['prefixesPartIncrement'][] = [
                     'title' => $currentPath . '-' . $increment,
@@ -300,32 +255,18 @@
      *
      * @param string $currentPath The base path or prefix for the part's identifier.
      * @param Part $currentPart The part entity for which the increment is being generated.
-<<<<<<< HEAD
-     * @param int $autocompletePartDigits The number of digits reserved for the increment.
-     *
-     * @return string|null The next possible increment as a zero-padded string, or null if it cannot be generated.
-=======
      * @param int $suggestPartDigits The number of digits reserved for the increment.
      *
      * @return string The next possible increment as a zero-padded string.
->>>>>>> 654c2ed2
      *
      * @throws NonUniqueResultException If the query returns non-unique results.
      * @throws NoResultException If the query fails to return a result.
      */
-<<<<<<< HEAD
-    private function generateNextPossiblePartIncrement(string $currentPath, Part $currentPart, int $autocompletePartDigits): ?string
+    private function generateNextPossiblePartIncrement(string $currentPath, Part $currentPart, int $suggestPartDigits): string
     {
         $qb = $this->createQueryBuilder('part');
 
-        $expectedLength = strlen($currentPath) + 1 + $autocompletePartDigits; // Path + '-' + $autocompletePartDigits digits
-=======
-    private function generateNextPossiblePartIncrement(string $currentPath, Part $currentPart, int $suggestPartDigits): string
-    {
-        $qb = $this->createQueryBuilder('part');
-
         $expectedLength = strlen($currentPath) + 1 + $suggestPartDigits; // Path + '-' + $suggestPartDigits digits
->>>>>>> 654c2ed2
 
         // Fetch all parts in the given category, sorted by their ID in ascending order
         $qb->select('part')
@@ -346,24 +287,14 @@
 
             if ($part->getId() === $currentPart->getId()) {
                 // Extract and return the current part's increment directly
-<<<<<<< HEAD
-                $incrementPart = substr($part->getIpn(), -$autocompletePartDigits);
-                if (is_numeric($incrementPart)) {
-                    return str_pad((string) $incrementPart, $autocompletePartDigits, '0', STR_PAD_LEFT);
-=======
                 $incrementPart = substr($part->getIpn(), -$suggestPartDigits);
                 if (is_numeric($incrementPart)) {
                     return str_pad((string) $incrementPart, $suggestPartDigits, '0', STR_PAD_LEFT);
->>>>>>> 654c2ed2
                 }
             }
 
             // Extract last $autocompletePartDigits digits for possible available part increment
-<<<<<<< HEAD
-            $incrementPart = substr($part->getIpn(), -$autocompletePartDigits);
-=======
             $incrementPart = substr($part->getIpn(), -$suggestPartDigits);
->>>>>>> 654c2ed2
             if (is_numeric($incrementPart)) {
                 $usedIncrements[] = (int) $incrementPart;
             }
@@ -373,19 +304,11 @@
         // Generate the next free $autocompletePartDigits-digit increment
         $nextIncrement = 1; // Start at the beginning
 
-<<<<<<< HEAD
-        while (in_array($nextIncrement, $usedIncrements)) {
-            $nextIncrement++;
-        }
-
-        return str_pad((string) $nextIncrement, $autocompletePartDigits, '0', STR_PAD_LEFT);
-=======
         while (in_array($nextIncrement, $usedIncrements, true)) {
             $nextIncrement++;
         }
 
         return str_pad((string) $nextIncrement, $suggestPartDigits, '0', STR_PAD_LEFT);
->>>>>>> 654c2ed2
     }
 
     /**
@@ -414,11 +337,7 @@
 
         // Find the basic format (the IPN without suffix) from the first IPN
         $baseIpn = $givenIpns[0] ?? '';
-<<<<<<< HEAD
-        $baseIpn = preg_replace('/_\d+$/', '', $baseIpn); // Entferne vorhandene "_<Zahl>"
-=======
         $baseIpn = preg_replace('/_\d+$/', '', $baseIpn); // Remove existing "_ <number>"
->>>>>>> 654c2ed2
 
         if ($baseIpn === '') {
             return null;
