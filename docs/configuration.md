---
layout: default
title: Configuration
nav_order: 5
---

# Configuration

Part-DBs behavior can be configured to your needs. There are different kinds of configuration options: Options, which are
user-changeable (changeable dynamically via frontend), options that can be configured by environment variables, and
options that are only configurable via Symfony config files.

## User configruation

The following things can be changed for every user and a user can change it for himself (if he has the correct permission
for it). Configuration is either possible via the user's own settings page (where you can also change the password) or via
the user admin page:

* **Language**: The language that the users prefer, and which will be used when no language is explicitly specified.
  Language can still always be changed via the language selector. By default, the globally configured language is used.
* **Timezone**: The timezone in which the user resides and in which all dates and times should be shown. By default, the
  globally configured language.
* **Theme**: The theme to use for the front end. Allows the user to choose the front end design, he prefers.
* **Preferred currency**: One of the defined currencies, in which all prices should be shown, if possible. Prices with
  other currencies will be converted to the price selected here

## System configuration (via web interface)

Many common configuration options can be changed via the web interface. You can find the settings page in the sidebar under
"System" -> "Settings". You need to have the "Change system settings" permission to access this page.

If a setting is greyed out and cannot be changed, it means that this setting is currently overwritten by an environment
variable. You can either change the environment variable to change the setting, or you can migrate the setting to the
database, so that it can be changed via the web interface. To do this, you can use the `php bin/console settings:migrate-env-to-settings` command 
and remove the environment variable afterward.

## Environment variables (.env.local)

The following configuration options can only be changed by the server administrator, by either changing the server
variables, changing the `.env.local` file or setting env for your docker container. Here are just the most important
options listed, see `.env` file for the full list of possible env variables.

Environment variables allow to overwrite settings in the web interface. This is useful, if you want to enforce certain
settings to be unchangable by users, or if you want to configure settings in a central place in a deployed environment.
On the settings page, you can hover over a setting to see, which environment variable can be used to overwrite it, it 
is shown as tooltip. API keys or similar sensitve data which is overwritten by env variables, are redacted on the web
interface, so that even administrators cannot see them (only the last 2 characters and the length).

For technical and security reasons some settings can only be configured via environment variables and not via the web
interface. These settings are marked with "(env only)" in the description below.

### General options

* `DATABASE_URL` (env only): Configures the database which Part-DB uses:
   * For MySQL (or MariaDB) use a string in the form of `mysql://<USERNAME>:<PASSWORD>@<HOST>:<PORT>/<TABLE_NAME>` here
  (e.g. `DATABASE_URL=mysql://user:password@127.0.0.1:3306/part-db`).
   * For SQLite use the following format to specify the
  absolute path where it should be located `sqlite:///path/part/app.db`. You can use `%kernel.project_dir%` as
  placeholder for the Part-DB root folder (e.g. `sqlite:///%kernel.project_dir%/var/app.db`)
   * For Postgresql use a string in the form of `DATABASE_URL=postgresql://user:password@127.0.0.1:5432/part-db?serverVersion=x.y`.

     Please note that **`serverVersion=x.y`** variable is required due to dependency of Symfony framework.

* `DATABASE_MYSQL_USE_SSL_CA` (env only): If this value is set to `1` or `true` and a MySQL connection is used, then the connection
 is encrypted by SSL/TLS and the server certificate is verified against the system CA certificates or the CA certificate
bundled with Part-DB. Set `DATABASE_MYSQL_SSL_VERIFY_CERT` if you want to accept all certificates.
* `DATABASE_EMULATE_NATURAL_SORT` (default 0) (env only): If set to 1, Part-DB will emulate natural sorting, even if the database 
  does not support it natively. However this is much slower than the native sorting, and contain bugs or quirks, so use
  it only, if you have to.
* `DEFAULT_LANG`: The default language to use server-wide (when no language is explicitly specified by a user or via
  language chooser). Must be something like `en`, `de`, `fr`, etc.
* `DEFAULT_TIMEZONE`: The default timezone to use globally, when a user has no timezone specified. Must be something
  like `Europe/Berlin`. See [here](https://en.wikipedia.org/wiki/List_of_tz_database_time_zones) under TZ Database name
  for a list of available options.
* `BASE_CURRENCY`: The currency to use internally for monetary values and when no currency is explicitly specified. When
  migrating from a legacy Part-DB version, this should be the same as the currency in the old Part-DB instance (normally
  euro). This should be the currency you use the most. **Please note that you can not really change this setting after
  you have created data**. The value has to be a valid [ISO4217](https://en.wikipedia.org/wiki/ISO_4217) code,
  like `EUR` or `USD`.
* `INSTANCE_NAME`: The name of your installation. It will be shown as a title in the navbar and other places. By
  default `Part-DB`, but you can customize it to something likes `ExampleCorp. Inventory`.
* `ALLOW_ATTACHMENT_DOWNLOADS` (allowed values `0` or `1`): By setting this option to 1, users can make Part-DB directly
  download a file specified as a URL and create it as a local file. Please note that this allows users access to all
  resources publicly available to the server (so full access to other servers in the same local network), which could
  be a security risk.
* `ATTACHMENT_DOWNLOAD_BY_DEFAULT`: When this is set to 1, the "download external file" checkbox is checked by default
  when adding a new attachment. Otherwise, it is unchecked by default. Use this if you wanna download all attachments
  locally by default. Attachment download is only possible, when `ALLOW_ATTACHMENT_DOWNLOADS` is set to 1.
* `USE_GRAVATAR`: Set to `1` to use [gravatar.com](https://gravatar.com/) images for user avatars (as long as they have
  not set their own picture). The users browsers have to download the pictures from a third-party (gravatar) server, so
  this might be a privacy risk.
* `MAX_ATTACHMENT_FILE_SIZE`: The maximum file size (in bytes) for attachments. You can use the suffix `K`, `M` or `G`
  to specify the size in kilobytes, megabytes or gigabytes. By default `100M` (100 megabytes). Please note that this is
  only the limit of Part-DB. You still need to configure the php.ini `upload_max_filesize` and `post_max_size` to allow
  bigger files to be uploaded.
* `DEFAULT_URI` (env only): The default URI base to use for the Part-DB, when no URL can be determined from the browser request.
  This should be the primary URL/Domain, which is used to access Part-DB. This value is used to create correct links in
  emails and other places, where the URL is needed. It is also used, when SAML is enabled.s If you are using a reverse
  proxy, you should set this to the URL of the reverse proxy (e.g. `https://part-db.example.com`). **This value must end
  with a slash**.
* `ENFORCE_CHANGE_COMMENTS_FOR`: With this option, you can configure, where users are enforced to give a change reason,
  which will be written to the log. This is a comma-separated list of values (e.g. `part_edit,part_delete`). Leave empty
  to make change comments optional everywhere. Possible values are:
    * `part_edit`: Edit operation of an existing part
    * `part_delete`: Delete operation of an existing part
    * `part_create`: Creation of a new part
    * `part_stock_operation`: Stock operation on a part (therefore withdraw, add or move stock)
    * `datastructure_edit`: Edit operation of an existing datastructure (e.g. category, manufacturer, ...)
    * `datastructure_delete`: Delete operation of a existing datastructure (e.g. category, manufacturer, ...)
    * `datastructure_create`: Creation of a new datastructure (e.g. category, manufacturer, ...)
* `CHECK_FOR_UPDATES` (default `1`): Set this to 0, if you do not want Part-DB to connect to GitHub to check for new
  versions, or if your server can not connect to the internet.
* `APP_SECRET` (env only): This variable is a configuration parameter used for various security-related purposes,
  particularly for securing and protecting various aspects of your application. It's a secret key that is used for
  cryptographic operations and security measures (session management, CSRF protection, etc..). Therefore this
  value should be handled as confidential data and not shared publicly.
* `SHOW_PART_IMAGE_OVERLAY`: Set to 0 to disable the part image overlay, which appears if you hover over an image in the
  part image gallery
* `AUTOCOMPLETE_PART_DIGITS`: Defines the fixed number of digits used as the increment at the end of an IPN (Internal Part Number). 
  IPN prefixes, maintained within part categories and their hierarchy, form the foundation for suggesting complete IPNs. 
  These suggestions become accessible during IPN input of a part. The constant specifies the digits used to calculate and assign 
  unique increments for parts within a category hierarchy, ensuring consistency and uniqueness in IPN generation.

### E-Mail settings (all env only)

* `MAILER_DSN`: You can configure the mail provider which should be used for email delivery (
  see https://symfony.com/doc/current/components/mailer.html for full documentation). If you just want to use an SMTP
  mail account, you can use the following syntax `MAILER_DSN=smtp://user:password@smtp.mailserver.invalid:587`
* `EMAIL_SENDER_EMAIL`: The email address from which emails should be sent from (in most cases this has to be the same
  as the email address used for SMTP access)
* `EMAIL_SENDER_NAME`: Similar to `EMAIL_SENDER_EMAIL`, but this allows you to specify the name from which the mails are
  sent from.
* `ALLOW_EMAIL_PW_RESET`: Set this value to true, if you want to allow users to reset their password via an email
  notification. You have to configure the mail provider first before via the MAILER_DSN setting.
* `ENFORCE_UNIQUE_IPN`: Set this value to false, if you want to allow users to enter a already available IPN for a part entry.
  In this case a unique increment is appended to the user input.

### Table related settings

* `TABLE_DEFAULT_PAGE_SIZE`: The default page size for tables. This is the number of rows which are shown per page. Set
  to `-1` to disable pagination and show all rows at once.
* `TABLE_PARTS_DEFAULT_COLUMNS`: The columns in parts tables, which are visible by default (when loading table for first
  time).
  Also specify the default order of the columns. This is a comma separated list of column names. Available columns
<<<<<<< HEAD
  are: `name`, `id`, `ipn`, `description`, `category`, `footprint`, `manufacturer`, `storage_location`, `amount`, `minamount`, `partUnit`, `partCustomState`, `addedDate`, `lastModified`, `needs_review`, `favorite`, `manufacturing_status`, `manufacturer_product_number`, `mass`, `tags`, `attachments`, `edit`.
=======
  are: `name`, `id`, `ipn`, `description`, `category`, `footprint`, `manufacturer`, `storage_location`, `amount`, `minamount`, `partUnit`, `addedDate`, `lastModified`, `needs_review`, `favorite`, `manufacturing_status`, `manufacturer_product_number`, `mass`, `tags`, `attachments`, `edit`.
>>>>>>> 596a30db
* `TABLE_ASSEMBLIES_DEFAULT_COLUMNS`: The columns in assemblies tables, which are visible by default (when loading table for first time).
    Also specify the default order of the columns. This is a comma separated list of column names. Available columns
    are: `name`, `id`, `ipn`, `description`, `referencedAssemblies`, `edit`, `addedDate`, `lastModified`.
* `TABLE_ASSEMBLIES_BOM_DEFAULT_COLUMNS`: The columns in assemblies bom tables, which are visible by default (when loading table for first time).
    Also specify the default order of the columns. This is a comma separated list of column names. Available columns
<<<<<<< HEAD
    are: `quantity`, `name`, `id`, `ipn`, `description`, `addedDate`, `lastModified`.
=======
    are: `quantity`, `name`, `id`, `ipn`, `description`, `category`, `footprint`, `manufacturer`, `designator`, `mountnames`, `storage_location`, `amount`, `addedDate`, `lastModified`.
>>>>>>> 596a30db
* `CREATE_ASSEMBLY_USE_IPN_PLACEHOLDER_IN_NAME`: Use an %%ipn%% placeholder in the name of a assembly. Placeholder is replaced with the ipn input while saving.

### History/Eventlog-related settings

The following options are used to configure, which (and how much) data is written to the system log:

* `HISTORY_SAVE_CHANGED_FIELDS`: When this option is set to true, the name of the fields that are changed, are saved to
  the DB (so for example it is logged that a user has changed, that the user has changed the name and description of the
  field, but not the data/content of these changes)
* `HISTORY_SAVE_CHANGED_DATA`: When this option is set to true, the changed data is saved to log (so it is logged, that
  a user has changed the name of a part and what the name was before). This can increase database size when you have a
  lot of changes to entities.
* `HISTORY_SAVE_REMOVED_DATA`: When this option is set to true, removed data is saved to log, meaning that you can
  easily undelete an entity, when it was removed accidentally.
* `HISTORY_SAVE_NEW_DATA`: When this option is set to true, the new data (the data after a change) is saved to element
  changed log entries. This allows you to easily see the changes between two revisions of an entity. This can increase
  database size, when you have a lot of changes to entities.

If you want to use want to revert changes or view older revisions of entities,
then `HISTORY_SAVE_CHANGED_FIELDS`, `HISTORY_SAVE_CHANGED_DATA` and `HISTORY_SAVE_REMOVED_DATA` all have to be true.

### Error pages settings (all env only)

* `ERROR_PAGE_ADMIN_EMAIL`: You can set an email address here, which is shown on the error page, who should be contacted
  about the issue (e.g. an IT support email of your company)
* `ERROR_PAGE_SHOW_HELP`: Set this 0, to disable the solution hints shown on an error page. These hints should not
  contain sensitive information but could confuse end-users.

### EDA related settings

* `EDA_KICAD_CATEGORY_DEPTH`: A number, which determines how many levels of Part-DB categories should be shown inside KiCad.
   All parts in the selected category and all subcategories are shown in KiCad.
   For performance reason this value should not be too high. The default is 0, which means that only the top level categories are shown in KiCad.
   All parts in the selected category and all subcategories are shown in KiCad. Set this to a higher value, if you want to show more categories in KiCad.
   When you set this value to -1, all parts are shown inside a single category in KiCad.

### SAML SSO settings (all env only)

The following settings can be used to enable and configure Single-Sign on via SAML. This allows users to log in to
Part-DB without entering a username and password, but instead they are redirected to a SAML Identity Provider (IdP) and
are logged in automatically. This is especially useful when you want to use Part-DB in a company, where all users have
a SAML account (e.g. via Active Directory or LDAP).
You can find more advanced settings in the `config/packages/hslavich_onelogin_saml.yaml` file. Please note that this
file is not backed up by the backup script, so you have to back up it manually, if you want to keep your changes. If you
want to edit it on docker, you have to map the file to a volume.

* `SAML_ENABLED`: When this is set to 1, SAML SSO is enabled and the SSO Login button is shown in the login form. You
  have to configure the SAML settings below before you can use this feature.
* `SAML_BEHIND_PROXY`: Set this to 1, if Part-DB is behind a reverse proxy. See [here]({% link installation/reverse-proxy.md %})
  for more information. Otherwise, leave it to 0 (default.)
* `SAML_ROLE_MAPPING`: A [JSON](https://en.wikipedia.org/wiki/JSON)-encoded map which specifies how Part-DB should
  convert the user roles given by SAML attribute `group` should be converted to a Part-DB group (specified by ID). You
  can use a wildcard `*` to map all otherwise unmapped roles to a certain group.
  Example: `{"*": 1, "admin": 2, "editor": 3}`. This would map all roles to the group with ID 1, except the
  role `admin`, which is mapped to the group with ID 2, and the role `editor`, which is mapped to the group with ID 3.
* `SAML_UPDATE_GROUP_ON_LOGIN`: When this is enabled the group of the user is updated on every login of the user based
  on the SAML role attributes. When this is disabled, the group is only assigned on the first login of the user, and a
  Part-DB administrator can change the group afterward by editing the user.
* `SAML_IDP_ENTITY_ID`: The entity ID of your SAML Identity Provider (IdP). You can find this value in the metadata XML
  file or configuration UI of your IdP.
* `SAML_IDP_SINGLE_SIGN_ON_SERVICE`: The URL of the SAML IdP Single Sign-On Service (SSO). You can find this value in
  the metadata XML file or configuration UI of your IdP.
* `SAML_IDP_SINGLE_LOGOUT_SERVICE`: The URL of the SAML IdP Single Logout Service (SLO). You can find this value in the
  metadata XML file or configuration UI of your IdP.
* `SAML_IDP_X509_CERT`: The base64 encoded X.509 public certificate of your SAML IdP. You can find this value in the
  metadata XML file or configuration UI of your IdP. It should start with `MIIC` and end with `=`.
* `SAML_SP_ENTITY_ID`: The entity ID of your SAML Service Provider (SP). This is the value you have configured for the
  Part-DB client in your IdP.
* `SAML_SP_X509_CERT`: The public X.509 certificate of your SAML SP (here Part-DB). This is the value you have
  configured for the Part-DB client in your IdP. It should start with `MIIC` and end with `=`. IdPs like keycloak allows
  you to generate a public/private key pair for the client which you can set up here and in the `SAML_SP_PRIVATE_KEY`
  setting.
* `SAML_SP_PRIVATE_KEY`: The private key of your SAML SP (here Part-DB), corresponding the public key specified
  in `SAML_SP_X509_CERT`. This is the value you have configured for the Part-DB client in your IdP. It should start
  with `MIIE` and end with `=`. IdPs like keycloak allows you to generate a public/private key pair for the client which
  you can set up here and in the `SAML_SP_X509_CERT` setting.

### Information provider settings

The settings prefixes with `PROVIDER_*` are used to configure the information providers.
See the [information providers]({% link usage/information_provider_system.md %}) page for more information.

### Other / less-used options

* `TRUSTED_PROXIES` (env only): Set the IP addresses (or IP blocks) of trusted reverse proxies here. This is needed to get correct
  IP information (see [here](https://symfony.com/doc/current/deployment/proxies.html) for more info).
* `TRUSTED_HOSTS` (env only): To prevent `HTTP Host header attacks` you can set a regex containing all host names via which Part-DB
  should be accessible. If accessed via the wrong hostname, an error will be shown.
* `DEMO_MODE` (env only): Set Part-DB into demo mode, which forbids users to change their passwords and settings. Used for the demo
  instance. This should not be needed for normal installations.
* `NO_URL_REWRITE_AVAILABLE` (allowed values `true` or `false`) (env only): Set this value to true, if your webserver does not
  support rewrite. In this case, all URL paths will contain index.php/, which is needed then. Normally this setting does
  not need to be changed.
* `REDIRECT_TO_HTTPS` (env only): If this is set to true, all requests to http will be redirected to https. This is useful if your
  web server does not already do this (like the one used in the demo instance). If your web server already redirects to
  https, you don't need to set this. Ensure that Part-DB is accessible via HTTPS before you enable this setting.
* `FIXER_API_KEY`: If you want to automatically retrieve exchange rates for base currencies other than euros, you have to
  configure an exchange rate provider API. [Fixer.io](https://fixer.io/) is preconfigured, and you just have to register
  there and set the retrieved API key in this environment variable.
* `APP_ENV` (env only): This value should always be set to `prod` in normal use. Set it to `dev` to enable debug/development
  mode. (**You should not do this on a publicly accessible server, as it will leak sensitive information!**)
* `BANNER`: You can configure the text that should be shown as the banner on the homepage. Useful especially for docker
  containers. In all other applications you can just change the `config/banner.md` file.
* `DISABLE_YEAR2038_BUG_CHECK` (env only): If set to `1`, the year 2038 bug check is disabled on 32-bit systems, and dates after
2038 are no longer forbidden. However this will lead to 500 error messages when rendering dates after 2038 as all current
32-bit PHP versions can not format these dates correctly. This setting is for the case that future PHP versions will
handle this correctly on 32-bit systems. 64-bit systems are not affected by this bug, and the check is always disabled.

## Banner

To change the banner you can find on the homepage, you can either set the `BANNER` environment variable to the text you
want to show, or change it in the system settings webinterface. The banner is written in markdown, so you can use all
markdown (and even some subset of HTML) syntax to format the text.

## parameters.yaml

You can also configure some options via the `config/parameters.yaml` file. This should normally not need,
and you should know what you are doing, when you change something here. You should expect, that you will have to do some
manual merge, when you have changed something here and update to a newer version of Part-DB. It is possible that
configuration options here will change or be  completely removed in future versions of Part-DB.

If you change something here, you have to clear the cache, before the changes will take effect with the
command `bin/console cache:clear`.

The following options are available:

* `partdb.locale_menu`: The codes of the languages, which should be shown in the language chooser menu (the one with the
  user icon in the navbar). The first language in the list will be the default language.
* `partdb.gdpr_compliance`: When set to true (default value), IP addresses which are saved in the database will be
  anonymized, by removing the last byte of the IP. This is required by the GDPR (General Data Protection Regulation) in
  the EU.
* `partdb.sidebar.items`: The panel contents which should be shown in the sidebar by default. You can also change the
  number of sidebar panels by changing the number of items in this list.
* `partdb.sidebar.root_node_enable`: Show a root node in the sidebar trees, of which all nodes are children of
* `partdb.sidebar.root_expanded`: Expand the root node in the sidebar trees by default
* `partdb.available_themes`: The list of available themes a user can choose from.<|MERGE_RESOLUTION|>--- conflicted
+++ resolved
@@ -142,21 +142,13 @@
 * `TABLE_PARTS_DEFAULT_COLUMNS`: The columns in parts tables, which are visible by default (when loading table for first
   time).
   Also specify the default order of the columns. This is a comma separated list of column names. Available columns
-<<<<<<< HEAD
   are: `name`, `id`, `ipn`, `description`, `category`, `footprint`, `manufacturer`, `storage_location`, `amount`, `minamount`, `partUnit`, `partCustomState`, `addedDate`, `lastModified`, `needs_review`, `favorite`, `manufacturing_status`, `manufacturer_product_number`, `mass`, `tags`, `attachments`, `edit`.
-=======
-  are: `name`, `id`, `ipn`, `description`, `category`, `footprint`, `manufacturer`, `storage_location`, `amount`, `minamount`, `partUnit`, `addedDate`, `lastModified`, `needs_review`, `favorite`, `manufacturing_status`, `manufacturer_product_number`, `mass`, `tags`, `attachments`, `edit`.
->>>>>>> 596a30db
 * `TABLE_ASSEMBLIES_DEFAULT_COLUMNS`: The columns in assemblies tables, which are visible by default (when loading table for first time).
     Also specify the default order of the columns. This is a comma separated list of column names. Available columns
     are: `name`, `id`, `ipn`, `description`, `referencedAssemblies`, `edit`, `addedDate`, `lastModified`.
 * `TABLE_ASSEMBLIES_BOM_DEFAULT_COLUMNS`: The columns in assemblies bom tables, which are visible by default (when loading table for first time).
     Also specify the default order of the columns. This is a comma separated list of column names. Available columns
-<<<<<<< HEAD
-    are: `quantity`, `name`, `id`, `ipn`, `description`, `addedDate`, `lastModified`.
-=======
     are: `quantity`, `name`, `id`, `ipn`, `description`, `category`, `footprint`, `manufacturer`, `designator`, `mountnames`, `storage_location`, `amount`, `addedDate`, `lastModified`.
->>>>>>> 596a30db
 * `CREATE_ASSEMBLY_USE_IPN_PLACEHOLDER_IN_NAME`: Use an %%ipn%% placeholder in the name of a assembly. Placeholder is replaced with the ipn input while saving.
 
 ### History/Eventlog-related settings
