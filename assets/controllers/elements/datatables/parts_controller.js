/*
 * This file is part of Part-DB (https://github.com/Part-DB/Part-DB-symfony).
 *
 *  Copyright (C) 2019 - 2022 Jan Böhmer (https://github.com/jbtronics)
 *
 *  This program is free software: you can redistribute it and/or modify
 *  it under the terms of the GNU Affero General Public License as published
 *  by the Free Software Foundation, either version 3 of the License, or
 *  (at your option) any later version.
 *
 *  This program is distributed in the hope that it will be useful,
 *  but WITHOUT ANY WARRANTY; without even the implied warranty of
 *  MERCHANTABILITY or FITNESS FOR A PARTICULAR PURPOSE.  See the
 *  GNU Affero General Public License for more details.
 *
 *  You should have received a copy of the GNU Affero General Public License
 *  along with this program.  If not, see <https://www.gnu.org/licenses/>.
 */

import DatatablesController from "./datatables_controller.js";
import TomSelect from "tom-select";

import * as bootbox from "bootbox";

/**
 * This is the datatables controller for parts lists
 */
export default class extends DatatablesController {

    static targets = ['dt', 'selectPanel', 'selectIDs', 'selectCount', 'selectTargetPicker'];

    _confirmed = false;

    isSelectable() {
        //Parts controller is always selectable
        return true;
    }

    _onSelectionChange(e, dt, items) {
        const selected_elements = dt.rows({selected: true});
        const count = selected_elements.count();

        const selectPanel = this.selectPanelTarget;

        //Enable action button based on selection
        if (count > 0) {
<<<<<<< HEAD
            selectPanel.querySelector('button[type="submit"]').disabled = false; 
        } else {
            selectPanel.querySelector('button[type="submit"]').disabled = true; 
=======
            selectPanel.classList.remove('d-none');
            selectPanel.classList.add('sticky-select-bar');
        } else {
            selectPanel.classList.add('d-none');
            selectPanel.classList.remove('sticky-select-bar');
>>>>>>> c52126cc
        }

        //Update selection count text
        this.selectCountTarget.innerText = count;

        //Fill selection ID input
        let selected_ids_string = selected_elements.data().map(function(value, index) {
            return value['id']; }
        ).join(",");

        this.selectIDsTarget.value = selected_ids_string;
    }

    updateOptions(select_element, json)
    {
        //Clear options
        select_element.innerHTML = null;
        //$(select_element).selectpicker('destroy');

        //Retrieve the select controller instance
        const select_controller = this.application.getControllerForElementAndIdentifier(select_element, 'elements--structural-entity-select');
        /** @var {TomSelect} tom_select */
        const tom_select = select_controller.getTomSelect();

        tom_select.clear();
        tom_select.clearOptions();

        tom_select.addOptions(json, false);

        //Select first element if there is one (so category select is not empty)
        if(json.length > 0) {
            tom_select.setValue(json[0].value);
        }

        select_element.nextElementSibling.classList.remove('d-none');

        //$(select_element).selectpicker('show');

    }

    updateTargetPicker(event) {
        const element = event.target;

        //Extract the url from the selected option
        const selected_option = element.options[element.options.selectedIndex];
        const url = selected_option.dataset.url;

        const select_target = this.selectTargetPickerTarget;

        if (url) {
            fetch(url)
                .then(response => {
                    response.json().then(json => {
                        this.updateOptions(select_target, json);
                    });
                });
        } else {
            //Hide the select element (the tomselect button is the sibling of the select element)
            select_target.nextElementSibling.classList.add('d-none');
        }

        //If the selected option has a data-turbo attribute, set it to the form
        if (selected_option.dataset.turbo) {
            this.element.dataset.turbo = selected_option.dataset.turbo;
        } else {
            this.element.dataset.turbo = true;
        }
    }

    confirmDeletionAtSubmit(event) {
        //Only show the dialog when selected action is delete
        if (event.target.elements["action"].value !== "delete") {
            return;
        }

        //If a user has not already confirmed the deletion, just let turbo do its work
        if(this._confirmed) {
            this._confirmed = false;
            return;
        }

        //Prevent turbo from doing its work
        event.preventDefault();

        const message = this.element.dataset.deleteMessage;
        const title = this.element.dataset.deleteTitle;

        const form = this.element;
        const that = this;

        //Create a clone of the event with the same submitter, so we can redispatch it if needed
        //We need to do this that way, as we need the submitter info, just calling form.submit() would not work
        this._our_event = new SubmitEvent('submit', {
            submitter: event.submitter,
            bubbles: true, //This line is important, otherwise Turbo will not receive the event
        });

        const confirm = bootbox.confirm({
            message: message, title: title, callback: function (result) {
                //If the dialog was confirmed, then submit the form.
                if (result) {
                    that._confirmed = true;
                    form.dispatchEvent(that._our_event);
                } else {
                    that._confirmed = false;
                }
            }
        });
    }
}
<|MERGE_RESOLUTION|>--- conflicted
+++ resolved
@@ -44,17 +44,11 @@
 
         //Enable action button based on selection
         if (count > 0) {
-<<<<<<< HEAD
-            selectPanel.querySelector('button[type="submit"]').disabled = false; 
-        } else {
-            selectPanel.querySelector('button[type="submit"]').disabled = true; 
-=======
             selectPanel.classList.remove('d-none');
             selectPanel.classList.add('sticky-select-bar');
         } else {
             selectPanel.classList.add('d-none');
             selectPanel.classList.remove('sticky-select-bar');
->>>>>>> c52126cc
         }
 
         //Update selection count text
