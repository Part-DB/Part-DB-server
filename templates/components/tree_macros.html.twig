--- conflicted
+++ resolved
@@ -1,18 +1,6 @@
 {% macro sidebar_dropdown() %}
-    {% set currentLocale = app.request.locale %}
-
     {# Format is [mode, route, label, show_condition] #}
     {% set data_sources = [
-<<<<<<< HEAD
-        ['categories', path('tree_category_root'), 'category.labelp', is_granted('@categories.read') and is_granted('@parts.read'), 'category'],
-        ['locations', path('tree_location_root'), 'storelocation.labelp', is_granted('@storelocations.read') and is_granted('@parts.read'), 'storagelocation'],
-        ['footprints', path('tree_footprint_root'), 'footprint.labelp', is_granted('@footprints.read') and is_granted('@parts.read'), 'footprint'],
-        ['manufacturers', path('tree_manufacturer_root'), 'manufacturer.labelp', is_granted('@manufacturers.read') and is_granted('@parts.read'), 'manufacturer'],
-        ['suppliers', path('tree_supplier_root'), 'supplier.labelp', is_granted('@suppliers.read') and is_granted('@parts.read'), 'supplier'],
-        ['projects', path('tree_device_root'), 'project.labelp', is_granted('@projects.read'), 'project'],
-        ['assembly', path('tree_assembly_root'), 'assembly.labelp', is_granted('@assemblies.read'), 'assembly'],
-        ['tools', path('tree_tools'), 'tools.label', true, 'tool'],
-=======
         ['categories', path('tree_category_root'), 'category.labelp', is_granted('@categories.read') and is_granted('@parts.read')],
         ['locations', path('tree_location_root'), 'storelocation.labelp', is_granted('@storelocations.read') and is_granted('@parts.read')],
         ['footprints', path('tree_footprint_root'), 'footprint.labelp', is_granted('@footprints.read') and is_granted('@parts.read')],
@@ -21,7 +9,6 @@
         ['projects', path('tree_device_root'), 'project.labelp', is_granted('@projects.read')],
         ['assembly', path('tree_assembly_root'), 'assembly.labelp', is_granted('@assemblies.read')],
         ['tools', path('tree_tools'), 'tools.label', true],
->>>>>>> 596a30db
     ] %}
 
     <li class="dropdown-header">{% trans %}actions{% endtrans %}</li>
@@ -32,9 +19,9 @@
 
     {% for source in data_sources %}
         {% if source[3] %} {# show_condition #}
-            <li><button class="tree-btns dropdown-item" data-mode="{{ source[0] }}" data-url="{{ source[1] }}" data-text="{{ get_data_source_name(source[4], source[2]) }}"
+            <li><button class="tree-btns dropdown-item" data-mode="{{ source[0] }}" data-url="{{ source[1] }}" data-text="{{ source[2] | trans }}"
                         {{ stimulus_action('elements/sidebar_tree', 'changeDataSource')  }}
-                >{{ get_data_source_name(source[4], source[2]) }}</button></li>
+                >{{ source[2] | trans }}</button></li>
         {% endif %}
     {% endfor %}
 {% endmacro %}
