--- conflicted
+++ resolved
@@ -18,16 +18,9 @@
         </div>
     {% endif %}
 
-<<<<<<< HEAD
-    <div class="alert {% if can_build %}alert-success{% else %}alert-danger{% endif %}" role="alert">
-        {% if bom_empty %}
-            <h5><i class="fa-solid fa-circle-exclamation fa-fw"></i> {% trans %}project.builds.no_bom_entries{% endtrans %}</h5>
-            <span class="text-muted">{% trans %}project.builds.no_bom_entries_hint{% endtrans %}</span>
-=======
     <div class="alert {% if can_build %}alert-success{% elseif bom_empty%}alert-warning{% else %}alert-danger{% endif %}" role="alert">
         {% if bom_empty %}
             <h5><i class="fa-solid fa-circle-exclamation fa-fw"></i> {% trans %}project.builds.no_bom_entries{% endtrans %}</h5>
->>>>>>> 600686c3
         {% elseif not can_build %}
             <h5><i class="fa-solid fa-circle-exclamation fa-fw"></i> {% trans %}project.builds.build_not_possible{% endtrans %}</h5>
             <b>{% trans with {"%number_of_builds%": number_of_builds} %}project.builds.following_bom_entries_miss_instock_n{% endtrans %}</b>
