{{ form_row(form.needsReview) }}
{{ form_row(form.favorite) }}
{{ form_row(form.mass) }}
<<<<<<< HEAD
<div {{ stimulus_controller('elements/ipn_suggestion', {
    partId: part.id,
    partCategoryId: part.category ? part.category.id : null,
    partDescription: part.description,
    suggestions: ipnSuggestions,
    'commonSectionHeader': 'part.edit.tab.advanced.ipn.commonSectionHeader'|trans,
    'partIncrementHeader': 'part.edit.tab.advanced.ipn.partIncrementHeader'|trans,
    'suggestUrl': url('ipn_suggestions')
}) }}>
    {{ form_row(form.ipn) }}
</div>
{{ form_row(form.partUnit) }}
=======
{{ form_row(form.ipn) }}
{{ form_row(form.partUnit) }}
{{ form_row(form.partCustomState) }}
>>>>>>> 14a4f1f4
<|MERGE_RESOLUTION|>--- conflicted
+++ resolved
@@ -1,7 +1,6 @@
 {{ form_row(form.needsReview) }}
 {{ form_row(form.favorite) }}
 {{ form_row(form.mass) }}
-<<<<<<< HEAD
 <div {{ stimulus_controller('elements/ipn_suggestion', {
     partId: part.id,
     partCategoryId: part.category ? part.category.id : null,
@@ -14,8 +13,4 @@
     {{ form_row(form.ipn) }}
 </div>
 {{ form_row(form.partUnit) }}
-=======
-{{ form_row(form.ipn) }}
-{{ form_row(form.partUnit) }}
-{{ form_row(form.partCustomState) }}
->>>>>>> 14a4f1f4
+{{ form_row(form.partCustomState) }}